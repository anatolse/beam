git:
  depth: false

matrix:
  include:

###############################################################################
# OSX Debug
###############################################################################

    - os: osx
      language: cpp
      osx_image: xcode9.3
      install: 
        - export TZ=Etc/GMT-3
        - brew update
        - brew unlink cmake
<<<<<<< HEAD
        - brew unlink boost 
=======
        - brew unlink boost
>>>>>>> 5d9ba494
        - brew install cmake boost
        - curl -O https://raw.githubusercontent.com/Homebrew/homebrew-core/56c500b569c724b049be7ab9e12d9693f85522f9/Formula/qt.rb
        - brew install ./qt.rb
        - brew link qt5 --force
        - export PATH=/usr/local/opt/qt/bin:$PATH
        - export OPENSSL_ROOT_DIR="/usr/local/opt/openssl"
      env: 
        - BUILD_TYPE=Debug
        - OS_FOLDER=mac
      script:
        - git apply 3rdparty/protobuf-patch.diff
        - cmake -DCMAKE_BUILD_TYPE=$BUILD_TYPE -DBRANCH_NAME=$TRAVIS_BRANCH -DBEAM_HW_WALLET=Off . && make -j 4 && ctest --verbose && cpack;
        # extract build version
        - BEAM_VERSION="$(cat beam_version.gen)" && rm beam_version.gen
        - echo BEAM_VERSION = $BEAM_VERSION
        - export BEAM_WALLET_UI_IN="BeamWallet$BEAM_DISPLAY_SUFFIX-$BEAM_VERSION-Darwin.dmg"
        - export BEAM_WALLET_UI_OUT="Beam-Wallet$BEAM_DISPLAY_SUFFIX2-$BEAM_VERSION.dmg"
        - export BEAM_WALLET_UI_OUT_VERLESS="Beam-Wallet$BEAM_DISPLAY_SUFFIX2.dmg"

###############################################################################
# OSX Release
###############################################################################

    - os: osx
      language: cpp
      osx_image: xcode10.1
      install:
        - export TZ=Etc/GMT-3
        - brew update
        - brew unlink cmake
        - brew unlink boost 
        - brew install cmake boost
        - sudo git clone --depth=1 https://github.com/nesbox/qt5-static-mac.git /usr/local/qt5-static
        - export PATH=/usr/local/qt5-static/bin:$PATH
        - export OPENSSL_ROOT_DIR="/usr/local/opt/openssl"
        - export QT5_ROOT_DIR="/usr/local/qt5-static"
        - export QML_IMPORT_PATH="/usr/local/qt5-static/qml"
        - openssl aes-256-cbc -K $encrypted_1f9ebee66ea9_key -iv $encrypted_1f9ebee66ea9_iv -in macos_cert.enc -out macos_cert.tar -d
        - tar xvf macos_cert.tar
        # create custom keychain
        - security create-keychain -p travis macos-build.keychain
        - security default-keychain -s macos-build.keychain
        - security unlock-keychain -p travis macos-build.keychain
        - security set-keychain-settings -t 3600 -l ~/Library/Keychains/macos-build.keychain
        # import certificates
        - security import distkey.p12 -P $MACOS_DISTRIBUTION_KEY_PASSWORD  -k ~/Library/Keychains/macos-build.keychain -T /usr/bin/codesign
        - security import devapp.cer -k ~/Library/Keychains/macos-build.keychain -T /usr/bin/codesign
        - security set-key-partition-list -S "apple-tool:,apple:" -s -k travis macos-build.keychain
      env: 
        - BUILD_TYPE=Release
        - OS_FOLDER=mac
      script:
        - git apply 3rdparty/protobuf-patch.diff
        - cmake -DCMAKE_BUILD_TYPE=$BUILD_TYPE -DDEBUG_MESSAGES_IN_RELEASE_MODE=On -DBEAM_LINK_TYPE=Static -DBRANCH_NAME=$TRAVIS_BRANCH -DBEAM_SIGN_MACOS_BINARY=On -DBEAM_HW_WALLET=Off . && make -j 4 && ctest --verbose && cpack;
        # extract build version
        - BEAM_VERSION="$(cat beam_version.gen)" && rm beam_version.gen
        - echo BEAM_VERSION = $BEAM_VERSION
        - export BEAM_WALLET_UI_IN="BeamWallet$BEAM_DISPLAY_SUFFIX-$BEAM_VERSION-Darwin.dmg"
        - export BEAM_WALLET_UI_OUT="Beam-Wallet$BEAM_DISPLAY_SUFFIX2-$BEAM_VERSION.dmg"
        - export BEAM_WALLET_UI_OUT_VERLESS="Beam-Wallet$BEAM_DISPLAY_SUFFIX2.dmg"
        # sign our builds
        - codesign --deep --force -v -s "$MACOS_SIGN_IDENTITY" -o runtime --timestamp beam/beam-node$BEAM_TARGET_SUFFIX
        - codesign --deep --force -v -s "$MACOS_SIGN_IDENTITY" -o runtime --timestamp wallet/beam-wallet$BEAM_TARGET_SUFFIX
        - codesign --deep --force -v -s "$MACOS_SIGN_IDENTITY" -o runtime --timestamp wallet/wallet-api$BEAM_TARGET_SUFFIX
        - codesign --deep --force -v -s "$MACOS_SIGN_IDENTITY" -o runtime --timestamp explorer/explorer-node$BEAM_TARGET_SUFFIX
        - codesign --deep --force -v -s "$MACOS_SIGN_IDENTITY" -o runtime --timestamp $BEAM_WALLET_UI_IN
        - bash notarize.sh

###############################################################################
# Linux Debug
###############################################################################

    - os: linux
      language: cpp
      addons:
        apt:
          update: true
          sources:
            - ubuntu-toolchain-r-test
          packages:
            - g++-7
            - libssl-dev
            - curl
      install:
        - export TZ=Etc/GMT-3
        # install new version cmake
        - DEPS_DIR="${TRAVIS_BUILD_DIR}/deps"
        - mkdir ${DEPS_DIR} && cd ${DEPS_DIR}
        - travis_retry wget --no-check-certificate https://github.com/Kitware/CMake/releases/download/v3.14.0/cmake-3.14.0-Linux-x86_64.tar.gz
        - tar -xvf cmake-3.14.0-Linux-x86_64.tar.gz > /dev/null
        - mv cmake-3.14.0-Linux-x86_64 cmake-install
        - PATH=${DEPS_DIR}/cmake-install:${DEPS_DIR}/cmake-install/bin:$PATH
        - cd ${TRAVIS_BUILD_DIR}
        - cmake --version
        - sudo git clone --depth=1 https://github.com/BeamMW/boost-linux.git /usr/local/boost_1_69_0
        - export BOOST_ROOT="/usr/local/boost_1_69_0"
        - sudo add-apt-repository ppa:beineri/opt-qt-5.10.1-trusty -y
        - sudo apt-get update
        - sudo apt-get install qt510declarative qt510svg libgl1-mesa-dev-lts-xenial
        - eval "CC=gcc-7 && CXX=g++-7"
        - export PATH=/opt/qt510/bin:$PATH
      env: 
        - BUILD_TYPE=Debug
        - OS_FOLDER=linux
      script:
        - git apply 3rdparty/protobuf-patch.diff
        - cmake -DCMAKE_BUILD_TYPE=$BUILD_TYPE -DBRANCH_NAME=$TRAVIS_BRANCH -DBEAM_HW_WALLET=Off . && make -j 4 && ctest --verbose && cpack;
        # extract build version
        - BEAM_VERSION="$(cat beam_version.gen)" && rm beam_version.gen
        - echo BEAM_VERSION = $BEAM_VERSION
        - export BEAM_WALLET_UI_IN="BeamWallet$BEAM_DISPLAY_SUFFIX-$BEAM_VERSION-Linux.deb"
        - export BEAM_WALLET_UI_OUT="Beam-Wallet$BEAM_DISPLAY_SUFFIX2-$BEAM_VERSION.deb"
        - export BEAM_WALLET_UI_OUT_VERLESS="Beam-Wallet$BEAM_DISPLAY_SUFFIX2.deb"
###############################################################################
# Linux Release
###############################################################################

    - os: linux
      language: cpp
      addons:
        apt:
          update: true
          sources:
            - ubuntu-toolchain-r-test
          packages:
            - g++-7
            - libssl-dev
            - curl
            - libxi-dev
            - libcups2-dev
      install:
        - export TZ=Etc/GMT-3
        # install new version cmake
        - DEPS_DIR="${TRAVIS_BUILD_DIR}/deps"
        - mkdir ${DEPS_DIR} && cd ${DEPS_DIR}
        - travis_retry wget --no-check-certificate https://github.com/Kitware/CMake/releases/download/v3.14.0/cmake-3.14.0-Linux-x86_64.tar.gz
        - tar -xvf cmake-3.14.0-Linux-x86_64.tar.gz > /dev/null
        - mv cmake-3.14.0-Linux-x86_64 cmake-install
        - PATH=${DEPS_DIR}/cmake-install:${DEPS_DIR}/cmake-install/bin:$PATH
        - cd ${TRAVIS_BUILD_DIR}
        - cmake --version
        - sudo git clone --depth=1 https://github.com/BeamMW/boost-linux.git /usr/local/boost_1_69_0
        - export BOOST_ROOT="/usr/local/boost_1_69_0"
        - eval "CC=gcc-7 && CXX=g++-7"
        - git clone --depth=1 https://github.com/nesbox/qt5-static-linux.git /home/travis/qt5-static
        - export QT5_ROOT_DIR="/home/travis/qt5-static"
        - export QML_IMPORT_PATH="/home/travis/qt5-static/qml"
      env: 
        - BUILD_TYPE=Release
        - OS_FOLDER=linux
      script:
        - git apply 3rdparty/protobuf-patch.diff
        - cmake -DCMAKE_BUILD_TYPE=$BUILD_TYPE -DDEBUG_MESSAGES_IN_RELEASE_MODE=On -DBEAM_LINK_TYPE=Static -DBRANCH_NAME=$TRAVIS_BRANCH -DBEAM_HW_WALLET=Off .
        - make -j 4
        - ctest --verbose 
        - cpack
        # extract build version
        - BEAM_VERSION="$(cat beam_version.gen)" && rm beam_version.gen
        - echo BEAM_VERSION = $BEAM_VERSION
        - export BEAM_WALLET_UI_IN="BeamWallet$BEAM_DISPLAY_SUFFIX-$BEAM_VERSION-Linux.deb"
        - export BEAM_WALLET_UI_OUT="Beam-Wallet$BEAM_DISPLAY_SUFFIX2-$BEAM_VERSION.deb"
        - export BEAM_WALLET_UI_OUT_VERLESS="Beam-Wallet$BEAM_DISPLAY_SUFFIX2.deb"

###############################################################################
# Android x86 Release
###############################################################################

    - os: linux
      language: android
      env:
        - ANDROID_ABI=x86
        - BUILD_TYPE=Release
        - ANDROID_SDK_VERSION=23
      android:
        components:
          - tools
          - platform-tools
          - android-23
      install:
        - echo y | sdkmanager "ndk-bundle"
        - wget "https://cmake.org/files/v3.12/cmake-3.12.0-Linux-x86_64.sh"
        - sudo sh cmake-3.12.0-Linux-x86_64.sh --skip-license --prefix=/usr
        - sudo git clone --depth=1 https://github.com/BeamMW/boost-android.git /usr/local/boost_1_68-android
        - sudo git clone --depth=1 https://github.com/BeamMW/openssl-android.git /usr/local/Prebuilt-OpenSSL-Android
        - export ANDROID_NDK_HOME=$ANDROID_HOME/ndk-bundle
        - export BOOST_ROOT_ANDROID=/usr/local/boost_1_68-android
        - export OPENSSL_ROOT_DIR_ANDROID=/usr/local/Prebuilt-OpenSSL-Android
        - export PATH=$ANDROID_NDK_HOME:$PATH
      script:
        - cmake -DCMAKE_TOOLCHAIN_FILE=$ANDROID_NDK_HOME/build/cmake/android.toolchain.cmake -DANDROID_NATIVE_API_LEVEL=$ANDROID_SDK_VERSION -DANDROID_ABI=$ANDROID_ABI -DCMAKE_BUILD_TYPE=$BUILD_TYPE .
        - make wallet-jni -j4
      after_success:
        # extract build version
        - BEAM_VERSION="$(cat beam_version.gen)" && rm beam_version.gen
        - echo BEAM_VERSION = $BEAM_VERSION 
        - BUILDS_SERVER_PATH=${BUILD_SERVER}/files/$TRAVIS_BRANCH/$(date +%Y.%m.%d)/$BUILD_TYPE/android-$ANDROID_ABI
        - BUILDS_SERVER_LATEST_PATH=${BUILD_SERVER}/files/$TRAVIS_BRANCH/latest/$BUILD_TYPE/android-$ANDROID_ABI
        - tar -cvzf libwallet-jni-$BEAM_VERSION.tar.gz --directory=$HOME/build/BeamMW/beam/android libwallet-jni.so com
        - tar -cvzf libwallet-jni.tar.gz --directory=$HOME/build/BeamMW/beam/android libwallet-jni.so com
        - curl --retry 3 --ftp-create-dirs -T libwallet-jni-$BEAM_VERSION.tar.gz $BUILDS_SERVER_PATH/
        - curl --retry 3 --ftp-create-dirs -T libwallet-jni.tar.gz $BUILDS_SERVER_LATEST_PATH/
        - artifacts upload --target-paths "$TRAVIS_BRANCH/$(date +%Y.%m.%d)/$BUILD_TYPE/android-$ANDROID_ABI/" libwallet-jni-$BEAM_VERSION.tar.gz
        - artifacts upload --target-paths "$TRAVIS_BRANCH/latest/$BUILD_TYPE/android-$ANDROID_ABI/" libwallet-jni.tar.gz

###############################################################################
# Android x86_64 Release
###############################################################################

    - os: linux
      language: android
      env:
        - ANDROID_ABI=x86_64
        - BUILD_TYPE=Release
        - ANDROID_SDK_VERSION=23
      android:
        components:
          - tools
          - platform-tools
          - android-23
      install:
        - echo y | sdkmanager "ndk-bundle"
        - wget "https://cmake.org/files/v3.12/cmake-3.12.0-Linux-x86_64.sh"
        - sudo sh cmake-3.12.0-Linux-x86_64.sh --skip-license --prefix=/usr
        - sudo git clone --depth=1 https://github.com/BeamMW/boost-android.git /usr/local/boost_1_68-android
        - sudo git clone --depth=1 https://github.com/BeamMW/openssl-android.git /usr/local/Prebuilt-OpenSSL-Android
        - export ANDROID_NDK_HOME=$ANDROID_HOME/ndk-bundle
        - export BOOST_ROOT_ANDROID=/usr/local/boost_1_68-android
        - export OPENSSL_ROOT_DIR_ANDROID=/usr/local/Prebuilt-OpenSSL-Android
        - export PATH=$ANDROID_NDK_HOME:$PATH
      script:
        - cmake -DCMAKE_TOOLCHAIN_FILE=$ANDROID_NDK_HOME/build/cmake/android.toolchain.cmake -DANDROID_NATIVE_API_LEVEL=$ANDROID_SDK_VERSION -DANDROID_ABI=$ANDROID_ABI -DCMAKE_BUILD_TYPE=$BUILD_TYPE .
        - make wallet-jni -j4
      after_success:
        # extract build version
        - BEAM_VERSION="$(cat beam_version.gen)" && rm beam_version.gen
        - echo BEAM_VERSION = $BEAM_VERSION
        - BUILDS_SERVER_PATH=${BUILD_SERVER}/files/$TRAVIS_BRANCH/$(date +%Y.%m.%d)/$BUILD_TYPE/android-$ANDROID_ABI
        - BUILDS_SERVER_LATEST_PATH=${BUILD_SERVER}/files/$TRAVIS_BRANCH/latest/$BUILD_TYPE/android-$ANDROID_ABI
        - tar -cvzf libwallet-jni-$BEAM_VERSION.tar.gz --directory=$HOME/build/BeamMW/beam/android libwallet-jni.so com
        - tar -cvzf libwallet-jni.tar.gz --directory=$HOME/build/BeamMW/beam/android libwallet-jni.so com
        - curl --retry 3 --ftp-create-dirs -T libwallet-jni-$BEAM_VERSION.tar.gz $BUILDS_SERVER_PATH/
        - curl --retry 3 --ftp-create-dirs -T libwallet-jni.tar.gz $BUILDS_SERVER_LATEST_PATH/
        - artifacts upload --target-paths "$TRAVIS_BRANCH/$(date +%Y.%m.%d)/$BUILD_TYPE/android-$ANDROID_ABI/" libwallet-jni-$BEAM_VERSION.tar.gz
        - artifacts upload --target-paths "$TRAVIS_BRANCH/latest/$BUILD_TYPE/android-$ANDROID_ABI/" libwallet-jni.tar.gz

###############################################################################
# Android ARMv7 Release
###############################################################################

    - os: linux
      language: android
      env:
        - ANDROID_ABI=armeabi-v7a
        - BUILD_TYPE=Release
        - ANDROID_SDK_VERSION=23
      android:
        components:
          - tools
          - platform-tools
          - android-23
      install:
        - echo y | sdkmanager "ndk-bundle"
        - wget "https://cmake.org/files/v3.12/cmake-3.12.0-Linux-x86_64.sh"
        - sudo sh cmake-3.12.0-Linux-x86_64.sh --skip-license --prefix=/usr
        - sudo git clone --depth=1 https://github.com/BeamMW/boost-android.git /usr/local/boost_1_68-android
        - sudo git clone --depth=1 https://github.com/BeamMW/openssl-android.git /usr/local/Prebuilt-OpenSSL-Android
        - export ANDROID_NDK_HOME=$ANDROID_HOME/ndk-bundle
        - export BOOST_ROOT_ANDROID=/usr/local/boost_1_68-android
        - export OPENSSL_ROOT_DIR_ANDROID=/usr/local/Prebuilt-OpenSSL-Android
        - export PATH=$ANDROID_NDK_HOME:$PATH
      script:
        - cmake -DCMAKE_TOOLCHAIN_FILE=$ANDROID_NDK_HOME/build/cmake/android.toolchain.cmake -DANDROID_NATIVE_API_LEVEL=$ANDROID_SDK_VERSION -DANDROID_ABI=$ANDROID_ABI -DCMAKE_BUILD_TYPE=$BUILD_TYPE .
        - make wallet-jni -j4
      after_success:
        # extract build version
        - BEAM_VERSION="$(cat beam_version.gen)" && rm beam_version.gen
        - echo BEAM_VERSION = $BEAM_VERSION
        - BUILDS_SERVER_PATH=${BUILD_SERVER}/files/$TRAVIS_BRANCH/$(date +%Y.%m.%d)/$BUILD_TYPE/android-$ANDROID_ABI
        - BUILDS_SERVER_LATEST_PATH=${BUILD_SERVER}/files/$TRAVIS_BRANCH/latest/$BUILD_TYPE/android-$ANDROID_ABI
        - tar -cvzf libwallet-jni-$BEAM_VERSION.tar.gz --directory=$HOME/build/BeamMW/beam/android libwallet-jni.so com
        - tar -cvzf libwallet-jni.tar.gz --directory=$HOME/build/BeamMW/beam/android libwallet-jni.so com
        - curl --retry 3 --ftp-create-dirs -T libwallet-jni-$BEAM_VERSION.tar.gz $BUILDS_SERVER_PATH/
        - curl --retry 3 --ftp-create-dirs -T libwallet-jni.tar.gz $BUILDS_SERVER_LATEST_PATH/
        - artifacts upload --target-paths "$TRAVIS_BRANCH/$(date +%Y.%m.%d)/$BUILD_TYPE/android-$ANDROID_ABI/" libwallet-jni-$BEAM_VERSION.tar.gz
        - artifacts upload --target-paths "$TRAVIS_BRANCH/latest/$BUILD_TYPE/android-$ANDROID_ABI/" libwallet-jni.tar.gz

###############################################################################
# Android ARMv8 Release
###############################################################################

    - os: linux
      language: android
      env:
        - ANDROID_ABI=arm64-v8a
        - BUILD_TYPE=Release
        - ANDROID_SDK_VERSION=23
      android:
        components:
          - tools
          - platform-tools
          - android-23
      install:
        - echo y | sdkmanager "ndk-bundle"
        - wget "https://cmake.org/files/v3.12/cmake-3.12.0-Linux-x86_64.sh"
        - sudo sh cmake-3.12.0-Linux-x86_64.sh --skip-license --prefix=/usr
        - sudo git clone --depth=1 https://github.com/BeamMW/boost-android.git /usr/local/boost_1_68-android
        - sudo git clone --depth=1 https://github.com/BeamMW/openssl-android.git /usr/local/Prebuilt-OpenSSL-Android
        - export ANDROID_NDK_HOME=$ANDROID_HOME/ndk-bundle
        - export BOOST_ROOT_ANDROID=/usr/local/boost_1_68-android
        - export OPENSSL_ROOT_DIR_ANDROID=/usr/local/Prebuilt-OpenSSL-Android
        - export PATH=$ANDROID_NDK_HOME:$PATH
      script:
        - cmake -DCMAKE_TOOLCHAIN_FILE=$ANDROID_NDK_HOME/build/cmake/android.toolchain.cmake -DANDROID_NATIVE_API_LEVEL=$ANDROID_SDK_VERSION -DANDROID_ABI=$ANDROID_ABI -DCMAKE_BUILD_TYPE=$BUILD_TYPE .
        - make wallet-jni -j4
      after_success:
        # extract build version
        - BEAM_VERSION="$(cat beam_version.gen)" && rm beam_version.gen
        - echo BEAM_VERSION = $BEAM_VERSION
        - BUILDS_SERVER_PATH=${BUILD_SERVER}/files/$TRAVIS_BRANCH/$(date +%Y.%m.%d)/$BUILD_TYPE/android-$ANDROID_ABI
        - BUILDS_SERVER_LATEST_PATH=${BUILD_SERVER}/files/$TRAVIS_BRANCH/latest/$BUILD_TYPE/android-$ANDROID_ABI
        - tar -cvzf libwallet-jni-$BEAM_VERSION.tar.gz --directory=$HOME/build/BeamMW/beam/android libwallet-jni.so com
        - tar -cvzf libwallet-jni.tar.gz --directory=$HOME/build/BeamMW/beam/android libwallet-jni.so com
        - curl --retry 3 --ftp-create-dirs -T libwallet-jni-$BEAM_VERSION.tar.gz $BUILDS_SERVER_PATH/
        - curl --retry 3 --ftp-create-dirs -T libwallet-jni.tar.gz $BUILDS_SERVER_LATEST_PATH/
        - artifacts upload --target-paths "$TRAVIS_BRANCH/$(date +%Y.%m.%d)/$BUILD_TYPE/android-$ANDROID_ABI/" libwallet-jni-$BEAM_VERSION.tar.gz
        - artifacts upload --target-paths "$TRAVIS_BRANCH/latest/$BUILD_TYPE/android-$ANDROID_ABI/" libwallet-jni.tar.gz

###############################################################################
# Common part
###############################################################################
before_script:
  - curl -sL https://raw.githubusercontent.com/travis-ci/artifacts/master/install | bash
  - BEAM_TARGET_SUFFIX="-masternet"
  - BEAM_DISPLAY_SUFFIX="Masternet"
  - BEAM_DISPLAY_SUFFIX2="-Masternet"

after_success:
  # deploy using ftp server
  - BUILDS_SERVER_PATH=${BUILD_SERVER}/files/$TRAVIS_BRANCH/$(date +%Y.%m.%d)/$BUILD_TYPE/$OS_FOLDER
  - tar -cvzf beam-node$BEAM_TARGET_SUFFIX-$BEAM_VERSION.tar.gz --directory=$HOME/build/BeamMW/beam/beam beam-node$BEAM_TARGET_SUFFIX beam-node.cfg
  - tar -cvzf beam-wallet-cli$BEAM_TARGET_SUFFIX-$BEAM_VERSION.tar.gz --directory=$HOME/build/BeamMW/beam/wallet beam-wallet$BEAM_TARGET_SUFFIX beam-wallet.cfg
  - tar -cvzf wallet-api$BEAM_TARGET_SUFFIX-$BEAM_VERSION.tar.gz --directory=$HOME/build/BeamMW/beam/wallet wallet-api$BEAM_TARGET_SUFFIX wallet-api.cfg
  - tar -cvzf explorer-node$BEAM_TARGET_SUFFIX-$BEAM_VERSION.tar.gz --directory=$HOME/build/BeamMW/beam/explorer explorer-node$BEAM_TARGET_SUFFIX explorer-node.cfg
    
  # upload binaries to FTP
  - curl --retry 3 --ftp-create-dirs -T beam-node$BEAM_TARGET_SUFFIX-$BEAM_VERSION.tar.gz $BUILDS_SERVER_PATH/
  - curl --retry 3 --ftp-create-dirs -T beam-wallet-cli$BEAM_TARGET_SUFFIX-$BEAM_VERSION.tar.gz $BUILDS_SERVER_PATH/
  - curl --retry 3 --ftp-create-dirs -T wallet-api$BEAM_TARGET_SUFFIX-$BEAM_VERSION.tar.gz $BUILDS_SERVER_PATH/
  - curl --retry 3 --ftp-create-dirs -T explorer-node$BEAM_TARGET_SUFFIX-$BEAM_VERSION.tar.gz $BUILDS_SERVER_PATH/
  - curl --retry 3 --ftp-create-dirs -T "$HOME/build/BeamMW/beam/$BEAM_WALLET_UI_IN" "$BUILDS_SERVER_PATH/$BEAM_WALLET_UI_OUT"

  # upload binaries to FTP, to the latest folder
  - BUILDS_SERVER_LATEST_PATH=${BUILD_SERVER}/files/$TRAVIS_BRANCH/latest/$BUILD_TYPE/$OS_FOLDER
  - curl --retry 3 --ftp-create-dirs -T beam-node$BEAM_TARGET_SUFFIX-$BEAM_VERSION.tar.gz $BUILDS_SERVER_LATEST_PATH/beam-node$BEAM_TARGET_SUFFIX.tar.gz
  - curl --retry 3 --ftp-create-dirs -T beam-wallet-cli$BEAM_TARGET_SUFFIX-$BEAM_VERSION.tar.gz $BUILDS_SERVER_LATEST_PATH/beam-wallet-cli$BEAM_TARGET_SUFFIX.tar.gz
  - curl --retry 3 --ftp-create-dirs -T wallet-api$BEAM_TARGET_SUFFIX-$BEAM_VERSION.tar.gz $BUILDS_SERVER_LATEST_PATH/wallet-api$BEAM_TARGET_SUFFIX.tar.gz
  - curl --retry 3 --ftp-create-dirs -T explorer-node$BEAM_TARGET_SUFFIX-$BEAM_VERSION.tar.gz $BUILDS_SERVER_LATEST_PATH/explorer-node$BEAM_TARGET_SUFFIX.tar.gz
  - curl --retry 3 --ftp-create-dirs -T "$HOME/build/BeamMW/beam/$BEAM_WALLET_UI_IN" "$BUILDS_SERVER_LATEST_PATH/$BEAM_WALLET_UI_OUT_VERLESS"

  # prep for deploy to AWS S3
  - cp $HOME/build/BeamMW/beam/$BEAM_WALLET_UI_IN $HOME/build/BeamMW/beam/$BEAM_WALLET_UI_OUT

  # upload binaries to S3
  - artifacts upload --target-paths "$TRAVIS_BRANCH/$(date +%Y.%m.%d)/$BUILD_TYPE/$OS_FOLDER/" beam-node$BEAM_TARGET_SUFFIX-$BEAM_VERSION.tar.gz
  - artifacts upload --target-paths "$TRAVIS_BRANCH/$(date +%Y.%m.%d)/$BUILD_TYPE/$OS_FOLDER/" beam-wallet-cli$BEAM_TARGET_SUFFIX-$BEAM_VERSION.tar.gz
  - artifacts upload --target-paths "$TRAVIS_BRANCH/$(date +%Y.%m.%d)/$BUILD_TYPE/$OS_FOLDER/" wallet-api$BEAM_TARGET_SUFFIX-$BEAM_VERSION.tar.gz
  - artifacts upload --target-paths "$TRAVIS_BRANCH/$(date +%Y.%m.%d)/$BUILD_TYPE/$OS_FOLDER/" explorer-node$BEAM_TARGET_SUFFIX-$BEAM_VERSION.tar.gz
  - artifacts upload --target-paths "$TRAVIS_BRANCH/$(date +%Y.%m.%d)/$BUILD_TYPE/$OS_FOLDER/" $HOME/build/BeamMW/beam/$BEAM_WALLET_UI_OUT

  # prep for deploy to AWS S3, latest folder
  - cp beam-node$BEAM_TARGET_SUFFIX-$BEAM_VERSION.tar.gz beam-node$BEAM_TARGET_SUFFIX.tar.gz
  - cp beam-wallet-cli$BEAM_TARGET_SUFFIX-$BEAM_VERSION.tar.gz beam-wallet-cli$BEAM_TARGET_SUFFIX.tar.gz
  - cp wallet-api$BEAM_TARGET_SUFFIX-$BEAM_VERSION.tar.gz wallet-api$BEAM_TARGET_SUFFIX.tar.gz
  - cp explorer-node$BEAM_TARGET_SUFFIX-$BEAM_VERSION.tar.gz explorer-node$BEAM_TARGET_SUFFIX.tar.gz
  - cp $HOME/build/BeamMW/beam/$BEAM_WALLET_UI_IN $HOME/build/BeamMW/beam/$BEAM_WALLET_UI_OUT_VERLESS

  # upload binaries to S3, to the latest folder
  - artifacts upload --target-paths "$TRAVIS_BRANCH/latest/$BUILD_TYPE/$OS_FOLDER/" beam-node$BEAM_TARGET_SUFFIX.tar.gz
  - artifacts upload --target-paths "$TRAVIS_BRANCH/latest/$BUILD_TYPE/$OS_FOLDER/" beam-wallet-cli$BEAM_TARGET_SUFFIX.tar.gz
  - artifacts upload --target-paths "$TRAVIS_BRANCH/latest/$BUILD_TYPE/$OS_FOLDER/" wallet-api$BEAM_TARGET_SUFFIX.tar.gz
  - artifacts upload --target-paths "$TRAVIS_BRANCH/latest/$BUILD_TYPE/$OS_FOLDER/" explorer-node$BEAM_TARGET_SUFFIX.tar.gz
  - artifacts upload --target-paths "$TRAVIS_BRANCH/latest/$BUILD_TYPE/$OS_FOLDER/" $HOME/build/BeamMW/beam/$BEAM_WALLET_UI_OUT_VERLESS

notifications:
  email:
    - big.romanov@gmail.com<|MERGE_RESOLUTION|>--- conflicted
+++ resolved
@@ -15,11 +15,7 @@
         - export TZ=Etc/GMT-3
         - brew update
         - brew unlink cmake
-<<<<<<< HEAD
-        - brew unlink boost 
-=======
         - brew unlink boost
->>>>>>> 5d9ba494
         - brew install cmake boost
         - curl -O https://raw.githubusercontent.com/Homebrew/homebrew-core/56c500b569c724b049be7ab9e12d9693f85522f9/Formula/qt.rb
         - brew install ./qt.rb
