--- conflicted
+++ resolved
@@ -27,7 +27,6 @@
 	addr.resolve(m_VM["address"].as<std::string>().c_str());
 	addr.port(m_VM["port"].as<uint16_t>());
 
-<<<<<<< HEAD
 	Connect(addr);
 
 	m_Reactor->run();
@@ -81,7 +80,7 @@
 
 void BaseTestNodeConnection::OnDisconnect(const DisconnectReason& r)
 {
-	LOG_ERROR() << "problem with connecting to node: " << r;
+	LOG_ERROR() << "problem with connecting to node: " << r;
 	m_Failed = true;
 	io::Reactor::get_Current().stop();
 }
@@ -147,127 +146,6 @@
 	if (fee > 0)
 		pKrn->m_Fee = fee;
 
-=======
-	Connect(addr);
-
-	m_Reactor->run();
-}
-
-void BaseTestNodeConnection::DisabledTimer()
-{
-	m_WillStartTimer = false;
-
-}
-
-int BaseTestNodeConnection::CheckOnFailed()
-{
-	return m_Failed;
-}
-
-void BaseTestNodeConnection::ParseCommandLine(int argc, char* argv[])
-{
-	po::options_description options("allowed options");
-
-	options.add_options()
-		("address", po::value<std::string>()->default_value("127.0.0.1"), "ip address")
-		("port", po::value<uint16_t>()->default_value(10000), "port")
-		("wallet_seed", po::value<std::string>()->default_value("321"), "wallet seed");
-
-	po::store(po::command_line_parser(argc, argv).options(options).run(), m_VM);
-}
-
-void BaseTestNodeConnection::InitKdf()
-{
-	NoLeak<uintBig> walletSeed;
-	Hash::Value hv;
-
-	Hash::Processor() << m_VM["wallet_seed"].as<std::string>().c_str() >> hv;
-	walletSeed.V = hv;
-
-	m_Kdf.m_Secret = walletSeed;
-}
-
-void BaseTestNodeConnection::OnConnected()
-{
-	LOG_INFO() << "connection is succeded";
-
-	if (m_WillStartTimer)
-		m_Timer->start(5 * 1000, false, []() {io::Reactor::get_Current().stop(); });
-
-	GenerateTests();
-	m_Index = 0;
-	RunTest();
-}
-
-void BaseTestNodeConnection::OnClosed(int errorCode)
-{
-	LOG_ERROR() << "problem with connecting to node: code = " << io::error_str(static_cast<io::ErrorCode>(errorCode));
-	m_Failed = true;
-	io::Reactor::get_Current().stop();
-}
-
-bool BaseTestNodeConnection::OnMsg2(proto::Boolean&& msg)
-{
-	if (msg.m_Value != m_Tests[m_Index].second)
-	{
-		LOG_INFO() << "Failed: node returned " << msg.m_Value;
-		m_Failed = true;
-	}
-	else
-	{
-		LOG_INFO() << "Ok: node returned " << msg.m_Value;
-	}
-
-	++m_Index;
-
-	if (m_Index >= m_Tests.size())
-		io::Reactor::get_Current().stop();
-	else
-		RunTest();
-
-	return true;
-}
-
-void BaseTestNodeConnection::RunTest()
-{
-	if (m_Index < m_Tests.size())
-		m_Tests[m_Index].first();
-}
-
-void BaseTestNodeConnection::GenerateInputInTx(Height h, Amount v)
-{
-	ECC::Scalar::Native key;
-	DeriveKey(key, m_Kdf, h, KeyType::Coinbase);
-
-	Input::Ptr pInp(new Input);
-	pInp->m_Commitment = ECC::Commitment(key, v);
-	m_MsgTx.m_Transaction->m_vInputs.push_back(std::move(pInp));
-	m_Offset += key;
-}
-
-void BaseTestNodeConnection::GenerateOutputInTx(Height h, Amount v)
-{
-	Output::Ptr pOut(new Output);
-	ECC::Scalar::Native key;
-
-	DeriveKey(key, m_Kdf, h, KeyType::Regular);
-	pOut->m_Incubation = 2;
-	pOut->Create(key, v, true);
-	m_MsgTx.m_Transaction->m_vOutputs.push_back(std::move(pOut));
-
-	key = -key;
-	m_Offset += key;
-}
-
-void BaseTestNodeConnection::GenerateKernel(Height h, Amount fee)
-{
-	TxKernel::Ptr pKrn(new TxKernel);
-	ECC::Scalar::Native key;
-
-	if (fee > 0)
-		pKrn->m_Fee = fee;
-
->>>>>>> 994b3df3
 	DeriveKey(key, m_Kdf, h, KeyType::Kernel);
 	pKrn->m_Excess = ECC::Point::Native(ECC::Context::get().G * key);
 
