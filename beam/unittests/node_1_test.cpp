#include "../node.h"
#include "../../core/ecc_native.h"

#define LOG_VERBOSE_ENABLED 0
#include "utility/logger.h"

int g_Ret = 0;

namespace ECC {

	Context g_Ctx;
	const Context& Context::get() { return g_Ctx; }

	void GenerateRandom(void* p, uint32_t n)
	{
		for (uint32_t i = 0; i < n; i++)
			((uint8_t*) p)[i] = (uint8_t) rand();
	}

	void SetRandom(uintBig& x)
	{
		GenerateRandom(x.m_pData, sizeof(x.m_pData));
	}

	void SetRandom(Scalar::Native& x)
	{
		Scalar s;
		while (true)
		{
			SetRandom(s.m_Value);
			if (!x.Import(s))
				break;
		}
	}
}

namespace beam
{
#ifdef WIN32
		const char* g_sz = "mytest.db";
#else // WIN32
		const char* g_sz = "/tmp/mytest.db";
#endif // WIN32

<<<<<<< HEAD
	void TestP2pSane()
	{
		io::Reactor::Ptr pReactor(io::Reactor::create());
		io::Reactor::Scope scope(*pReactor);

		struct MyConnection
			:public proto::NodeConnection
		{
			uint32_t m_In = 0;
			uint32_t m_Out = 0;
			uint32_t m_Batch = 0;

			io::Timer::Ptr m_pTimer;

			void OnTimer()
			{
				proto::GetHdr msg;
				ZeroObject(msg.m_ID.m_Hash);

				for (int i = 0; i < 15; i++)
				{
					msg.m_ID.m_Height = m_Out++;
					Send(msg);
				}

				if (++m_Batch < 300)
					SetTimer(10);
				else
					io::Reactor::get_Current().stop();
			}

			void SetTimer(uint32_t timeout_ms) {
				m_pTimer->start(timeout_ms, false, [this]() { return (this->OnTimer)(); });
			}

			virtual void OnConnected() override
			{
				m_pTimer = io::Timer::create(io::Reactor::get_Current().shared_from_this());
				OnTimer();
			}

			virtual void OnClosed(int errorCode) override
			{
				printf("OnClosed, Error=%d\n", errorCode);
				g_Ret = 1;
				io::Reactor::get_Current().stop();
			}

			virtual void OnMsg(proto::GetHdr&& msg) override
			{
				if (msg.m_ID.m_Height != m_In)
				{
					printf("OnMsg gap: %u - %u\n", m_In, (uint32_t) msg.m_ID.m_Height);
					g_Ret = 1;
				}

				m_In = (uint32_t)msg.m_ID.m_Height + 1;
			}
		};

		struct Srv :public proto::NodeConnection::Server
		{
			MyConnection m_Conn2;

			virtual void OnAccepted(io::TcpStream::Ptr&& pStream, int errorCode)
			{
				m_pServer = NULL; // no more accepts

				if (!pStream)
				{
					printf("accept failed\n");
					g_Ret = 1;
					io::Reactor::get_Current().stop();
				}

				m_Conn2.Accept(std::move(pStream));
				m_Conn2.OnConnected();
			}
		};

		io::Address addr;
		addr.resolve("127.0.0.1:29065");

		Srv srv;
		srv.Listen(addr);

		MyConnection conn;
		conn.Connect(addr);

		pReactor->run();
		int nn = 22;
	}

=======
>>>>>>> 86649031
	void TestNode1(unsigned nReconnects, unsigned timerInterval)
	{
		io::Reactor::Ptr pReactor(io::Reactor::create());
        io::Reactor::Scope scope(*pReactor);

		Node node;
		node.m_Cfg.m_sPathLocal = g_sz;
		node.m_Cfg.m_Listen.port(Node::s_PortDefault);
		node.m_Cfg.m_Listen.ip(INADDR_ANY);

		node.Initialize();

		struct MyClient
			:public proto::NodeConnection
		{
			const unsigned mTimerInterval;
            unsigned mReconnects;

            bool m_bConnected;

			MyClient(unsigned interval, unsigned reconnects):
                mTimerInterval(interval), mReconnects(reconnects)
			{
				m_pTimer = io::Timer::create(io::Reactor::get_Current().shared_from_this());
				m_bConnected = false;
			}

			virtual void OnConnected() override {

				m_bConnected = true;

				try {
					proto::GetHdr msg;
					msg.m_ID.m_Height = 0;
					ZeroObject(msg.m_ID.m_Hash);

					Send(msg);

					SetTimer(mTimerInterval); // for reconnection

				} catch (...) {
					OnFail();
				}
			}

			virtual void OnClosed(int errorCode) override {
				OnFail();
			}

			void OnFail() {
				Reset();
				SetTimer(mTimerInterval);
				m_bConnected = false;
			}

			io::Timer::Ptr m_pTimer;
			void OnTimer() {

				if (!m_bConnected)
				{
					Reset();

                    if (mReconnects-- == 0) {
                        io::Reactor::get_Current().stop();
                    }

					try {

						io::Address addr;
						addr.resolve("127.0.0.1");
						addr.port(Node::s_PortDefault);

						Connect(addr);

					}
					catch (...) {
						OnFail();
					}
				}
				else
					OnFail();
			}

			void SetTimer(uint32_t timeout_ms) {
				m_pTimer->start(timeout_ms, false, [this]() { return (this->OnTimer)(); });
			}
			void KillTimer() {
				m_pTimer->cancel();
			}
		};

		MyClient cl(timerInterval, nReconnects);

		cl.SetTimer(timerInterval);

		pReactor->run();
        LOG_VERBOSE() << pReactor.use_count();
	}

    void TestP2pSane()
	{
		io::Reactor::Ptr pReactor(io::Reactor::create());
		io::Reactor::Scope scope(*pReactor);

		struct MyConnection
			:public proto::NodeConnection
		{
			uint32_t m_In = 0;
			uint32_t m_Out = 0;
			uint32_t m_Batch = 0;

			io::Timer::Ptr m_pTimer;

			void OnTimer()
			{
				proto::GetHdr msg;
				ZeroObject(msg.m_ID.m_Hash);

				for (int i = 0; i < 15; i++)
				{
					msg.m_ID.m_Height = m_Out++;
                    LOG_VERBOSE() << TRACE(msg.m_ID.m_Height);
					Send(msg);
				}

				if (++m_Batch < 300)
					SetTimer(10);
				else
					io::Reactor::get_Current().stop();
			}

			void SetTimer(uint32_t timeout_ms) {
				m_pTimer->start(timeout_ms, false, [this]() { return (this->OnTimer)(); });
			}

			virtual void OnConnected() override
			{
				m_pTimer = io::Timer::create(io::Reactor::get_Current().shared_from_this());
				OnTimer();
			}

			virtual void OnClosed(int errorCode) override
			{
				printf("OnClosed, Error=%d\n", errorCode);
				g_Ret = 1;
				io::Reactor::get_Current().stop();
			}

			virtual void OnMsg(proto::GetHdr&& msg) override
			{
                LOG_VERBOSE() << TRACE(m_In) << TRACE(msg.m_ID.m_Height);
				if (msg.m_ID.m_Height != m_In)
				{
                    printf("OnMsg gap: %u - %u\n", m_In, (uint32_t) msg.m_ID.m_Height);
					g_Ret = 1;
				}

				m_In = (uint32_t)msg.m_ID.m_Height + 1;
			}
		};

		struct Srv :public proto::NodeConnection::Server
		{
			MyConnection m_Conn2;

			virtual void OnAccepted(io::TcpStream::Ptr&& pStream, int errorCode)
			{
				m_pServer = NULL; // no more accepts

				if (!pStream)
				{
					printf("accept failed\n");
					g_Ret = 1;
					io::Reactor::get_Current().stop();
				}

				m_Conn2.Accept(std::move(pStream));
				m_Conn2.OnConnected();
			}
		};

		io::Address addr;
		addr.resolve("127.0.0.1:29065");

		Srv srv;
		srv.Listen(addr);

		MyConnection conn;
		conn.Connect(addr);

		pReactor->run();
	}


}

int main()
{
    beam::LoggerConfig lc;
    int logLevel = LOG_LEVEL_DEBUG;
#if LOG_VERBOSE_ENABLED
    logLevel = LOG_LEVEL_VERBOSE;
#endif
    lc.consoleLevel = logLevel;
    lc.flushLevel = logLevel;
    auto logger = beam::Logger::create(lc);

<<<<<<< HEAD
	beam::TestP2pSane();

    beam::TestNode1(10, 100);
        
=======
    beam::TestP2pSane();
    beam::TestNode1(10, 100);

>>>>>>> 86649031
    return g_Ret;
}<|MERGE_RESOLUTION|>--- conflicted
+++ resolved
@@ -42,102 +42,6 @@
 		const char* g_sz = "/tmp/mytest.db";
 #endif // WIN32
 
-<<<<<<< HEAD
-	void TestP2pSane()
-	{
-		io::Reactor::Ptr pReactor(io::Reactor::create());
-		io::Reactor::Scope scope(*pReactor);
-
-		struct MyConnection
-			:public proto::NodeConnection
-		{
-			uint32_t m_In = 0;
-			uint32_t m_Out = 0;
-			uint32_t m_Batch = 0;
-
-			io::Timer::Ptr m_pTimer;
-
-			void OnTimer()
-			{
-				proto::GetHdr msg;
-				ZeroObject(msg.m_ID.m_Hash);
-
-				for (int i = 0; i < 15; i++)
-				{
-					msg.m_ID.m_Height = m_Out++;
-					Send(msg);
-				}
-
-				if (++m_Batch < 300)
-					SetTimer(10);
-				else
-					io::Reactor::get_Current().stop();
-			}
-
-			void SetTimer(uint32_t timeout_ms) {
-				m_pTimer->start(timeout_ms, false, [this]() { return (this->OnTimer)(); });
-			}
-
-			virtual void OnConnected() override
-			{
-				m_pTimer = io::Timer::create(io::Reactor::get_Current().shared_from_this());
-				OnTimer();
-			}
-
-			virtual void OnClosed(int errorCode) override
-			{
-				printf("OnClosed, Error=%d\n", errorCode);
-				g_Ret = 1;
-				io::Reactor::get_Current().stop();
-			}
-
-			virtual void OnMsg(proto::GetHdr&& msg) override
-			{
-				if (msg.m_ID.m_Height != m_In)
-				{
-					printf("OnMsg gap: %u - %u\n", m_In, (uint32_t) msg.m_ID.m_Height);
-					g_Ret = 1;
-				}
-
-				m_In = (uint32_t)msg.m_ID.m_Height + 1;
-			}
-		};
-
-		struct Srv :public proto::NodeConnection::Server
-		{
-			MyConnection m_Conn2;
-
-			virtual void OnAccepted(io::TcpStream::Ptr&& pStream, int errorCode)
-			{
-				m_pServer = NULL; // no more accepts
-
-				if (!pStream)
-				{
-					printf("accept failed\n");
-					g_Ret = 1;
-					io::Reactor::get_Current().stop();
-				}
-
-				m_Conn2.Accept(std::move(pStream));
-				m_Conn2.OnConnected();
-			}
-		};
-
-		io::Address addr;
-		addr.resolve("127.0.0.1:29065");
-
-		Srv srv;
-		srv.Listen(addr);
-
-		MyConnection conn;
-		conn.Connect(addr);
-
-		pReactor->run();
-		int nn = 22;
-	}
-
-=======
->>>>>>> 86649031
 	void TestNode1(unsigned nReconnects, unsigned timerInterval)
 	{
 		io::Reactor::Ptr pReactor(io::Reactor::create());
@@ -345,15 +249,8 @@
     lc.flushLevel = logLevel;
     auto logger = beam::Logger::create(lc);
 
-<<<<<<< HEAD
-	beam::TestP2pSane();
-
-    beam::TestNode1(10, 100);
-        
-=======
     beam::TestP2pSane();
     beam::TestNode1(10, 100);
 
->>>>>>> 86649031
     return g_Ret;
 }