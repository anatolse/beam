//#include "../node.h"

#include "../node.h"
#include "../node_db.h"
#include "../node_processor.h"
#include "../../core/block_crypt.h"
#include "../../utility/serialize.h"
#include "../../core/serialization_adapters.h"

namespace ECC {

	Initializer g_Initializer;

	void GenerateRandom(void* p, uint32_t n)
	{
		for (uint32_t i = 0; i < n; i++)
			((uint8_t*) p)[i] = (uint8_t) rand();
	}

	void SetRandom(uintBig& x)
	{
		GenerateRandom(x.m_pData, sizeof(x.m_pData));
	}

	void SetRandom(Scalar::Native& x)
	{
		Scalar s;
		while (true)
		{
			SetRandom(s.m_Value);
			if (!x.Import(s))
				break;
		}
	}
}

#ifndef WIN32
#	include <unistd.h>
#endif // WIN32

int g_TestsFailed = 0;

void TestFailed(const char* szExpr, uint32_t nLine)
{
	printf("Test failed! Line=%u, Expression: %s\n", nLine, szExpr);
	g_TestsFailed++;
	fflush(stdout);
}

#ifndef WIN32
void DeleteFileA(const char* szPath)
{
	unlink(szPath);
}
#endif // WIN32

#define verify_test(x) \
	do { \
		if (!(x)) \
			TestFailed(#x, __LINE__); \
	} while (false)

#define fail_test(msg) TestFailed(msg, __LINE__)

namespace beam
{

	uint32_t CountTips(NodeDB& db, bool bFunctional, NodeDB::StateID* pLast = NULL)
	{
		uint32_t nTips = 0;

		NodeDB::WalkerState ws(db);

		if (bFunctional)
			db.EnumFunctionalTips(ws);
		else
			db.EnumTips(ws);

		while (ws.MoveNext())
			nTips++;

		if (pLast)
			*pLast = ws.m_Sid;

		return nTips;
	}

	void TestNodeDB(const char* sz)
	{
		NodeDB db;
		db.Open(sz);

		NodeDB::Transaction tr(db);

		const uint32_t hMax = 250;
		const uint32_t nOrd = 3;
		const uint32_t hFork0 = 70;

		std::vector<Block::SystemState::Full> vStates;
		vStates.resize(hMax);
		memset0(&vStates.at(0), vStates.size());

		Merkle::CompactMmr cmmr, cmmrFork;

		for (uint32_t h = 0; h < hMax; h++)
		{
			Block::SystemState::Full& s = vStates[h];
			s.m_Height = h + Block::Rules::HeightGenesis;

			if (h)
			{
				vStates[h - 1].get_Hash(s.m_Prev);
				cmmr.Append(s.m_Prev);
			}

			if (hFork0 == h)
				cmmrFork = cmmr;

			cmmr.get_Hash(s.m_History);
		}

		uint64_t pRows[hMax];

		// insert states in random order
		for (uint32_t h1 = 0; h1 < nOrd; h1++)
		{
			for (uint32_t h = h1; h < hMax; h += nOrd)
			{
				pRows[h] = db.InsertState(vStates[h]);
				db.assert_valid();

				if (h)
				{
					db.SetStateFunctional(pRows[h]);
					db.assert_valid();
				}
			}
		}

		NodeDB::Blob bBody("body", 4);
		Merkle::Hash peer, peer2;
		memset(peer.m_pData, 0x66, sizeof(peer.m_pData));

		db.SetStateBlock(pRows[0], bBody);
		verify_test(!db.get_Peer(pRows[0], peer2));

		db.set_Peer(pRows[0], &peer);
		verify_test(db.get_Peer(pRows[0], peer2));
		verify_test(peer == peer2);

		db.set_Peer(pRows[0], NULL);
		verify_test(!db.get_Peer(pRows[0], peer2));

		ByteBuffer bbBody, bbRollback;
		db.GetStateBlock(pRows[0], bbBody, bbRollback);
		db.SetStateRollback(pRows[0], bBody);
		db.GetStateBlock(pRows[0], bbBody, bbRollback);

		db.DelStateBlock(pRows[0]);
		db.GetStateBlock(pRows[0], bbBody, bbRollback);

		tr.Commit();
		tr.Start(db);

		verify_test(CountTips(db, false) == 1);
		verify_test(CountTips(db, true) == 0);

		// a subbranch
		Block::SystemState::Full s = vStates[hFork0];
		s.m_LiveObjects.Inc(); // alter

		uint64_t r0 = db.InsertState(s);

		verify_test(CountTips(db, false) == 2);

		db.assert_valid();
		db.SetStateFunctional(r0);
		db.assert_valid();

		verify_test(CountTips(db, true) == 0);

		s.get_Hash(s.m_Prev);
		cmmrFork.Append(s.m_Prev);
		cmmrFork.get_Hash(s.m_History);
		s.m_Height++;

		uint64_t rowLast1 = db.InsertState(s);

		NodeDB::StateID sid;
		verify_test(CountTips(db, false, &sid) == 2);
		verify_test(sid.m_Height == hMax-1 + Block::Rules::HeightGenesis);

		db.SetMined(sid, 200000);
		db.SetMined(sid, 250000);

		{
			NodeDB::WalkerMined wlkMined(db);
			db.EnumMined(wlkMined, 0);
			verify_test(wlkMined.MoveNext());
			verify_test(wlkMined.m_Sid.m_Height == sid.m_Height && wlkMined.m_Sid.m_Row == sid.m_Row);
			verify_test(wlkMined.m_Amount == 250000);
			verify_test(!wlkMined.MoveNext());
		}

		db.DeleteMinedSafe(sid);
		{
			NodeDB::WalkerMined wlkMined(db);
			db.EnumMined(wlkMined, 0);
			verify_test(!wlkMined.MoveNext());
		}

		db.DeleteMinedSafe(sid);

		db.SetStateFunctional(rowLast1);
		db.assert_valid();

		db.SetStateFunctional(pRows[0]); // this should trigger big update
		db.assert_valid();
		verify_test(CountTips(db, true, &sid) == 2);
		verify_test(sid.m_Height == hFork0 + 1 + Block::Rules::HeightGenesis);

		tr.Commit();
		tr.Start(db);

		// test proofs
		NodeDB::StateID sid2;
		verify_test(CountTips(db, false, &sid2) == 2);
		verify_test(sid2.m_Height == hMax-1 + Block::Rules::HeightGenesis);

		do
		{
			if (sid2.m_Height + 1 < hMax + Block::Rules::HeightGenesis)
			{
				Merkle::Hash hv;
				db.get_PredictedStatesHash(hv, sid2);
				verify_test(hv == vStates[(size_t) sid2.m_Height + 1 - Block::Rules::HeightGenesis].m_History);
			}

			const Merkle::Hash& hvRoot = vStates[(size_t) sid2.m_Height - Block::Rules::HeightGenesis].m_History;

			for (uint32_t h = Block::Rules::HeightGenesis; h < sid2.m_Height; h++)
			{
				Merkle::Proof proof;
				db.get_Proof(proof, sid2, h);

				Merkle::Hash hv;
				vStates[h - Block::Rules::HeightGenesis].get_Hash(hv);
				Merkle::Interpret(hv, proof);

				verify_test(hvRoot == hv);
			}

		} while (db.get_Prev(sid2));

		while (db.get_Prev(sid))
			;
		verify_test(sid.m_Height == Block::Rules::HeightGenesis);

		db.SetStateNotFunctional(pRows[0]);
		db.assert_valid();
		verify_test(CountTips(db, true) == 0);

		db.SetStateFunctional(pRows[0]);
		db.assert_valid();
		verify_test(CountTips(db, true) == 2);

		for (sid.m_Height = Block::Rules::HeightGenesis; sid.m_Height <= hMax; sid.m_Height++)
		{
			sid.m_Row = pRows[sid.m_Height - Block::Rules::HeightGenesis];
			db.MoveFwd(sid);
		}

		tr.Commit();
		tr.Start(db);

		while (sid.m_Row)
			db.MoveBack(sid);

		tr.Commit();
		tr.Start(db);

		// Delete main branch up to this tip
		uint64_t row = pRows[hMax-1];
		uint32_t h = hMax;
		for (; ; h--)
		{
			verify_test(row);
			if (!db.DeleteState(row, row))
				break;
			db.assert_valid();
		}

		verify_test(row && (h == hFork0));

		for (h += 2; ; h--)
		{
			if (!rowLast1)
				break;
			verify_test(db.DeleteState(rowLast1, rowLast1));
			db.assert_valid();
		}
		
		verify_test(!h);

		tr.Commit();

		// utxos and kernels
		NodeDB::Blob b0(vStates[0].m_Prev.m_pData, sizeof(vStates[0].m_Prev.m_pData));

		db.AddSpendable(b0, NodeDB::Blob("hello, world!", 13), 5, 3);

		NodeDB::WalkerSpendable wsp(db, false);
		for (db.EnumUnpsent(wsp); wsp.MoveNext(); )
			;
		db.ModifySpendable(b0, 0, -3);
		for (db.EnumUnpsent(wsp); wsp.MoveNext(); )
			;

		db.ModifySpendable(b0, 0, 2);
		for (db.EnumUnpsent(wsp); wsp.MoveNext(); )
			;

		db.ModifySpendable(b0, -5, -4);
		for (db.EnumUnpsent(wsp); wsp.MoveNext(); )
			;
	}

#ifdef WIN32
		const char* g_sz = "mytest.db";
		const char* g_sz2 = "mytest2.db";
#else // WIN32
		const char* g_sz = "/tmp/mytest.db";
		const char* g_sz2 = "/tmp/mytest2.db";
#endif // WIN32

	void TestNodeDB()
	{
		TestNodeDB(g_sz); // will create

		{
			NodeDB db;
			db.Open(g_sz); // test to open already-existing DB
		}
	}

	struct MiniWallet
	{
		ECC::Kdf m_Kdf;

		struct MyUtxo
		{
			ECC::Scalar m_Key;
			Amount m_Value;

			void ToOutput(TxBase& tx, ECC::Scalar::Native& offset, Height hIncubation) const
			{
				ECC::Scalar::Native k = m_Key;

				Output::Ptr pOut(new Output);
				pOut->m_Incubation = hIncubation;
				pOut->Create(k, m_Value, true); // confidential transactions will be too slow for test in debug mode.
				tx.m_vOutputs.push_back(std::move(pOut));

				k = -k;
				offset += k;
			}
		};

		typedef std::multimap<Height, MyUtxo> UtxoQueue;
		UtxoQueue m_MyUtxos;

		const MyUtxo* AddMyUtxo(Amount n, Height h, KeyType eType)
		{
			if (!n)
				return NULL;

			ECC::Scalar::Native key;
			DeriveKey(key, m_Kdf, h, eType);

			MyUtxo utxo;
			utxo.m_Key = key;
			utxo.m_Value = n;

			h += (KeyType::Coinbase == eType) ? Block::Rules::MaturityCoinbase : Block::Rules::MaturityStd;

			return &m_MyUtxos.insert(std::make_pair(h, utxo))->second;
		}

		bool MakeTx(Transaction::Ptr& pTx, Height h, Height hIncubation)
		{
			UtxoQueue::iterator it = m_MyUtxos.begin();
			if (m_MyUtxos.end() == it)
				return false;

			if (it->first > h)
				return false; // not spendable yet

			pTx = std::make_shared<Transaction>();

			const MyUtxo& utxo = it->second;
			assert(utxo.m_Value);

			TxKernel::Ptr pKrn(new TxKernel);
			pKrn->m_Fee = 1090000;

			Input::Ptr pInp(new Input);
			pInp->m_Commitment = ECC::Commitment(utxo.m_Key, utxo.m_Value);
				pTx->m_vInputs.push_back(std::move(pInp));

			ECC::Scalar::Native kOffset = utxo.m_Key;
			ECC::Scalar::Native k;

			if (pKrn->m_Fee >= utxo.m_Value)
				pKrn->m_Fee = utxo.m_Value;
			else
			{
				MyUtxo utxoOut;
				utxoOut.m_Value = utxo.m_Value - pKrn->m_Fee;
<<<<<<< HEAD

				DeriveKey(k, m_Kdf, h, KeyType::Regular);
				utxoOut.m_Key = k;

=======

				DeriveKey(k, m_Kdf, h, KeyType::Regular);
				utxoOut.m_Key = k;

>>>>>>> 0ef0fe77
				utxoOut.ToOutput(*pTx, kOffset, hIncubation);

				m_MyUtxos.insert(std::make_pair(h + hIncubation, utxoOut));
			}

			m_MyUtxos.erase(it);

			DeriveKey(k, m_Kdf, h, KeyType::Kernel);
			pKrn->m_Excess = ECC::Point::Native(ECC::Context::get().G * k);

			ECC::Hash::Value hv;
			pKrn->get_HashForSigning(hv);
			pKrn->m_Signature.Sign(hv, k);
			pTx->m_vKernelsOutput.push_back(std::move(pKrn));


			k = -k;
			kOffset += k;
			pTx->m_Offset = kOffset;

			pTx->Sort();
			Transaction::Context ctx;
			verify_test(pTx->IsValid(ctx));
		}
	};

	class MyNodeProcessor1
		:public NodeProcessor
	{
	public:

		TxPool m_TxPool;
		MiniWallet m_Wallet;

		MyNodeProcessor1()
		{
			ECC::SetRandom(m_Kdf.m_Secret.V);
			m_Wallet.m_Kdf = m_Kdf;
	}
	};

	struct BlockPlus
	{
		typedef std::unique_ptr<BlockPlus> Ptr;

		Block::SystemState::Full m_Hdr;
		ByteBuffer m_Body;
	};

	void TestNodeProcessor1(std::vector<BlockPlus::Ptr>& blockChain)
	{
		MyNodeProcessor1 np;
		np.m_Horizon.m_Branching = 35;
		np.m_Horizon.m_Schwarzschild = 40;
		np.Initialize(g_sz);

		const Height hIncubation = 3; // artificial incubation period for outputs.

		for (Height h = Block::Rules::HeightGenesis; h < 96 + Block::Rules::HeightGenesis; h++)
		{
			while (true)
			{
				// Spend it in a transaction
				Transaction::Ptr pTx;
				if (!np.m_Wallet.MakeTx(pTx, h, hIncubation))
					break;

				np.m_TxPool.AddTx(std::move(pTx), h);
			}

			BlockPlus::Ptr pBlock(new BlockPlus);

			Amount fees = 0;
			verify_test(np.GenerateNewBlock(np.m_TxPool, pBlock->m_Hdr, pBlock->m_Body, fees));

			np.OnState(pBlock->m_Hdr, true, NodeDB::PeerID());

			Block::SystemState::ID id;
			pBlock->m_Hdr.get_ID(id);

			np.OnBlock(id, pBlock->m_Body, NodeDB::PeerID());

			np.m_Wallet.AddMyUtxo(fees, h, KeyType::Comission);
			np.m_Wallet.AddMyUtxo(Block::Rules::CoinbaseEmission, h, KeyType::Coinbase);

			blockChain.push_back(std::move(pBlock));

			Block::Body macroBlock;
			np.ExportMacroBlock(macroBlock);

		}

	}


	class MyNodeProcessor2
		:public NodeProcessor
	{
	public:


		// NodeProcessor
		virtual void RequestData(const Block::SystemState::ID&, bool bBlock, const PeerID* pPreferredPeer) override {}
		virtual void OnPeerInsane(const PeerID&) override {}
		virtual void OnNewState() override {}

	};


	void TestNodeProcessor2(std::vector<BlockPlus::Ptr>& blockChain)
	{
		NodeProcessor::Horizon horz;
		horz.m_Branching = 12;
		horz.m_Schwarzschild = 12;

		size_t nMid = blockChain.size() / 2;

		{
			MyNodeProcessor2 np;
			np.m_Horizon = horz;
			np.Initialize(g_sz);

			NodeProcessor::PeerID peer;
			ZeroObject(peer);

			for (size_t i = 0; i < blockChain.size(); i += 2)
				np.OnState(blockChain[i]->m_Hdr, true, peer);
		}

		{
			MyNodeProcessor2 np;
			np.m_Horizon = horz;
			np.Initialize(g_sz);

			NodeProcessor::PeerID peer;
			ZeroObject(peer);

			for (size_t i = 0; i < nMid; i += 2)
			{
				Block::SystemState::ID id;
				blockChain[i]->m_Hdr.get_ID(id);
				np.OnBlock(id, blockChain[i]->m_Body, peer);
			}
		}

		{
			MyNodeProcessor2 np;
			np.m_Horizon = horz;
			np.Initialize(g_sz);

			NodeProcessor::PeerID peer;
			ZeroObject(peer);

			for (size_t i = 1; i < blockChain.size(); i += 2)
				np.OnState(blockChain[i]->m_Hdr, true, peer);
		}

		{
			MyNodeProcessor2 np;
			np.m_Horizon = horz;
			np.Initialize(g_sz);

			NodeProcessor::PeerID peer;
			ZeroObject(peer);

			for (size_t i = 0; i < nMid; i++)
			{
				Block::SystemState::ID id;
				blockChain[i]->m_Hdr.get_ID(id);
				np.OnBlock(id, blockChain[i]->m_Body, peer);
			}
		}

		{
			MyNodeProcessor2 np;
			np.m_Horizon = horz;
			np.Initialize(g_sz);

			NodeProcessor::PeerID peer;
			ZeroObject(peer);

			for (size_t i = nMid; i < blockChain.size(); i++)
			{
				Block::SystemState::ID id;
				blockChain[i]->m_Hdr.get_ID(id);
				np.OnBlock(id, blockChain[i]->m_Body, peer);
			}
		}

	}

	void TestNodeConversation()
	{
		// Testing configuration: Node0 <-> Node1 <-> Client.

		io::Reactor::Ptr pReactor(io::Reactor::create());
		io::Reactor::Scope scope(*pReactor);

		Node node, node2;
		node.m_Cfg.m_sPathLocal = g_sz;
		node.m_Cfg.m_Listen.port(Node::s_PortDefault);
		node.m_Cfg.m_Listen.ip(INADDR_ANY);
		node.m_Cfg.m_TestMode.m_bFakePoW = true;

		node.m_Cfg.m_Timeout.m_GetBlock_ms = 1000 * 60;
		node.m_Cfg.m_Timeout.m_GetState_ms = 1000 * 60;

		node2.m_Cfg.m_sPathLocal = g_sz2;
		node2.m_Cfg.m_Listen.port(Node::s_PortDefault + 1);
		node2.m_Cfg.m_Listen.ip(INADDR_ANY);
		node2.m_Cfg.m_Connect.resize(1);
		node2.m_Cfg.m_Connect[0].resolve("127.0.0.1");
		node2.m_Cfg.m_Connect[0].port(Node::s_PortDefault);
		node2.m_Cfg.m_Timeout = node.m_Cfg.m_Timeout;
		node2.m_Cfg.m_TestMode.m_bFakePoW = true;

		ECC::SetRandom(node.get_Processor().m_Kdf.m_Secret.V);
		ECC::SetRandom(node2.get_Processor().m_Kdf.m_Secret.V);

		node.Initialize();
		node2.Initialize();

		struct MyClient
			:public proto::NodeConnection
		{
			Node* m_ppNode[2];
			unsigned int m_iNode;
			unsigned int m_WaitingCycles;

			Height m_HeightMax;
			const Height m_HeightTrg = 70;

			MyClient() {
				m_pTimer = io::Timer::create(io::Reactor::get_Current().shared_from_this());
			}

			virtual void OnConnected() override {
				OnTimer();
			}

			virtual void OnClosed(int errorCode) override {
				fail_test("OnClosed");
			}

			io::Timer::Ptr m_pTimer;

			void OnTimer() {


				if (m_HeightMax < m_HeightTrg)
				{
					Block::SystemState::Full s;
					ByteBuffer body, pow;

					NodeProcessor::TxPool txPool; // empty, no transactions

					Node& n = *m_ppNode[m_iNode];
					Amount fees = 0;
					n.get_Processor().GenerateNewBlock(txPool, s, body, fees);

					n.get_Processor().OnState(s, true, NodeDB::PeerID());

					Block::SystemState::ID id;
					s.get_ID(id);

					n.get_Processor().OnBlock(id, body, NodeDB::PeerID());

					m_HeightMax = std::max(m_HeightMax, s.m_Height);

					printf("Mined block Height = %u, node = %u \n", (unsigned int) s.m_Height, (unsigned int)m_iNode);

					++m_iNode %= _countof(m_ppNode);
				}
				else
					if (m_WaitingCycles++ > 30)
					{
						fail_test("Blockchain height didn't reach target");
						io::Reactor::get_Current().stop();
					}

				SetTimer(100);
			}

			virtual void OnMsg(proto::NewTip&& msg) override
			{
				printf("Tip Height=%u\n", msg.m_ID.m_Height);
				verify_test(msg.m_ID.m_Height <= m_HeightMax);
				if (msg.m_ID.m_Height == m_HeightTrg)
					io::Reactor::get_Current().stop();
			}

			void SetTimer(uint32_t timeout_ms) {
				m_pTimer->start(timeout_ms, false, [this]() { return (this->OnTimer)(); });
			}
			void KillTimer() {
				m_pTimer->cancel();
			}
		};

		MyClient cl;
		cl.m_iNode = 0;
		cl.m_HeightMax = 0;
		cl.m_WaitingCycles = 0;
		cl.m_ppNode[0] = &node;
		cl.m_ppNode[1] = &node2;

		io::Address addr;
		addr.resolve("127.0.0.1");
		addr.port(Node::s_PortDefault + 1);

		cl.Connect(addr);


		pReactor->run();
	}



	void TestNodeClientProto()
	{
		// Testing configuration: Node <-> Client. Node is a miner

		io::Reactor::Ptr pReactor(io::Reactor::create());
		io::Reactor::Scope scope(*pReactor);

		Node node;
		node.m_Cfg.m_sPathLocal = g_sz;
		node.m_Cfg.m_Listen.port(Node::s_PortDefault);
		node.m_Cfg.m_Listen.ip(INADDR_ANY);
		node.m_Cfg.m_TestMode.m_bFakePoW = true;
		node.m_Cfg.m_TestMode.m_FakePowSolveTime_ms = 100;
		node.m_Cfg.m_MiningThreads = 1;

		ECC::SetRandom(node.get_Processor().m_Kdf.m_Secret.V);

		node.Initialize();

		struct MyClient
			:public proto::NodeConnection
		{
			const Height m_HeightTrg = 75;

			MiniWallet m_Wallet;

			std::vector<Block::SystemState::Full> m_vStates;

			std::set<ECC::Point> m_UtxosConfirmed;
			std::list<ECC::Point> m_queProofsExpected;

			uint32_t m_iProof;

			MyClient() {
				m_pTimer = io::Timer::create(io::Reactor::get_Current().shared_from_this());
			}

			virtual void OnConnected() override {
				SetTimer(60*1000);

				proto::Config msgCfg;
				ZeroObject(msgCfg);
				msgCfg.m_AutoSendHdr = true;
				Send(msgCfg);
			}

			virtual void OnClosed(int errorCode) override {
				fail_test("OnClosed");
				io::Reactor::get_Current().stop();
			}

			io::Timer::Ptr m_pTimer;

			void OnTimer() {

				fail_test("Blockchain height didn't reach target");
				io::Reactor::get_Current().stop();

				SetTimer(100);
			}

			virtual void OnMsg(proto::NewTip&& msg) override
			{
				printf("Tip Height=%u\n", msg.m_ID.m_Height);
				verify_test(m_vStates.size() + 1 == msg.m_ID.m_Height);

				if (msg.m_ID.m_Height >= m_HeightTrg)
					io::Reactor::get_Current().stop();
			}

			virtual void OnMsg(proto::Hdr&& msg) override
			{
				verify_test(m_vStates.size() + 1 == msg.m_Description.m_Height);
				m_vStates.push_back(msg.m_Description);

				// assume we've mined this
				m_Wallet.AddMyUtxo(Block::Rules::CoinbaseEmission, msg.m_Description.m_Height, KeyType::Coinbase);

				for (size_t i = 0; i + 1 < m_vStates.size(); i++)
				{
					proto::GetProofState msgOut;
					msgOut.m_Height = i + Block::Rules::HeightGenesis;
					Send(msgOut);
				}

				for (auto it = m_Wallet.m_MyUtxos.begin(); m_Wallet.m_MyUtxos.end() != it; it++)
				{
					const MiniWallet::MyUtxo& utxo = it->second;

					proto::GetProofUtxo msgOut;
					msgOut.m_MaturityMin = 0;
					msgOut.m_Utxo.m_Commitment = ECC::Commitment(utxo.m_Key, utxo.m_Value);
					Send(msgOut);

					m_queProofsExpected.push_back(msgOut.m_Utxo.m_Commitment);
				}

				m_iProof = 0;

				proto::NewTransaction msgTx;
				while (true)
				{
					if (!m_Wallet.MakeTx(msgTx.m_Transaction, msg.m_Description.m_Height, 2))
						break;

					assert(msgTx.m_Transaction);
					Send(msgTx);
				}
			}

			virtual void OnMsg(proto::Proof&& msg) override
			{
				uint32_t i = m_iProof++;
				if (i + 1 < m_vStates.size())
				{
					Merkle::Hash hv;
					m_vStates[i].get_Hash(hv);
					Merkle::Interpret(hv, msg.m_Proof);

					verify_test(hv == m_vStates.back().m_History);
				}
				else
					fail_test("unexpected proof");
			}

			virtual void OnMsg(proto::ProofUtxo&& msg) override
			{
				if (!m_queProofsExpected.empty())
				{
					Input inp;
					inp.m_Commitment = m_queProofsExpected.front();

					auto it = m_UtxosConfirmed.find(inp.m_Commitment);

					if (msg.m_Proofs.empty())
						verify_test(m_UtxosConfirmed.end() == it);
					else
					{
					for (uint32_t j = 0; j < msg.m_Proofs.size(); j++)
							verify_test(msg.m_Proofs[j].IsValid(inp, m_vStates.back().m_LiveObjects));

						if (m_UtxosConfirmed.end() == it)
							m_UtxosConfirmed.insert(inp.m_Commitment);
					}

					m_queProofsExpected.pop_front();
				}
				else
					fail_test("unexpected proof");
			}

			void SetTimer(uint32_t timeout_ms) {
				m_pTimer->start(timeout_ms, false, [this]() { return (this->OnTimer)(); });
			}
			void KillTimer() {
				m_pTimer->cancel();
			}
		};

		MyClient cl;
		cl.m_Wallet.m_Kdf = node.get_Processor().m_Kdf; // same key gen

		io::Address addr;
		addr.resolve("127.0.0.1");
		addr.port(Node::s_PortDefault);

		Block::Body treasury;
		treasury.ZeroInit();
		ECC::Scalar::Native offset(ECC::Zero);

		for (int i = 0; i < 10; i++)
		{
			const Amount val = Block::Rules::Coin * 10;
			const MiniWallet::MyUtxo& utxo = *cl.m_Wallet.AddMyUtxo(val, i, KeyType::Regular);
			utxo.ToOutput(treasury, offset, i);
			treasury.m_Subsidy += val;
		}

		treasury.m_Offset = offset;
		treasury.Sort();
		node.GenerateGenesisBlock(treasury);

		cl.Connect(addr);


		pReactor->run();
	}


}

int main()
{
	DeleteFileA(beam::g_sz);
	DeleteFileA(beam::g_sz2);

	beam::TestNodeDB();
	DeleteFileA(beam::g_sz);

	{
		std::vector<beam::BlockPlus::Ptr> blockChain;
		beam::TestNodeProcessor1(blockChain);
		DeleteFileA(beam::g_sz);

		beam::TestNodeProcessor2(blockChain);
		DeleteFileA(beam::g_sz);
	}

	beam::TestNodeConversation();
	DeleteFileA(beam::g_sz);
	DeleteFileA(beam::g_sz2);

	beam::TestNodeClientProto();
	DeleteFileA(beam::g_sz);

	return g_TestsFailed ? -1 : 0;
}<|MERGE_RESOLUTION|>--- conflicted
+++ resolved
@@ -416,17 +416,10 @@
 			{
 				MyUtxo utxoOut;
 				utxoOut.m_Value = utxo.m_Value - pKrn->m_Fee;
-<<<<<<< HEAD
 
 				DeriveKey(k, m_Kdf, h, KeyType::Regular);
 				utxoOut.m_Key = k;
 
-=======
-
-				DeriveKey(k, m_Kdf, h, KeyType::Regular);
-				utxoOut.m_Key = k;
-
->>>>>>> 0ef0fe77
 				utxoOut.ToOutput(*pTx, kOffset, hIncubation);
 
 				m_MyUtxos.insert(std::make_pair(h + hIncubation, utxoOut));
