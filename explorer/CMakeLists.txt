cmake_minimum_required(VERSION 3.5)

set(TARGET_NAME explorer-node${BEAM_TARGET_SUFFIX})

find_package(Boost REQUIRED)

set(EXPLORER_SRC
    server.cpp
    adapter.cpp
)

configure_file("${PROJECT_SOURCE_DIR}/version.h.in" "${CMAKE_CURRENT_BINARY_DIR}/version.h")

add_library(explorer STATIC ${EXPLORER_SRC})

target_link_libraries(explorer PRIVATE node http)

add_executable(${TARGET_NAME} explorer_node.cpp)
target_include_directories(${TARGET_NAME} PRIVATE ${CMAKE_CURRENT_BINARY_DIR})
<<<<<<< HEAD
target_link_libraries(${TARGET_NAME} 
    PRIVATE
        explorer
        Boost::boost
)
=======
add_dependencies(${TARGET_NAME} explorer cli)
target_link_libraries(${TARGET_NAME} explorer cli)
>>>>>>> ced5ba82

add_subdirectory(unittest)

if (BEAM_SIGN_PACKAGE AND WIN32)
    add_custom_command(
        TARGET ${TARGET_NAME} POST_BUILD
        COMMAND ${SIGNTOOL_EXECUTABLE} sign ${SIGNTOOL_OPTIONS} "${CMAKE_CURRENT_BINARY_DIR}\\${TARGET_NAME}.exe"
    )
endif()<|MERGE_RESOLUTION|>--- conflicted
+++ resolved
@@ -1,4 +1,4 @@
-cmake_minimum_required(VERSION 3.5)
+cmake_minimum_required(VERSION 3.11)
 
 set(TARGET_NAME explorer-node${BEAM_TARGET_SUFFIX})
 
@@ -9,7 +9,7 @@
     adapter.cpp
 )
 
-configure_file("${PROJECT_SOURCE_DIR}/version.h.in" "${CMAKE_CURRENT_BINARY_DIR}/version.h")
+configure_file("${PROJECT_SOURCE_DIR}/version.h.in" "${CMAKE_CURRENT_SOURCE_DIR}/version.h")
 
 add_library(explorer STATIC ${EXPLORER_SRC})
 
@@ -17,16 +17,12 @@
 
 add_executable(${TARGET_NAME} explorer_node.cpp)
 target_include_directories(${TARGET_NAME} PRIVATE ${CMAKE_CURRENT_BINARY_DIR})
-<<<<<<< HEAD
 target_link_libraries(${TARGET_NAME} 
     PRIVATE
         explorer
         Boost::boost
+        cli
 )
-=======
-add_dependencies(${TARGET_NAME} explorer cli)
-target_link_libraries(${TARGET_NAME} explorer cli)
->>>>>>> ced5ba82
 
 add_subdirectory(unittest)
 
