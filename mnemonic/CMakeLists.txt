cmake_minimum_required(VERSION 3.11)

set (TARGET_NAME mnemonic)

find_package(Boost)

set(MNEMONIC_SRC
    dictionary.cpp
    mnemonic.cpp
)

if (MSVC AND (MSVC_VERSION GREATER_EQUAL 1921))
    add_compile_options("/bigobj")
endif()
add_library(${TARGET_NAME} STATIC ${MNEMONIC_SRC})
target_include_directories(${TARGET_NAME} PRIVATE ${PROJECT_SOURCE_DIR}}/external)
<<<<<<< HEAD
target_link_libraries(${TARGET_NAME}
    PRIVATE 
        core
        Boost::boost
        pbkdf


)
=======
add_dependencies(${TARGET_NAME} core)

if(APPLE)
    target_link_libraries(${TARGET_NAME} core Boost::regex)
else()
    target_link_libraries(${TARGET_NAME} core)
endif()
>>>>>>> b46e3253

add_subdirectory(unittests)<|MERGE_RESOLUTION|>--- conflicted
+++ resolved
@@ -14,23 +14,15 @@
 endif()
 add_library(${TARGET_NAME} STATIC ${MNEMONIC_SRC})
 target_include_directories(${TARGET_NAME} PRIVATE ${PROJECT_SOURCE_DIR}}/external)
-<<<<<<< HEAD
 target_link_libraries(${TARGET_NAME}
     PRIVATE 
         core
         Boost::boost
         pbkdf
-
-
 )
-=======
-add_dependencies(${TARGET_NAME} core)
 
 if(APPLE)
-    target_link_libraries(${TARGET_NAME} core Boost::regex)
-else()
-    target_link_libraries(${TARGET_NAME} core)
+    target_link_libraries(${TARGET_NAME} PRIVATE Boost::regex)
 endif()
->>>>>>> b46e3253
 
 add_subdirectory(unittests)