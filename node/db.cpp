--- conflicted
+++ resolved
@@ -106,15 +106,13 @@
 #define TblAssetEvts_Index		"Seq"
 #define TblAssetEvts_Data		"Data"
 
-<<<<<<< HEAD
+#define TblShieldedStatistic			"ShieldedStatistic"
+#define TblShieldedStatistic_Height		"Height"
+#define TblShieldedStatistic_OutCount	"OutCount"
+
 #define TblContracts			"Contracts"
 #define TblContracts_Key		"Key"
 #define TblContracts_Value		"Value"
-=======
-#define TblShieldedStatistic			"ShieldedStatistic"
-#define TblShieldedStatistic_Height		"Height"
-#define TblShieldedStatistic_OutCount	"OutCount"
->>>>>>> 59a55810
 
 NodeDB::NodeDB()
 	:m_pDb(nullptr)
@@ -351,7 +349,7 @@
 		bCreate = !rs.Step();
 	}
 
-	const uint64_t nVersionTop = 23;
+	const uint64_t nVersionTop = 24;
 
 
 	Transaction t(*this);
@@ -393,9 +391,10 @@
 
 		case 22:
 			CreateTables22();
-
-		case 22:
-			CreateTables22();
+			// no break;
+
+		case 23:
+			CreateTables23();
 
 			ParamIntSet(ParamID::DbVer, nVersionTop);
 			// no break;
@@ -519,6 +518,7 @@
 	CreateTables20();
 	CreateTables21();
 	CreateTables22();
+	CreateTables23();
 }
 
 void NodeDB::CreateTables20()
@@ -555,15 +555,16 @@
 
 void NodeDB::CreateTables22()
 {
-<<<<<<< HEAD
+	ExecQuick("CREATE TABLE [" TblShieldedStatistic "] ("
+		"[" TblShieldedStatistic_Height"] INTEGER NOT NULL PRIMARY KEY,"
+		"[" TblShieldedStatistic_OutCount"] INTEGER NOT NULL)");
+}
+
+void NodeDB::CreateTables23()
+{
 	ExecQuick("CREATE TABLE [" TblContracts "] ("
 		"[" TblContracts_Key		"] BLOB NOT NULL PRIMARY KEY,"
 		"[" TblContracts_Value		"] BLOB NOT NULL)");
-=======
-	ExecQuick("CREATE TABLE [" TblShieldedStatistic "] ("
-		"[" TblShieldedStatistic_Height"] INTEGER NOT NULL PRIMARY KEY,"
-		"[" TblShieldedStatistic_OutCount"] INTEGER NOT NULL)");
->>>>>>> 59a55810
 }
 
 void NodeDB::Vacuum()
@@ -2250,212 +2251,212 @@
 	m_LastOut.m_Pos.X = static_cast<uint64_t>(-1);
 }
 
-void NodeDB::StreamMmr::Append(const Merkle::Hash& hv)
-{
-	uint64_t n = m_Count;
-	ResizeTo(n + 1);
+void NodeDB::StreamMmr::Append(const Merkle::Hash& hv)
+{
+	uint64_t n = m_Count;
+	ResizeTo(n + 1);
 	Mmr::Replace(n, hv);
-}
-
-void NodeDB::StreamMmr::ShrinkTo(uint64_t nCount)
+}
+
+void NodeDB::StreamMmr::ShrinkTo(uint64_t nCount)
 {
 	assert(m_Count >= nCount);
 	ResizeTo(nCount);
 }
 
-void NodeDB::StreamMmr::ResizeTo(uint64_t nCount)
+void NodeDB::StreamMmr::ResizeTo(uint64_t nCount)
 {
 	m_DB.StreamResize(m_eType, get_TotalHashes(nCount, m_StoreH0) * sizeof(Merkle::Hash), get_TotalHashes(m_Count, m_StoreH0) * sizeof(Merkle::Hash));
 	m_Count = nCount;
 }
 
-void NodeDB::StreamMmr::LoadElement(Merkle::Hash& hv, const Merkle::Position& pos) const
-{
-	if (CacheFind(hv, pos))
-		return;
-
-	m_DB.StreamIO(m_eType, Pos2Idx(pos, m_StoreH0) * sizeof(Merkle::Hash), hv.m_pData, hv.nBytes, false);
-	Cast::NotConst(this)->CacheAdd(hv, pos);
-}
-
-void NodeDB::StreamMmr::SaveElement(const Merkle::Hash& hv, const Merkle::Position& pos)
-{
-	m_DB.StreamIO(m_eType, Pos2Idx(pos, m_StoreH0) * sizeof(Merkle::Hash), Cast::NotConst(hv.m_pData), hv.nBytes, true);
-	CacheAdd(hv, pos);
-}
-
-bool NodeDB::StreamMmr::CacheFind(Merkle::Hash& hv, const Merkle::Position& pos) const
-{
-	// Note: ALWAYS test the main cache BEFORE m_LastOut, coz that element could already be overwritten
-	if (pos.H < _countof(m_pCache)) // 'if' is needed only if we decide to reduce the cache size
-	{
-		const CacheEntry& ce = m_pCache[pos.H];
-		if (ce.m_X == pos.X)
-		{
-			hv = ce.m_Value;
-			return true;
-		}
-	}
-
-	if ((m_LastOut.m_Pos.H == pos.H) && (m_LastOut.m_Pos.X == pos.X))
-	{
-		hv = m_LastOut.m_Value;
-		return true;
-	}
-
-	return false;
-}
-
-void NodeDB::StreamMmr::CacheAdd(const Merkle::Hash& hv, const Merkle::Position& pos)
-{
-	if (pos.H < _countof(m_pCache)) // 'if' is needed only if we decide to reduce the cache size
-	{
-		CacheEntry& ce = m_pCache[pos.H];
-
-		if ((ce.m_X != pos.X) && (ce.m_X != static_cast<uint64_t>(-1)))
-		{
-			m_LastOut.m_Pos.X = ce.m_X;
-			m_LastOut.m_Pos.H = pos.H;
-			m_LastOut.m_Value = ce.m_Value;
-		}
-
-		ce.m_Value = hv;
-		ce.m_X = pos.X;
-	}
-}
-
-NodeDB::StatesMmr::StatesMmr(NodeDB& db)
-	:StreamMmr(db, StreamType::StatesMmr, false)
-{
-}
-
-uint64_t NodeDB::StatesMmr::H2I(Height h)
-{
-	return (h <= Rules::HeightGenesis) ? 0 : (h - Rules::HeightGenesis);
-}
-
-void NodeDB::StatesMmr::LoadElement(Merkle::Hash& hv, const Merkle::Position& pos) const
-{
-	if (pos.H)
-		StreamMmr::LoadElement(hv, pos);
-	else
-	{
-		if (CacheFind(hv, pos))
-			return;
-
-		LoadStateHash(hv, pos.X + Rules::HeightGenesis);
-		Cast::NotConst(this)->CacheAdd(hv, pos);
-	}
-}
-
-void NodeDB::StatesMmr::LoadStateHash(Merkle::Hash& hv, Height h) const
-{
-	uint64_t row = m_DB.FindActiveStateStrict(h);
-	m_DB.get_StateHash(row, hv);
-}
-
-void NodeDB::StatesMmr::SaveElement(const Merkle::Hash& hv, const Merkle::Position& pos)
-{
-	if (pos.H)
-		StreamMmr::SaveElement(hv, pos);
-	else
-		CacheAdd(hv, pos);
-}
-
-const uint32_t NodeDB::s_StreamBlob = 1024*1024; // arbitrary, but should not be changed after DB is created
-
-uint64_t NodeDB::StreamType::Key(uint64_t idx, Enum eType)
-{
-	return idx | (static_cast<uint64_t>(eType) << 32);
-}
-
-
-void NodeDB::StreamResize(StreamType::Enum eType, uint64_t n, uint64_t n0)
-{
-	uint64_t nBlobs0 = (n0 + s_StreamBlob - 1) / s_StreamBlob;
-	uint64_t nBlobs1 = (n + s_StreamBlob - 1) / s_StreamBlob;
-
-	for (; nBlobs0 < nBlobs1; nBlobs0++)
-	{
-		Recordset rs(*this, Query::StreamIns, "INSERT INTO " TblStreams "(" TblStream_ID "," TblStream_Value ") VALUES (?,?)");
-		rs.put(0, StreamType::Key(nBlobs0, eType));
-		rs.putZeroBlob(1, s_StreamBlob);
-		rs.Step();
-		TestChanged1Row();
-	}
-
-	if (nBlobs0 > nBlobs1)
-	{
-		Recordset rs(*this, Query::StreamDel, "DELETE FROM " TblStreams " WHERE " TblStream_ID ">=? AND " TblStream_ID "<?");
-		rs.put(0, StreamType::Key(nBlobs1, eType));
-		rs.put(1, StreamType::Key(nBlobs0, eType));
-		rs.Step();
-
-		uint64_t ret = get_RowsChanged();
-		if (ret != nBlobs0 - nBlobs1)
+void NodeDB::StreamMmr::LoadElement(Merkle::Hash& hv, const Merkle::Position& pos) const
+{
+	if (CacheFind(hv, pos))
+		return;
+
+	m_DB.StreamIO(m_eType, Pos2Idx(pos, m_StoreH0) * sizeof(Merkle::Hash), hv.m_pData, hv.nBytes, false);
+	Cast::NotConst(this)->CacheAdd(hv, pos);
+}
+
+void NodeDB::StreamMmr::SaveElement(const Merkle::Hash& hv, const Merkle::Position& pos)
+{
+	m_DB.StreamIO(m_eType, Pos2Idx(pos, m_StoreH0) * sizeof(Merkle::Hash), Cast::NotConst(hv.m_pData), hv.nBytes, true);
+	CacheAdd(hv, pos);
+}
+
+bool NodeDB::StreamMmr::CacheFind(Merkle::Hash& hv, const Merkle::Position& pos) const
+{
+	// Note: ALWAYS test the main cache BEFORE m_LastOut, coz that element could already be overwritten
+	if (pos.H < _countof(m_pCache)) // 'if' is needed only if we decide to reduce the cache size
+	{
+		const CacheEntry& ce = m_pCache[pos.H];
+		if (ce.m_X == pos.X)
+		{
+			hv = ce.m_Value;
+			return true;
+		}
+	}
+
+	if ((m_LastOut.m_Pos.H == pos.H) && (m_LastOut.m_Pos.X == pos.X))
+	{
+		hv = m_LastOut.m_Value;
+		return true;
+	}
+
+	return false;
+}
+
+void NodeDB::StreamMmr::CacheAdd(const Merkle::Hash& hv, const Merkle::Position& pos)
+{
+	if (pos.H < _countof(m_pCache)) // 'if' is needed only if we decide to reduce the cache size
+	{
+		CacheEntry& ce = m_pCache[pos.H];
+
+		if ((ce.m_X != pos.X) && (ce.m_X != static_cast<uint64_t>(-1)))
+		{
+			m_LastOut.m_Pos.X = ce.m_X;
+			m_LastOut.m_Pos.H = pos.H;
+			m_LastOut.m_Value = ce.m_Value;
+		}
+
+		ce.m_Value = hv;
+		ce.m_X = pos.X;
+	}
+}
+
+NodeDB::StatesMmr::StatesMmr(NodeDB& db)
+	:StreamMmr(db, StreamType::StatesMmr, false)
+{
+}
+
+uint64_t NodeDB::StatesMmr::H2I(Height h)
+{
+	return (h <= Rules::HeightGenesis) ? 0 : (h - Rules::HeightGenesis);
+}
+
+void NodeDB::StatesMmr::LoadElement(Merkle::Hash& hv, const Merkle::Position& pos) const
+{
+	if (pos.H)
+		StreamMmr::LoadElement(hv, pos);
+	else
+	{
+		if (CacheFind(hv, pos))
+			return;
+
+		LoadStateHash(hv, pos.X + Rules::HeightGenesis);
+		Cast::NotConst(this)->CacheAdd(hv, pos);
+	}
+}
+
+void NodeDB::StatesMmr::LoadStateHash(Merkle::Hash& hv, Height h) const
+{
+	uint64_t row = m_DB.FindActiveStateStrict(h);
+	m_DB.get_StateHash(row, hv);
+}
+
+void NodeDB::StatesMmr::SaveElement(const Merkle::Hash& hv, const Merkle::Position& pos)
+{
+	if (pos.H)
+		StreamMmr::SaveElement(hv, pos);
+	else
+		CacheAdd(hv, pos);
+}
+
+const uint32_t NodeDB::s_StreamBlob = 1024*1024; // arbitrary, but should not be changed after DB is created
+
+uint64_t NodeDB::StreamType::Key(uint64_t idx, Enum eType)
+{
+	return idx | (static_cast<uint64_t>(eType) << 32);
+}
+
+
+void NodeDB::StreamResize(StreamType::Enum eType, uint64_t n, uint64_t n0)
+{
+	uint64_t nBlobs0 = (n0 + s_StreamBlob - 1) / s_StreamBlob;
+	uint64_t nBlobs1 = (n + s_StreamBlob - 1) / s_StreamBlob;
+
+	for (; nBlobs0 < nBlobs1; nBlobs0++)
+	{
+		Recordset rs(*this, Query::StreamIns, "INSERT INTO " TblStreams "(" TblStream_ID "," TblStream_Value ") VALUES (?,?)");
+		rs.put(0, StreamType::Key(nBlobs0, eType));
+		rs.putZeroBlob(1, s_StreamBlob);
+		rs.Step();
+		TestChanged1Row();
+	}
+
+	if (nBlobs0 > nBlobs1)
+	{
+		Recordset rs(*this, Query::StreamDel, "DELETE FROM " TblStreams " WHERE " TblStream_ID ">=? AND " TblStream_ID "<?");
+		rs.put(0, StreamType::Key(nBlobs1, eType));
+		rs.put(1, StreamType::Key(nBlobs0, eType));
+		rs.Step();
+
+		uint64_t ret = get_RowsChanged();
+		if (ret != nBlobs0 - nBlobs1)
 			ThrowInconsistent();
-	}
-}
-
-void NodeDB::ShieldedResize(uint64_t n, uint64_t n0)
-{
-	StreamResize(StreamType::Shielded, n * sizeof(ECC::Point::Storage), n0 * sizeof(ECC::Point::Storage));
-}
-
-void NodeDB::StreamIO(StreamType::Enum eType, uint64_t pos, uint8_t* p, uint64_t nCount, bool bWrite)
-{
-	struct Guard
-	{
-		sqlite3_blob* m_pPtr = nullptr;
-
-		~Guard()
-		{
-			if (m_pPtr)
-				BEAM_VERIFY(SQLITE_OK == sqlite3_blob_close(m_pPtr));
-		}
-	};
-
-	uint64_t nBlob0 = pos / s_StreamBlob;
-	uint32_t nOffs = static_cast<uint32_t>(pos % s_StreamBlob);
-
-	while (nCount)
-	{
-		Guard blob;
-
-		TestRet(sqlite3_blob_open(m_pDb, "main", TblStreams, TblStream_Value, StreamType::Key(nBlob0, eType), bWrite ? 1 : 0, &blob.m_pPtr));
-
-		uint32_t nPortion = s_StreamBlob - nOffs;
-		if (nPortion > nCount)
-			nPortion = static_cast<uint32_t>(nCount);
-
-		int nRes = bWrite ?
-			sqlite3_blob_write(blob.m_pPtr, p, nPortion, nOffs) :
-			sqlite3_blob_read(blob.m_pPtr, p, nPortion, nOffs);
-
-		TestRet(nRes);
-
-		nCount -= nPortion;
-		p += nPortion;
-		nOffs = 0;
-		nBlob0++;
-	}
-}
-
-void NodeDB::ShieldeIO(uint64_t pos, ECC::Point::Storage* p, uint64_t nCount, bool bWrite)
-{
-	StreamIO(StreamType::Shielded, pos * sizeof(ECC::Point::Storage), reinterpret_cast<uint8_t*>(p), nCount * sizeof(ECC::Point::Storage), bWrite);
-}
-
-void NodeDB::ShieldedWrite(uint64_t pos, const ECC::Point::Storage* p, uint64_t nCount)
-{
-	ShieldeIO(pos, Cast::NotConst(p), nCount, true);
-}
-
-void NodeDB::ShieldedRead(uint64_t pos, ECC::Point::Storage* p, uint64_t nCount)
-{
-	ShieldeIO(pos, p, nCount, false);
-}
-
+	}
+}
+
+void NodeDB::ShieldedResize(uint64_t n, uint64_t n0)
+{
+	StreamResize(StreamType::Shielded, n * sizeof(ECC::Point::Storage), n0 * sizeof(ECC::Point::Storage));
+}
+
+void NodeDB::StreamIO(StreamType::Enum eType, uint64_t pos, uint8_t* p, uint64_t nCount, bool bWrite)
+{
+	struct Guard
+	{
+		sqlite3_blob* m_pPtr = nullptr;
+
+		~Guard()
+		{
+			if (m_pPtr)
+				BEAM_VERIFY(SQLITE_OK == sqlite3_blob_close(m_pPtr));
+		}
+	};
+
+	uint64_t nBlob0 = pos / s_StreamBlob;
+	uint32_t nOffs = static_cast<uint32_t>(pos % s_StreamBlob);
+
+	while (nCount)
+	{
+		Guard blob;
+
+		TestRet(sqlite3_blob_open(m_pDb, "main", TblStreams, TblStream_Value, StreamType::Key(nBlob0, eType), bWrite ? 1 : 0, &blob.m_pPtr));
+
+		uint32_t nPortion = s_StreamBlob - nOffs;
+		if (nPortion > nCount)
+			nPortion = static_cast<uint32_t>(nCount);
+
+		int nRes = bWrite ?
+			sqlite3_blob_write(blob.m_pPtr, p, nPortion, nOffs) :
+			sqlite3_blob_read(blob.m_pPtr, p, nPortion, nOffs);
+
+		TestRet(nRes);
+
+		nCount -= nPortion;
+		p += nPortion;
+		nOffs = 0;
+		nBlob0++;
+	}
+}
+
+void NodeDB::ShieldeIO(uint64_t pos, ECC::Point::Storage* p, uint64_t nCount, bool bWrite)
+{
+	StreamIO(StreamType::Shielded, pos * sizeof(ECC::Point::Storage), reinterpret_cast<uint8_t*>(p), nCount * sizeof(ECC::Point::Storage), bWrite);
+}
+
+void NodeDB::ShieldedWrite(uint64_t pos, const ECC::Point::Storage* p, uint64_t nCount)
+{
+	ShieldeIO(pos, Cast::NotConst(p), nCount, true);
+}
+
+void NodeDB::ShieldedRead(uint64_t pos, ECC::Point::Storage* p, uint64_t nCount)
+{
+	ShieldeIO(pos, p, nCount, false);
+}
+
 void NodeDB::SaveShieldedCount(Height h, uint64_t count)
 {
 	Recordset rs(*this, Query::ShieldedStatisticSel, "SELECT * FROM " TblShieldedStatistic " WHERE " TblShieldedStatistic_Height "=?");
@@ -2519,9 +2520,9 @@
 
 	rs.Step();
 	TestChanged1Row();
-}
-
-const Asset::ID NodeDB::s_AssetEmpty0 = Asset::s_MaxCount;
+}
+
+const Asset::ID NodeDB::s_AssetEmpty0 = Asset::s_MaxCount;
 
 Asset::ID NodeDB::AssetFindByOwner(const PeerID& owner)
 {
