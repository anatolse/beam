--- conflicted
+++ resolved
@@ -14,66 +14,56 @@
 
 #pragma once
 
-#include <thread>
-<<<<<<< HEAD
+#include <thread>
 #include <memory>
 #include <atomic>
 #include <condition_variable>
 #include "core/block_crypt.h"
+#include "utility/io/errorhandling.h"
 #include "utility/io/reactor.h"
 
 namespace beam
-=======
-#include <memory>
-#include <atomic>
-#include <condition_variable>
-#include "core/block_crypt.h"
-#include "utility/io/errorhandling.h"
-#include "utility/io/reactor.h"
-
-namespace beam
->>>>>>> c29aa12a
-{
-class INodeClientObserver
-{
-public:
-    virtual void onSyncProgressUpdated(int done, int total) = 0;
-    virtual void onStartedNode() = 0;
-    virtual void onStoppedNode() = 0;
-    virtual void onFailedToStartNode() = 0;
-    virtual void onFailedToStartNode(io::ErrorCode errorCode) = 0;
-
-    virtual uint16_t getLocalNodePort() = 0;
-    virtual std::string getLocalNodeStorage() = 0;
-    virtual std::string getTempDir() = 0;
-    virtual std::vector<std::string> getLocalNodePeers() = 0;
-};
-
+{
+class INodeClientObserver
+{
+public:
+    virtual void onSyncProgressUpdated(int done, int total) = 0;
+    virtual void onStartedNode() = 0;
+    virtual void onStoppedNode() = 0;
+    virtual void onFailedToStartNode() = 0;
+    virtual void onFailedToStartNode(io::ErrorCode errorCode) = 0;
+
+    virtual uint16_t getLocalNodePort() = 0;
+    virtual std::string getLocalNodeStorage() = 0;
+    virtual std::string getTempDir() = 0;
+    virtual std::vector<std::string> getLocalNodePeers() = 0;
+};
+
 class NodeClient
 {
-public:
-    NodeClient(INodeClientObserver* observer);
-    ~NodeClient();
-
-    void setKdf(beam::Key::IKdf::Ptr);
-    void startNode();
-    void stopNode();
-
-    void start();
-
-    bool isNodeRunning() const;
-
-private:
-    void runLocalNode();
-
-private:
-    INodeClientObserver* m_observer;
-    std::shared_ptr<std::thread> m_thread;
-    std::weak_ptr<beam::io::Reactor> m_reactor;
-    std::atomic<bool> m_shouldStartNode;
-    std::atomic<bool> m_shouldTerminateModel;
-    std::atomic<bool> m_isRunning;
-    std::condition_variable m_waiting;
+public:
+    NodeClient(INodeClientObserver* observer);
+    ~NodeClient();
+
+    void setKdf(beam::Key::IKdf::Ptr);
+    void startNode();
+    void stopNode();
+
+    void start();
+
+    bool isNodeRunning() const;
+
+private:
+    void runLocalNode();
+
+private:
+    INodeClientObserver* m_observer;
+    std::shared_ptr<std::thread> m_thread;
+    std::weak_ptr<beam::io::Reactor> m_reactor;
+    std::atomic<bool> m_shouldStartNode;
+    std::atomic<bool> m_shouldTerminateModel;
+    std::atomic<bool> m_isRunning;
+    std::condition_variable m_waiting;
     beam::Key::IKdf::Ptr m_pKdf;
 };
 }