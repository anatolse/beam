// Copyright 2018 The Beam Team
//
// Licensed under the Apache License, Version 2.0 (the "License");
// you may not use this file except in compliance with the License.
// You may obtain a copy of the License at
//
//    http://www.apache.org/licenses/LICENSE-2.0
//
// Unless required by applicable law or agreed to in writing, software
// distributed under the License is distributed on an "AS IS" BASIS,
// WITHOUT WARRANTIES OR CONDITIONS OF ANY KIND, either express or implied.
// See the License for the specific language governing permissions and
// limitations under the License.

#include "../node.h"
#include "../../mnemonic/mnemonic.h"
#include "../../utility/cli/options.h"
<<<<<<< HEAD
#include "../../core/fly_client.h"
=======
#include <boost/core/ignore_unused.hpp>
>>>>>>> c66a1378

#define LOG_VERBOSE_ENABLED 0
#include "utility/logger.h"

namespace beam {

bool ReadSeed(Key::IKdf::Ptr& pKdf, const char* szSeed)
{
    std::vector<std::string> vWords;
    while (true)
    {
        const char* p = strchr(szSeed, ';');
        if (!p)
            break;
        if (p > szSeed)
            vWords.push_back(std::string(szSeed, p));

        szSeed = p + 1;
    };

    if (vWords.size() != beam::WORD_COUNT)
        return false;

    beam::ByteBuffer buf = beam::decodeMnemonic(vWords);

    ECC::Hash::Value hvSeed;
    ECC::Hash::Processor() << beam::Blob(buf) >> hvSeed;

    pKdf = std::make_shared<ECC::HKdf>();
    ECC::HKdf& hkdf = Cast::Up<ECC::HKdf>(*pKdf);

    hkdf.Generate(hvSeed);
    return true;
}

struct Context
{
    Key::IKdf::Ptr m_pKdf;


	struct MyFlyClient
		:public proto::FlyClient
//		,public proto::FlyClient::Request::IHandler
	{

		bool m_bRunning;
		Height m_hRolledTo;

		Block::SystemState::HistoryMap m_Hist;

		//virtual void OnComplete(Request& r) override
		//{
		//
		//}

        virtual void OnNewTip() override
        {
            // tip already added
        }

        virtual void OnRolledBack() override
        {
            // reversed states are already removed
            m_hRolledTo = m_Hist.m_Map.empty() ? 0 : m_Hist.m_Map.rbegin()->first;
        }

        virtual void get_Kdf(Key::IKdf::Ptr& pKdf) override
        {
            pKdf = get_ParentObj().m_pKdf;
        }

        virtual void get_OwnerKdf(Key::IPKdf::Ptr& pPKdf) override
        {
            pPKdf = get_ParentObj().m_pKdf;
        }

        virtual Block::SystemState::IHistory& get_History() override
        {
            return m_Hist;
        }

      
        IMPLEMENT_GET_PARENT_OBJ(Context, m_FlyClient)

    } m_FlyClient;








};

void DoTest(Key::IKdf::Ptr& pKdf)
{
    Node node;
    node.m_Cfg.m_sPathLocal = "node_net_sim.db";
    node.m_Keys.SetSingleKey(pKdf);
    node.Initialize();

    io::Reactor::get_Current().run();
}


} // namespace beam





int main(int argc, char* argv[])
{
    using namespace beam;

<<<<<<< HEAD
    auto [options, visibleOptions] = createOptionsDescription(0);
    visibleOptions; // suppress warning
    options.add_options()
        (cli::SEED_PHRASE, po::value<std::string>()->default_value(""), "seed phrase");

=======
    auto [options, visibleOptions] = createOptionsDescription(GENERAL_OPTIONS);
    boost::ignore_unused(visibleOptions);
>>>>>>> c66a1378
    po::variables_map vm;
    try
    {
        vm = getOptions(argc, argv, "node_net_sim.cfg", options, true);
    }
    catch (const std::exception & e)
    {
        std::cout << e.what() << std::endl;
        return 1;
    }

    Key::IKdf::Ptr pKdf;
    if (!ReadSeed(pKdf, vm[cli::SEED_PHRASE].as<std::string>().c_str()))
    {
        std::cout << options << std::endl;
        return 0;
    }

    Rules::get().UpdateChecksum();

    io::Reactor::Ptr pReactor(io::Reactor::create());
    io::Reactor::Scope scope(*pReactor);

    DoTest(pKdf);

    return 0;
}<|MERGE_RESOLUTION|>--- conflicted
+++ resolved
@@ -15,11 +15,8 @@
 #include "../node.h"
 #include "../../mnemonic/mnemonic.h"
 #include "../../utility/cli/options.h"
-<<<<<<< HEAD
 #include "../../core/fly_client.h"
-=======
 #include <boost/core/ignore_unused.hpp>
->>>>>>> c66a1378
 
 #define LOG_VERBOSE_ENABLED 0
 #include "utility/logger.h"
@@ -136,16 +133,11 @@
 {
     using namespace beam;
 
-<<<<<<< HEAD
     auto [options, visibleOptions] = createOptionsDescription(0);
-    visibleOptions; // suppress warning
+    boost::ignore_unused(visibleOptions);
     options.add_options()
         (cli::SEED_PHRASE, po::value<std::string>()->default_value(""), "seed phrase");
 
-=======
-    auto [options, visibleOptions] = createOptionsDescription(GENERAL_OPTIONS);
-    boost::ignore_unused(visibleOptions);
->>>>>>> c66a1378
     po::variables_map vm;
     try
     {
