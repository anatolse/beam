// Copyright 2018 The Beam Team
//
// Licensed under the Apache License, Version 2.0 (the "License");
// you may not use this file except in compliance with the License.
// You may obtain a copy of the License at
//
//    http://www.apache.org/licenses/LICENSE-2.0
//
// Unless required by applicable law or agreed to in writing, software
// distributed under the License is distributed on an "AS IS" BASIS,
// WITHOUT WARRANTIES OR CONDITIONS OF ANY KIND, either express or implied.
// See the License for the specific language governing permissions and
// limitations under the License.

#include "p2p.h"
#include "utility/config.h"
#include "utility/logger.h"

namespace beam {

enum TimerIDs {
    SERVER_RESTART_TIMER = 1,
    CONNECT_TIMER = 2,
    PING_TIMER=3,
    QUERY_KNOWN_SERVERS_TIMER=4
};

P2P::P2P(P2PNotifications& notifications, P2PSettings settings) :
    _notifications(notifications),
    _settings(std::move(settings)),
    _connectPool(_rdGen),
    _protocol(0xAA, 0xBB, 0xCC, 100, *this, 0x2000),
    _handshakes(_connectPool, BIND_THIS_MEMFN(on_peer_handshaked), BIND_THIS_MEMFN(on_handshake_error)),
    _connectedPeers(_notifications, _protocol, BIND_THIS_MEMFN(on_peer_removed))
{
    if (_settings.peerId == 0) {
<<<<<<< HEAD
        _settings.peerId = _rdGen.rnd<uint64_t>();
=======
        _settings.peerId = _rdGen.rnd<uint64_t>(0, 0xFFFFFFFFFFFFFFFF);
>>>>>>> e1e1d855
        LOG_INFO() << "initializing this peer id: " << std::hex << _settings.peerId << std::dec;
        // TODO save settings
    }
    _connectPool.setup(_settings.peerId, io::Address(_settings.bindToIp, _settings.listenToPort), _settings.priorityPeers);
    _handshakes.setup(_protocol, _settings.listenToPort, _settings.peerId);

    _protocol.add_message_handler<P2P, PeerState, &P2P::on_peer_state>(PEER_STATE_MSG_TYPE, this, 2, 200);
    _protocol.add_message_handler<P2P, VoidMessage, &P2P::on_known_servers_request>(KNOWN_SERVERS_REQUEST_MSG_TYPE, this, 0, 0);
    _protocol.add_message_handler<P2P, KnownServers, &P2P::on_known_servers>(KNOWN_SERVERS_MSG_TYPE, this, 0, 2000000);
}

P2P::~P2P() {
    stop();
    wait();
}

void P2P::start() {
    io::Result result;
    if (_settings.listenToPort != 0) {
        result = set_coarse_timer(SERVER_RESTART_TIMER, 100 /*TODO this was test 0*/, BIND_THIS_MEMFN(on_start_server));
        if (!result) IO_EXCEPTION(result.error());
    }
    result = set_coarse_timer(CONNECT_TIMER, 0, BIND_THIS_MEMFN(on_connect_to_peers));
    if (!result) IO_EXCEPTION(result.error());
    result = set_coarse_timer(PING_TIMER, _settings.pulsePeriodMsec * 2, BIND_THIS_MEMFN(on_ping_timer));
    if (!result) IO_EXCEPTION(result.error());
    result = set_coarse_timer(QUERY_KNOWN_SERVERS_TIMER, _settings.pulsePeriodMsec * 5/2, BIND_THIS_MEMFN(on_known_servers_timer));
    if (!result) IO_EXCEPTION(result.error());
    run_async([this]{ _notifications.on_p2p_started(this); }, [this]{ _notifications.on_p2p_stopped(); });
}

void P2P::update_tip(uint32_t newTip) {
    _peerState.tip = newTip;
    _peerStateUpdated = true;
}

void P2P::on_protocol_error(uint64_t id, ProtocolError error) {
    StreamId streamId(id);
    LOG_WARNING() << "protocol error " << error << " from " << streamId.address() << ", closing connection";
    cleanup_connection(streamId);
}

void P2P::on_connection_error(uint64_t id, io::ErrorCode errorCode) {
    StreamId streamId(id);
    LOG_WARNING() << "connection error " << io::error_str(errorCode) << " from " << streamId.address() << " flags " << streamId.flags();
    cleanup_connection(streamId);
    if (streamId.flags() & StreamId::outbound) {
        _connectPool.schedule_reconnect(streamId.address(), errorCode);
    }
}

void P2P::cleanup_connection(StreamId streamId) {
    uint16_t flags = streamId.flags();
    if (flags & StreamId::handshaking) {
        _handshakes.on_disconnected(streamId);
    } else if (flags & StreamId::active) {
        _connectPool.release_peer_id(streamId.address());
        _connectedPeers.remove_connection(streamId);
    }
}

<<<<<<< HEAD
void P2P::on_start_server() {
    io::Address listenTo(_settings.bindToIp, _settings.listenToPort);
    try {
        _thisServer = io::TcpServer::create(*_reactor, listenTo, BIND_THIS_MEMFN(on_stream_accepted));
=======
void P2P::on_start_server(TimerID) {
    io::Address listenTo(_settings.bindToIp, _settings.listenToPort);
    try {
        _thisServer = io::TcpServer::create(_reactor, listenTo, BIND_THIS_MEMFN(on_stream_accepted));
>>>>>>> e1e1d855
    } catch (const io::Exception e) {
        LOG_ERROR() << "tcp server error " << io::error_str(e.errorCode) << ", restarting in 1 second";
    }
    if (_thisServer) {
        LOG_INFO() << "listening to " << listenTo;
    } else {
        set_coarse_timer(SERVER_RESTART_TIMER, 1000, BIND_THIS_MEMFN(on_start_server));
    }
}

void P2P::on_stream_accepted(io::TcpStream::Ptr&& newStream, io::ErrorCode errorCode) {
    if (errorCode != 0) {
        LOG_ERROR() << "tcp server error " << io::error_str(errorCode) << ", restarting in 1 second";
        _thisServer.reset();
        set_coarse_timer(SERVER_RESTART_TIMER, 1000, BIND_THIS_MEMFN(on_start_server));
        return;
    }

    assert(newStream);

    _handshakes.on_new_connection(
        std::make_unique<Connection>(
            _protocol,
            StreamId(newStream->peer_address()).u64,
            Connection::inbound,
            10000, //TODO config
            std::move(newStream)
        )
    );
}

<<<<<<< HEAD
void P2P::on_connect_to_peers() {
=======
void P2P::on_connect_to_peers(TimerID) {
>>>>>>> e1e1d855
    auto connectTo = _connectPool.get_connect_candidates();

    if (!connectTo.empty()) {
        LOG_DEBUG() << "connecting to " << connectTo.size() << " peers";

        for (auto& a: connectTo) {
            StreamId id(a);
            auto result = _reactor->tcp_connect(a, id.u64, BIND_THIS_MEMFN(on_stream_connected), 10000, io::Address(_settings.bindToIp, 0));
            if (!result) {
                _connectPool.schedule_reconnect(a, result.error());
            } else {
                LOG_INFO() << "connecting to " << a;
            }
        }
    }

    set_coarse_timer(CONNECT_TIMER, _settings.pulsePeriodMsec, BIND_THIS_MEMFN(on_connect_to_peers));
}

void P2P::on_stream_connected(uint64_t id, io::TcpStream::Ptr&& newStream, io::ErrorCode errorCode) {
    if (errorCode != 0) {
         _connectPool.schedule_reconnect(StreamId(id).address(), errorCode);
        return;
    }

    _handshakes.on_new_connection(
        std::make_unique<Connection>(
            _protocol,
            StreamId(newStream->peer_address()).u64,
            Connection::outbound,
            10000, //TODO config
            std::move(newStream)
        )
    );
}

void P2P::on_peer_handshaked(Connection::Ptr&& conn, bool isServer) {
    if (isServer) {
        io::Address addr = StreamId(conn->id()).address();
        auto p = _knownServers.insert(addr);
        if (p.second) {
<<<<<<< HEAD
            _peerState.knownServersCount = _knownServers.size();
=======
            _peerState.knownServersCount = static_cast<uint32_t>(_knownServers.size());
>>>>>>> e1e1d855
            _peerStateUpdated = true;
            _knownServersUpdated = true;
        }
    }

    StreamId streamId = conn->id();
    streamId.fields.flags |= StreamId::active;
    conn->change_id(streamId.u64);
    conn->enable_all_msg_types();
    conn->disable_msg_type(HANDSHAKE_MSG_TYPE);
    conn->disable_msg_type(HANDSHAKE_ERROR_MSG_TYPE);
    _connectedPeers.add_connection(std::move(conn));
    _peerState.connectedPeersCount++;
    _peerStateUpdated = true;
}

void P2P::on_handshake_error(StreamId streamId, const HandshakeError& e) {
    LOG_ERROR() << "handshake with " << streamId.address() << " failed, " << e.str();
}

void P2P::on_peer_removed(StreamId streamId) {
    _connectPool.release_peer_id(streamId.address());
    _peerState.connectedPeersCount--;
    _peerStateUpdated = true;
}

<<<<<<< HEAD
void P2P::on_ping_timer() {
=======
void P2P::on_ping_timer(TimerID) {
>>>>>>> e1e1d855
    if (_connectedPeers.total_connected() > 0) {
        LOG_DEBUG() << "sending ping to connected peers";
        if (_peerStateUpdated) {
            _peerStateMsg = _protocol.serialize(PEER_STATE_MSG_TYPE, _peerState, false);
            _peerStateUpdated = false;
        }
        _connectedPeers.ping(_peerStateMsg);
    }
    set_coarse_timer(PING_TIMER, _settings.pulsePeriodMsec * 2, BIND_THIS_MEMFN(on_ping_timer));
}

bool P2P::on_peer_state(uint64_t id, PeerState&& state) {
    StreamId streamId(id);
    LOG_DEBUG() << "ping from " << streamId.address() << " " << streamId.flags();
    _connectedPeers.update_peer_state(streamId, std::move(state));
    return true;
}

<<<<<<< HEAD
void P2P::on_known_servers_timer() {
=======
void P2P::on_known_servers_timer(TimerID) {
>>>>>>> e1e1d855
    _connectedPeers.query_known_servers();
    set_coarse_timer(QUERY_KNOWN_SERVERS_TIMER, _settings.pulsePeriodMsec * 2, BIND_THIS_MEMFN(on_known_servers_timer));
}

bool P2P::on_known_servers_request(uint64_t id, VoidMessage&&) {
    StreamId streamId(id);
    LOG_DEBUG() << "known servers request from " << streamId.address();
    if (_knownServersUpdated) {
        _knownServersMsg = _protocol.serialize(KNOWN_SERVERS_MSG_TYPE, _knownServers, false);
        _knownServersUpdated = false;
    }
    return bool(_connectedPeers.write_msg(streamId, _knownServersMsg));
}

bool P2P::on_known_servers(uint64_t id, KnownServers&& servers) {
    StreamId streamId(id);
    LOG_DEBUG() << "known servers list from " << streamId.address() << " total = " << servers.size();
    io::Address thisServer(_settings.bindToIp, _settings.listenToPort);
    for (const auto& addr: servers) {
        if (addr == thisServer) {
            LOG_DEBUG() << "this server address received, " << thisServer;
            continue;
        }
        auto p = _knownServers.insert(addr);
        if (p.second) {
            LOG_INFO() << "new known server " << addr;
            _peerState.knownServersCount++;
            _knownServersUpdated = true;
            _peerStateUpdated = true;

            // TODO weights..
            _connectPool.add_connect_candidate(addr, 1);
        }
    }
    return true;
}

} //namespace<|MERGE_RESOLUTION|>--- conflicted
+++ resolved
@@ -34,11 +34,7 @@
     _connectedPeers(_notifications, _protocol, BIND_THIS_MEMFN(on_peer_removed))
 {
     if (_settings.peerId == 0) {
-<<<<<<< HEAD
-        _settings.peerId = _rdGen.rnd<uint64_t>();
-=======
         _settings.peerId = _rdGen.rnd<uint64_t>(0, 0xFFFFFFFFFFFFFFFF);
->>>>>>> e1e1d855
         LOG_INFO() << "initializing this peer id: " << std::hex << _settings.peerId << std::dec;
         // TODO save settings
     }
@@ -100,17 +96,10 @@
     }
 }
 
-<<<<<<< HEAD
 void P2P::on_start_server() {
     io::Address listenTo(_settings.bindToIp, _settings.listenToPort);
     try {
         _thisServer = io::TcpServer::create(*_reactor, listenTo, BIND_THIS_MEMFN(on_stream_accepted));
-=======
-void P2P::on_start_server(TimerID) {
-    io::Address listenTo(_settings.bindToIp, _settings.listenToPort);
-    try {
-        _thisServer = io::TcpServer::create(_reactor, listenTo, BIND_THIS_MEMFN(on_stream_accepted));
->>>>>>> e1e1d855
     } catch (const io::Exception e) {
         LOG_ERROR() << "tcp server error " << io::error_str(e.errorCode) << ", restarting in 1 second";
     }
@@ -142,11 +131,7 @@
     );
 }
 
-<<<<<<< HEAD
 void P2P::on_connect_to_peers() {
-=======
-void P2P::on_connect_to_peers(TimerID) {
->>>>>>> e1e1d855
     auto connectTo = _connectPool.get_connect_candidates();
 
     if (!connectTo.empty()) {
@@ -188,11 +173,7 @@
         io::Address addr = StreamId(conn->id()).address();
         auto p = _knownServers.insert(addr);
         if (p.second) {
-<<<<<<< HEAD
-            _peerState.knownServersCount = _knownServers.size();
-=======
             _peerState.knownServersCount = static_cast<uint32_t>(_knownServers.size());
->>>>>>> e1e1d855
             _peerStateUpdated = true;
             _knownServersUpdated = true;
         }
@@ -219,11 +200,7 @@
     _peerStateUpdated = true;
 }
 
-<<<<<<< HEAD
 void P2P::on_ping_timer() {
-=======
-void P2P::on_ping_timer(TimerID) {
->>>>>>> e1e1d855
     if (_connectedPeers.total_connected() > 0) {
         LOG_DEBUG() << "sending ping to connected peers";
         if (_peerStateUpdated) {
@@ -242,11 +219,7 @@
     return true;
 }
 
-<<<<<<< HEAD
 void P2P::on_known_servers_timer() {
-=======
-void P2P::on_known_servers_timer(TimerID) {
->>>>>>> e1e1d855
     _connectedPeers.query_known_servers();
     set_coarse_timer(QUERY_KNOWN_SERVERS_TIMER, _settings.pulsePeriodMsec * 2, BIND_THIS_MEMFN(on_known_servers_timer));
 }
