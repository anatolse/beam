<?xml version="1.0" encoding="utf-8"?>
<!DOCTYPE TS>
<TS version="2.1">
<context>
    <name></name>
    <message id="general-beam">
        <source>BEAM</source>
        <translation>BEAM</translation>
    </message>
    <message id="general-groth">
        <source></source>
        <oldsource>GROTH</oldsource>
        <translation type="unfinished">GROTH</translation>
    </message>
    <message id="general-bitcoin">
        <source></source>
        <oldsource>Bitcoin</oldsource>
        <translation type="unfinished">Bitcoin</translation>
    </message>
    <message id="general-litecoin">
        <source></source>
        <oldsource>Litecoin</oldsource>
        <translation type="unfinished">Litecoin</translation>
    </message>
    <message id="general-qtum">
        <source></source>
        <oldsource>QTUM</oldsource>
        <translation type="unfinished">QTUM</translation>
    </message>
    <message id="general-comment">
        <source>Comment</source>
        <translation>Comment</translation>
    </message>
    <message id="general-contact">
        <source>Contact</source>
        <translation>Contact</translation>
    </message>
    <message id="general-category">
        <source>Category</source>
        <translation>Category</translation>
    </message>
    <message id="general-actions">
        <source>Actions</source>
        <translation>Actions</translation>
    </message>
    <message id="general-address">
        <source>Address</source>
        <translation>Address</translation>
    </message>
    <message id="general-exp-date">
        <source>Expiration date</source>
        <translation>Expiration date</translation>
    </message>
    <message id="general-created">
        <source>Created</source>
        <translation>Created</translation>
    </message>
    <message id="general-send">
        <source>Send</source>
        <translation>Send</translation>
    </message>
    <message id="general-amount">
        <source>Amount</source>
        <translation>Amount</translation>
    </message>
    <message id="general-status">
        <source>Status</source>
        <translation>Status</translation>
    </message>
    <message id="general-cancel">
        <source>Cancel</source>
        <extracomment>Edit addres dialog, cancel button</extracomment>
        <translation>Cancel</translation>
    </message>
    <message id="general-delete">
        <source>Delete</source>
        <translation>Delete</translation>
    </message>
    <message id="general-receiving">
        <source>receiving</source>
        <translation>receiving</translation>
    </message>
    <message id="general-sending">
        <source>sending</source>
        <translation>sending</translation>
    </message>
    <message id="general-rescan">
        <source>Rescan</source>
        <translation>Rescan</translation>
    </message>
    <message id="general-change-pwd">
        <source>Change wallet password</source>
        <translation>Change wallet password</translation>
    </message>
    <message id="general-pwd-empty-error">
        <source>Please, enter password</source>
        <translation>Please, enter password</translation>
    </message>
    <message id="general-pwd-invalid">
        <source>Invalid password provided</source>
        <translation>Invalid password provided</translation>
    </message>
    <message id="general-payment-proof">
        <source>Payment proof</source>
        <translation>Payment proof</translation>
    </message>
    <message id="general-close">
        <source>Close</source>
        <translation>Close</translation>
    </message>
    <message id="general-details">
        <source>Details</source>
        <translation>Details</translation>
    </message>
    <message id="general-kernel-id">
        <source>Kernel ID</source>
        <translation>Kernel ID</translation>
    </message>
    <message id="general-copy">
        <source>Copy</source>
        <translation>Copy</translation>
    </message>
    <message id="general-paste">
        <source>Paste</source>
        <translation>Paste</translation>
    </message>
    <message id="general-fee">
        <source>Transaction fee</source>
        <translation>Transaction fee</translation>
    </message>
    <message id="general-fee-rate">
        <source></source>
        <oldsource>Transaction fee rate</oldsource>
        <translation type="unfinished">Transaction fee rate</translation>
    </message>
    <message id="general-ok">
        <source>Ok</source>
        <translation>Ok</translation>
    </message>
    <message id="general-invalid-address">
        <source>Invalid address</source>
        <translation>Invalid address</translation>
    </message>
    <message id="general-coinbase">
        <source>Coinbase</source>
        <translation>Coinbase</translation>
    </message>
    <message id="general-regular">
        <source>Regular</source>
        <translation>Regular</translation>
    </message>
    <message id="general-change">
        <source>Change</source>
        <translation>Change</translation>
    </message>
    <message id="general-treasury">
        <source>Treasury</source>
        <translation>Treasury</translation>
    </message>
    <message id="general-back">
        <source>Back</source>
        <translation>Back</translation>
    </message>
    <message id="general-next">
        <source>Next</source>
        <translation>Next</translation>
    </message>
    <message id="general-create-wallet">
        <source>Create new wallet</source>
        <translation>Create new wallet</translation>
    </message>
    <message id="general-restore-or-create-wallet">
        <source>Restore wallet or create a new one</source>
        <translation>Restore wallet or create a new one</translation>
    </message>
    <message id="general-select-db">
        <source>Select the wallet database file</source>
        <translation>Select the wallet database file</translation>
    </message>
    <message id="general-restore-wallet">
        <source>Restore wallet</source>
        <translation>Restore wallet</translation>
    </message>
    <message id="general-start-using">
        <source>Start using your wallet</source>
        <translation>Start using your wallet</translation>
    </message>
    <message id="general-open-wallet">
        <source>Open my wallet</source>
        <translation>Open my wallet</translation>
    </message>
    <message id="general-proceed">
        <source>Proceed</source>
        <extracomment>confirm password dialog, ok button</extracomment>
        <translation>Proceed</translation>
    </message>
    <message id="general-show-in-folder">
        <source>Show in folder</source>
        <translation>Show in folder</translation>
    </message>
    <message id="general-addr-comment-error">
        <source>Address with same comment already exist</source>
        <oldsource>Address with the same comment already exists</oldsource>
        <translation type="unfinished">Address with the same comment already exists</translation>
    </message>
    <message id="general-fee-fail">
        <source></source>
        <oldsource>The minimum fee is %1 GROTH</oldsource>
        <translation type="unfinished">The minimum fee is %1 %2</translation>
    </message>
    <message id="general-comment-local">
        <source></source>
        <oldsource>Comments are local and won&apos;t be shared</oldsource>
        <translation type="unfinished">Comments are local and won&apos;t be shared</translation>
    </message>
    <message id="general-change-settings">
        <source>Change settings</source>
        <translation>Change settings</translation>
    </message>
    <message id="wallet-receive-button">
        <source>Receive</source>
        <translation>Receive</translation>
    </message>
    <message id="wallet-in-progress-title">
        <source>In progress</source>
        <translation>In progress</translation>
    </message>
    <message id="wallet-transactions-title">
        <source>Transactions</source>
        <translation>Transactions</translation>
    </message>
    <message id="wallet-verify-payment">
        <source>Verify payment</source>
        <translation>Verify payment</translation>
    </message>
    <message id="wallet-txs-date-time">
        <source>Date | Time</source>
        <translation>Date | Time</translation>
    </message>
    <message id="wallet-txs-copy-addr-cm">
        <source>Copy address</source>
        <translation>Copy address</translation>
    </message>
    <message id="wallet-txs-delete-message">
        <source>The transaction will be deleted. This operation can not be undone</source>
        <translation>The transaction will be deleted. This operation can not be undone</translation>
    </message>
    <message id="wallet-txs-status-pending">
        <source>pending</source>
        <translation>pending</translation>
    </message>
    <message id="wallet-txs-status-waiting-sender">
        <source>waiting for sender</source>
        <translation>waiting for sender</translation>
    </message>
    <message id="wallet-txs-status-waiting-receiver">
        <source>waiting for receiver</source>
        <translation>waiting for receiver</translation>
    </message>
    <message id="wallet-txs-status-completed">
        <source>completed</source>
        <translation>completed</translation>
    </message>
    <message id="wallet-txs-status-received">
        <source>received</source>
        <translation>received</translation>
    </message>
    <message id="wallet-txs-status-sent">
        <source>sent</source>
        <translation>sent</translation>
    </message>
    <message id="wallet-txs-status-cancelled">
        <source>cancelled</source>
        <translation>cancelled</translation>
    </message>
    <message id="wallet-txs-status-expired">
        <source>expired</source>
        <translation>expired</translation>
    </message>
    <message id="wallet-txs-status-failed">
        <source>failed</source>
        <translation>failed</translation>
    </message>
    <message id="wallet-txs-status-unknown">
        <source>unknown</source>
        <translation>unknown</translation>
    </message>
    <message id="addresses-tittle">
        <source>Addresses</source>
        <translation>Addresses</translation>
    </message>
    <message id="addresses-tab-active">
        <source>My active addresses</source>
        <translation>My active addresses</translation>
    </message>
    <message id="addresses-tab-expired">
        <source>My expired addresses</source>
        <translation>My expired addresses</translation>
    </message>
    <message id="addresses-tab-contacts">
        <source>Contacts</source>
        <translation>Contacts</translation>
    </message>
    <message id="address-table-cm-show-qr">
        <source>Show QR code</source>
        <extracomment>Entry in adress table context menu to show QR</extracomment>
        <translation>Show QR code</translation>
    </message>
    <message id="address-table-cm-edit">
        <source>Edit address</source>
        <extracomment>Entry in adress table context menu to edit</extracomment>
        <translation>Edit address</translation>
    </message>
    <message id="address-table-cm-delete">
        <source>Delete address</source>
        <extracomment>Entry in adress table context menu to delete</extracomment>
        <translation>Delete address</translation>
    </message>
    <message id="address-table-cm-delete-contact">
        <source>Delete contact</source>
        <translation>Delete contact</translation>
    </message>
    <message id="available-panel-available">
        <source>Available</source>
        <translation>Available</translation>
    </message>
    <message id="available-panel-where-to-buy">
        <source>Where to buy BEAM?</source>
        <translation>Where to buy BEAM?</translation>
    </message>
    <message id="settings-version">
        <source>Version</source>
        <extracomment>settings tab, version label</extracomment>
        <translation>Version</translation>
    </message>
    <message id="settings-remote-node-ip-port">
        <source>ip:port</source>
        <extracomment>settings tab, node section, address label</extracomment>
        <translation>ip:port</translation>
    </message>
    <message id="settings-local-node-run-checkbox">
        <source>Run local node</source>
        <extracomment>settings tab, node section, run node label</extracomment>
        <translation>Run local node</translation>
    </message>
    <message id="settings-local-node-port">
        <source>Port</source>
        <extracomment>settings tab, node section, port label</extracomment>
        <translation>Port</translation>
    </message>
    <message id="settings-rescan-confirmation-message">
        <source>Rescan will sync transaction and UTXO data with the latest information on the blockchain. The process might take long time.</source>
        <extracomment>settings tab, confirm rescan dialog message</extracomment>
        <translation>Rescan will sync transaction and UTXO data with the latest information on the blockchain. The process might take long time.</translation>
    </message>
    <message id="settings-general-title">
        <source>General settings</source>
        <extracomment>settings tab, general section, title</extracomment>
        <translation>General settings</translation>
    </message>
    <message id="settings-general-lock-screen">
        <source>Lock screen</source>
        <extracomment>settings tab, general section, lock screen label</extracomment>
        <translation>Lock screen</translation>
    </message>
    <message id="settings-general-require-pwd-to-spend">
        <source>Ask password for every sending transaction</source>
        <extracomment>settings tab, general section, ask password to send label</extracomment>
        <translation>Ask password for every sending transaction</translation>
    </message>
    <message id="settings-report-problem-title">
        <source>Report problem</source>
        <extracomment>settings tab, report problem section, title</extracomment>
        <translation>Report problem</translation>
    </message>
    <message id="settings-wallet-location-label">
        <source>Wallet folder location</source>
        <extracomment>settings tab, general section, wallet data folder location label</extracomment>
        <translation>Wallet folder location</translation>
    </message>
    <message id="settings-apply">
        <source>Apply</source>
        <extracomment>settings tab, node section, apply button</extracomment>
        <translation>Apply</translation>
    </message>
    <message id="settings-node-address">
        <source></source>
        <oldsource>Node Address</oldsource>
        <translation type="unfinished">Node Address</translation>
    </message>
    <message id="settings-username">
        <source></source>
        <oldsource>Username</oldsource>
        <translation type="unfinished">Username</translation>
    </message>
    <message id="settings-password">
        <source></source>
        <oldsource>Password</oldsource>
        <translation type="unfinished">Password</translation>
    </message>
    <message id="settings-fee-rate">
        <source></source>
        <oldsource>Default fee</oldsource>
        <translation type="unfinished">Default fee</translation>
    </message>
    <message id="settings-reset">
        <source></source>
        <oldsource>Switch off</oldsource>
        <translation type="unfinished">Switch off</translation>
    </message>
    <message id="logo-description">
        <source>Scalable confidential cryptocurrency</source>
        <translation>Scalable confidential cryptocurrency</translation>
    </message>
    <message id="change-pwd-old-empty">
        <source>Please, enter old password</source>
        <translation>Please, enter old password</translation>
    </message>
    <message id="change-pwd-new-empty">
        <source>Please, enter new password</source>
        <translation>Please, enter new password</translation>
    </message>
    <message id="change-pwd-confirm-empty">
        <source>Please, confirm new password</source>
        <translation>Please, confirm new password</translation>
    </message>
    <message id="change-pwd-new-same-as-old">
        <source>New password cannot be the same as old</source>
        <translation>New password cannot be the same as old</translation>
    </message>
    <message id="change-pwd-confirm-fail">
        <source>New password doesn&apos;t match the confirm password</source>
        <translation>New password doesn&apos;t match the confirm password</translation>
    </message>
    <message id="change-pwd-old-fail">
        <source>The old password you have entered is incorrect</source>
        <translation>The old password you have entered is incorrect</translation>
    </message>
    <message id="change-pwd-old-pwd-label">
        <source>Enter old password</source>
        <translation>Enter old password</translation>
    </message>
    <message id="change-pwd-new-pwd-label">
        <source>Enter new password</source>
        <translation>Enter new password</translation>
    </message>
    <message id="change-pwd-confirm-pwd-label">
        <source>Confirm new password</source>
        <translation>Confirm new password</translation>
    </message>
    <message id="change-pwd-ok">
        <source>Сhange password</source>
        <translation>Change password</translation>
    </message>
    <message id="loading-loading">
        <source>Loading wallet...</source>
        <translation>Loading wallet...</translation>
    </message>
    <message id="loading-restoring">
        <source>Restoring wallet...</source>
        <translation>Restoring wallet...</translation>
    </message>
    <message id="loading-creating">
        <source>Creating wallet...</source>
        <translation>Creating wallet...</translation>
    </message>
    <message id="start-open-pwd-invitation">
        <source>Enter your password to access the wallet</source>
        <translation>Enter your password to access the wallet</translation>
    </message>
    <message id="open-show-wallet-button">
        <source>Show my wallet</source>
        <translation>Show my wallet</translation>
    </message>
    <message id="edit-addr-title">
        <source>Edit address</source>
        <extracomment>Edit addres dialog title</extracomment>
        <translation>Edit address</translation>
    </message>
    <message id="edit-addr-addr-id">
        <source>Address ID</source>
        <extracomment>Edit addres dialog, address label</extracomment>
        <translation>Address ID</translation>
    </message>
    <message id="edit-addr-save-button">
        <source>Save</source>
        <extracomment>Edit addres dialog, save button</extracomment>
        <translation>Save</translation>
    </message>
    <message id="payment-info-proof-verification">
        <source>Payment proof verification</source>
        <translation>Payment proof verification</translation>
    </message>
    <message id="payment-info-proof-label">
        <source>Paste your payment proof here</source>
        <translation>Paste your payment proof here</translation>
    </message>
    <message id="payment-info-proof-decode-fail">
        <source>Cannot decode a proof, illegal sequence.</source>
        <translation>Cannot decode a proof, illegal sequence.</translation>
    </message>
    <message id="payment-info-proof-code-label">
        <source>Code</source>
        <translation>Code</translation>
    </message>
    <message id="payment-info-proof-sender-label">
        <source>Sender</source>
        <translation>Sender</translation>
    </message>
    <message id="payment-info-proof-receiver-label">
        <source>Receiver</source>
        <translation>Receiver</translation>
    </message>
    <message id="payment-info-copy-details-button">
        <source>Copy details</source>
        <translation>Copy details</translation>
    </message>
    <message id="payment-info-copy-code-button">
        <source>Copy code</source>
        <translation>Copy code</translation>
    </message>
    <message id="secondary-panel-maturing">
        <source>Maturing</source>
        <translation>Maturing</translation>
    </message>
    <message id="info-title">
        <source>Info view</source>
        <translation>Info view</translation>
    </message>
    <message id="loading-try-again-button">
        <source>Try again</source>
        <translation>Try again</translation>
    </message>
    <message id="notifications-title">
        <source>Notifications view</source>
        <translation>Notifications view</translation>
    </message>
    <message id="status-connecting">
        <source>connecting</source>
        <translation>connecting</translation>
    </message>
    <message id="status-online">
        <source>online</source>
        <translation>online</translation>
    </message>
    <message id="status-updating">
        <source>updating</source>
        <translation>updating</translation>
    </message>
    <message id="tx-details-title">
        <source>General transaction info</source>
        <translation>General transaction info</translation>
    </message>
    <message id="tx-details-sending-addr-label">
        <source>Sending address</source>
        <translation>Sending address</translation>
    </message>
    <message id="tx-details-receiving-addr-label">
        <source>Receiving address</source>
        <translation>Receiving address</translation>
    </message>
    <message id="tx-details-error-label">
        <source>Error</source>
        <translation>Error</translation>
    </message>
    <message id="settings-report-problem-save-log-button">
        <source>Save wallet logs</source>
        <extracomment>settings tab, report problem section, save logs button</extracomment>
        <translation>Save wallet logs</translation>
    </message>
    <message id="settings-rescan-confirmation-message-line-2">
        <source>Are you sure?</source>
        <extracomment>settings tab, confirm rescan dialog additional message</extracomment>
        <translation>Are you sure?</translation>
    </message>
    <message id="settings-title">
        <source>Settings</source>
        <extracomment>settings tab title</extracomment>
        <translation>Settings</translation>
    </message>
    <message id="cant-send-to-expired-message">
        <source>Can&apos;t send to the expired address.</source>
        <translation>Can&apos;t send to the expired address.</translation>
    </message>
    <message id="send-confirmation-title">
        <source>Confirm transaction details</source>
        <translation>Confirm transaction details</translation>
    </message>
    <message id="send-confirmation-recipient-label">
        <source>Recipient</source>
        <translation>Recipient</translation>
    </message>
    <message id="send-confirmation-pwd-require-message">
        <source>To broadcast your transaction please enter your password</source>
        <translation>To broadcast your transaction please enter your password</translation>
    </message>
    <message id="wallet-title">
        <source>Wallet</source>
        <translation>Wallet</translation>
    </message>
    <message id="wallet-receive-title">
        <source></source>
        <oldsource>Receive</oldsource>
        <translation type="unfinished">Receive</translation>
    </message>
    <message id="wallet-receive-swap-title">
        <source></source>
        <oldsource>Receive</oldsource>
        <translation type="unfinished">Create swap offer</translation>
    </message>
    <message id="wallet-send-invalid-token">
        <source></source>
        <oldsource>Invalid address or token</oldsource>
        <translation type="unfinished">Invalid address or token</translation>
    </message>
    <message id="wallet-send-swap-title">
        <source></source>
        <oldsource>Swap currencies</oldsource>
        <translation type="unfinished">Swap currencies</translation>
    </message>
    <message id="wallet-send-swap-expires-label">
        <source></source>
        <oldsource>Expires on</oldsource>
        <translation type="unfinished">Expires on</translation>
    </message>
    <message id="wallet-send-swap-offered-label">
        <source></source>
        <oldsource>Offered on</oldsource>
        <translation type="unfinished">Offered on</translation>
    </message>
    <message id="wallet-swap-title">
        <source>Create swap offer</source>
        <translation type="vanished">Create swap offer</translation>
    </message>
    <message id="wallet-receive-my-addr-label">
        <source>My address (auto-generated)</source>
        <translation>My address (auto-generated)</translation>
    </message>
    <message id="wallet-receive-expires-label">
        <source></source>
        <oldsource>Expires in</oldsource>
        <translation type="unfinished">Expires in</translation>
    </message>
    <message id="wallet-receive-offer-expires-label">
        <source></source>
        <oldsource>Offer expiration time</oldsource>
        <translation type="unfinished">Offer expiration time</translation>
    </message>
    <message id="wallet-receive-expires-24">
        <source>24 hours</source>
        <translation>24 hours</translation>
    </message>
    <message id="wallet-receive-expires-12">
        <source>12 hours</source>
        <translation>12 hours</translation>
    </message>
    <message id="wallet-receive-expires-6">
        <source>6 hours</source>
        <translation>6 hours</translation>
    </message>
    <message id="wallet-receive-expires-never">
        <source>Never</source>
        <translation>Never</translation>
    </message>
    <message id="wallet-receive-qr-label">
        <source>Scan to send</source>
        <translation>Scan to send</translation>
    </message>
    <message id="wallet-receive-propogate-addr-message">
        <source></source>
        <oldsource>Send this token to the sender over an external secure channel or scan the QR code</oldsource>
        <translation type="unfinished">Send this token to the sender over an external secure channel or scan the QR code</translation>
    </message>
    <message id="wallet-swap-propogate-addr-message">
        <source></source>
        <oldsource>Send this token to the sender over an external secure channel</oldsource>
        <translation type="unfinished">Send this token to the sender over an external secure channel</translation>
    </message>
    <message id="wallet-receive-your-token">
        <source></source>
        <oldsource>Your transaction token:</oldsource>
        <translation type="unfinished">Your transaction token:</translation>
    </message>
    <message id="wallet-receive-swap-publish">
        <source></source>
        <oldsource>publish transaction token</oldsource>
        <translation type="unfinished">publish transaction token</translation>
    </message>
    <message id="wallet-swap">
        <source></source>
        <oldsource>Swap</oldsource>
        <translation type="unfinished">Swap</translation>
    </message>
    <message id="wallet-receive-copy-address">
        <source>Copy transaction address</source>
        <translation>Copy transaction token</translation>
    </message>
    <message id="invalid-addr-got-it-button">
        <source>Got it</source>
        <translation>Got it</translation>
    </message>
    <message id="send-title">
<<<<<<< HEAD
        <source></source>
        <oldsource>Send</oldsource>
        <translation type="unfinished">Send</translation>
=======
        <source>Send</source>
        <translation>Send</translation>
>>>>>>> 96b858cb
    </message>
    <message id="send-send-to-label">
        <source></source>
        <oldsource>Transaction token or contact</oldsource>
        <translation type="unfinished">Transaction token or contact</translation>
    </message>
    <message id="send-swap-to-label">
        <source></source>
        <oldsource>Transaction token</oldsource>
        <translation type="unfinished">Transaction token</translation>
    </message>
    <message id="send-contact-placeholder">
        <source></source>
        <oldsource>Please specify contact or transaction token</oldsource>
        <translation type="unfinished">Please specify contact or transaction token</translation>
    </message>
    <message id="send-amount-label">
        <source></source>
        <oldsource>Transaction amount</oldsource>
        <translation type="unfinished">Transaction amount</translation>
    </message>
    <message id="send-founds-fail">
        <source></source>
        <oldsource>Insufficient funds: you would need %1 to complete the transaction</oldsource>
        <translation type="unfinished">Insufficient funds: you would need %1 to complete the transaction</translation>
    </message>
    <message id="send-not-enough">
        <source></source>
        <oldsource>There is not enough funds to completer the transaction</oldsource>
        <translation type="unfinished">There is not enough funds to completer the transaction</translation>
    </message>
    <message id="send-fee-fail">
        <source>The minimum fee is %1 GROTH</source>
        <translation>The minimum fee is %1 GROTH</translation>
    </message>
    <message id="send-curency-sub-name">
        <source>GROTH</source>
        <translation>GROTH</translation>
    </message>
    <message id="send-remaining-label">
        <source></source>
        <oldsource>Remaining</oldsource>
        <translation type="unfinished">Remaining</translation>
    </message>
    <message id="send-total-label">
        <source></source>
        <oldsource>Total UTXO value</oldsource>
        <translation type="unfinished">Total UTXO value</translation>
    </message>
    <message id="swap-na-message">
        <source></source>
        <oldsource>You do not have any 3rd-party currencies connected.\nUpdate your settings and try again.</oldsource>
        <translation type="unfinished">You do not have any 3rd-party currencies connected.\nUpdate your settings and try again.</translation>
    </message>
    <message id="swap-currency-na-message">
        <source></source>
        <oldsource>You do not have %1 connected.\nUpdate your settings and try again.</oldsource>
        <translation type="unfinished">You do not have %1 connected.\nUpdate your settings and try again.</translation>
    </message>
    <message id="swap-na-message">
        <source>You do not have any 3rd-party currencies connected.\nUpdate your settings and try again.</source>
        <translation>You do not have any 3rd-party currencies connected.\nUpdate your settings and try again.</translation>
    </message>
    <message id="swap-currency-na-message">
        <source>You do not have %1 connected.\nUpdate your settings and try again.</source>
        <translation>You do not have %1 connected.\nUpdate your settings and try again.</translation>
    </message>
    <message id="send-send-fail">
        <source>Address %1 is invalid</source>
        <translation>Address %1 is invalid</translation>
    </message>
    <message id="start-restore-confirm-button">
        <source>I agree</source>
        <translation>I agree</translation>
    </message>
    <message id="start-restore-message-line">
        <source>You are trying to restore an existing Beam Wallet. Please notice that if you use your wallet on another device, your balance will be up to date, but  transaction history and addresses will be kept separately on each device.</source>
        <translation>You are trying to restore an existing Beam Wallet. Please notice that if you use your wallet on another device, your balance will be up to date, but  transaction history and addresses will be kept separately on each device.</translation>
    </message>
    <message id="start-migration-message">
        <source>Your wallet will be migrated to v.</source>
        <translation>Your wallet will be migrated to v.</translation>
    </message>
    <message id="start-migration-button">
        <source>Start auto migration</source>
        <extracomment>migration screen, start auto migration button</extracomment>
        <translation>Start auto migration</translation>
    </message>
    <message id="start-select-db-thead-name">
        <source>Name</source>
        <translation>Name</translation>
    </message>
    <message id="start-select-db-thead-size">
        <source>Size</source>
        <translation>Size</translation>
    </message>
    <message id="kb-unit">
        <source>kb</source>
        <translation>kb</translation>
    </message>
    <message id="start-select-db-thead-modified">
        <source>Date modified</source>
        <extracomment>start screen, select db for migration, Date modified column title</extracomment>
        <translation>Date modified</translation>
    </message>
    <message id="start-create-new-message-line-1">
        <source>Create new wallet with generating seed phrase.</source>
        <translation>Create new wallet with generating seed phrase.</translation>
    </message>
    <message id="start-create-new-message-line-2">
        <source>If you ever lose your device, you will need this phrase to recover your wallet!</source>
        <translation>If you ever lose your device, you will need this phrase to recover your wallet!</translation>
    </message>
    <message id="start-create-new-securiry-note-1">
        <source>Do not let anyone see your seed phrase</source>
        <translation>Do not let anyone see your seed phrase</translation>
    </message>
    <message id="start-create-new-securiry-note-2">
        <source>Never type your seed phrase into password managers or elsewhere</source>
        <translation>Never type your seed phrase into password managers or elsewhere</translation>
    </message>
    <message id="start-create-new-securiry-note-3">
        <source>Keep the copies of your seed phrase in a safe place</source>
        <translation>Keep the copies of your seed phrase in a safe place</translation>
    </message>
    <message id="start-generate-seed-phrase-button">
        <source>Generate seed phrase</source>
        <translation>Generate seed phrase</translation>
    </message>
    <message id="start-generate-seed-phrase-message">
        <source>Your seed phrase is the access key to all the cryptocurrencies in your wallet. Write down the phrase to keep it in a safe or in a locked vault. Without the phrase you will not be able to recover your money.</source>
        <translation>Your seed phrase is the access key to all the cryptocurrencies in your wallet. Write down the phrase to keep it in a safe or in a locked vault. Without the phrase you will not be able to recover your money.</translation>
    </message>
    <message id="start-confirm-seed-phrase-button">
        <source>I understand</source>
        <translation>I understand</translation>
    </message>
    <message id="start-confirm-seed-phrase-message">
        <source>It is strictly recommended to write down the seed phrase on a paper. Storing it in a file makes it prone to cyber attacks and, therefore, less secure.</source>
        <translation>It is strictly recommended to write down the seed phrase on a paper. Storing it in a file makes it prone to cyber attacks and, therefore, less secure.</translation>
    </message>
    <message id="start-check-seed-phrase-message">
        <source>To ensure the seed phrase is written down, please fill-in the specific words below</source>
        <translation>To ensure the seed phrase is written down, please fill-in the specific words below</translation>
    </message>
    <message id="start-restore-message">
        <source>Type in or paste your seed phrase</source>
        <translation>Type in or paste your seed phrase</translation>
    </message>
    <message id="start-create-pwd-message">
        <source>Create password to access your wallet</source>
        <translation>Create password to access your wallet</translation>
    </message>
    <message id="start-pwd-label">
        <source>Password</source>
        <translation>Password</translation>
    </message>
    <message id="start-create-pwd-confirm-label">
        <source>Confirm password</source>
        <translation>Confirm password</translation>
    </message>
    <message id="start-create-pwd-not-match-error">
        <source>Passwords do not match</source>
        <translation>Passwords do not match</translation>
    </message>
    <message id="start-node-title">
        <source>Setup node connectivity</source>
        <translation>Setup node connectivity</translation>
    </message>
    <message id="start-node-integrated-radio">
        <source>Run integrated node (recommended)</source>
        <translation>Run integrated node (recommended)</translation>
    </message>
    <message id="start-node-port-label">
        <source>Enter port to listen</source>
        <translation>Enter port to listen</translation>
    </message>
    <message id="start-node-peer-label">
        <source>Peer</source>
        <translation>Peer</translation>
    </message>
    <message id="start-node-random-radio">
        <source>Connect to random remote node</source>
        <translation>Connect to random remote node</translation>
    </message>
    <message id="start-node-remote-radio">
        <source>Connect to specific remote node</source>
        <translation>Connect to specific remote node</translation>
    </message>
    <message id="start-node-port-empty-error">
        <source>Please specify port</source>
        <translation>Please specify port</translation>
    </message>
    <message id="start-node-port-value-error">
        <source>Port must be a number between 1 and 65535</source>
        <translation>Port must be a number between 1 and 65535</translation>
    </message>
    <message id="start-node-peer-empty-error">
        <source>Please specify peer</source>
        <translation>Please specify peer</translation>
    </message>
    <message id="start-node-peer-error">
        <source>Incorrect address</source>
        <translation>Incorrect address</translation>
    </message>
    <message id="start-node-empty-error">
        <source>Please specify address of the remote node</source>
        <translation>Please specify address of the remote node</translation>
    </message>
    <message id="appmodel-failed-start-node">
        <source>Failed to start node. Please check your node configuration</source>
        <translation>Failed to start node. Please check your node configuration</translation>
    </message>
    <message id="wallet-model-node-protocol-error">
        <source>Node protocol error!</source>
        <translation>Node protocol error!</translation>
    </message>
    <message id="wallet-model-incompatible-peer-error">
        <source>You are trying to connect to incompatible peer.</source>
        <translation>You are trying to connect to incompatible peer.</translation>
    </message>
    <message id="wallet-model-connection-base-error">
        <source>Connection error</source>
        <translation>Connection error</translation>
    </message>
    <message id="wallet-model-connection-time-out-error">
        <source>Connection timed out</source>
        <translation>Connection timed out</translation>
    </message>
    <message id="wallet-model-connection-refused-error">
        <source>Cannot connect to node</source>
        <translation>Cannot connect to node</translation>
    </message>
    <message id="wallet-model-connection-host-unreach-error">
        <source>Node is unreachable</source>
        <translation>Node is unreachable</translation>
    </message>
    <message id="wallet-model-connection-addr-in-use-error">
        <source>The port %1 is already in use. Check if a wallet is already running on this machine or change the port settings.</source>
        <translation>The port %1 is already in use. Check if a wallet is already running on this machine or change the port settings.</translation>
    </message>
    <message id="wallet-model-time-sync-error">
        <source>System time not synchronized</source>
        <translation>System time not synchronized</translation>
    </message>
    <message id="wallet-model-host-unresolved-error">
        <source>Incorrect node name or no Internet connection.</source>
        <translation>Incorrect node name or no Internet connection.</translation>
    </message>
    <message id="wallet-model-undefined-error">
        <source>Unexpected error!</source>
        <translation>Unexpected error!</translation>
    </message>
    <message id="wallet-model-data-location-error">
        <source>Failed to start wallet. Please check your wallet data location</source>
        <translation>Failed to start wallet. Please check your wallet data location</translation>
    </message>
    <message id="loading-view-download-blocks">
        <source>Downloading blocks</source>
        <translation>Downloading blocks</translation>
    </message>
    <message id="loading-view-scaning-utxo">
        <source>Scanning UTXO %d/%d</source>
        <translation>Scanning UTXO %d/%d</translation>
    </message>
    <message id="loading-view-protocol-error">
        <source>Incompatible peer</source>
        <translation>Incompatible peer</translation>
    </message>
    <message id="loading-view-connection-error">
        <source>Connection error</source>
        <translation>Connection error</translation>
    </message>
    <message id="start-view-printer-not-found-error">
        <source>Printer is not found. Please, check your printer preferences.</source>
        <translation>Printer is not found. Please, check your printer preferences.</translation>
    </message>
    <message id="start-view-printer-error">
        <source>Failed to print seed phrase. Please, check your printer.</source>
        <translation>Failed to print seed phrase. Please, check your printer.</translation>
    </message>
    <message id="start-view-db-file-filter">
        <source>SQLite database file (*.db)</source>
        <translation>SQLite database file (*.db)</translation>
    </message>
    <message id="status-bar-view-not-connected">
        <source>Wallet is not connected to the node</source>
        <translation>Wallet is not connected to the node</translation>
    </message>
    <message id="tx-failture-undefined">
        <source>Unexpected reason, please send wallet logs to Beam support</source>
        <translation>Unexpected reason, please send wallet logs to Beam support</translation>
    </message>
    <message id="tx-failture-cancelled">
        <source>Transaction cancelled</source>
        <translation>Transaction cancelled</translation>
    </message>
    <message id="tx-failture-receiver-signature-invalid">
        <source>Receiver signature in not valid, please send wallet logs to Beam support</source>
        <translation>Receiver signature in not valid, please send wallet logs to Beam support</translation>
    </message>
    <message id="tx-failture-not-registered-in-blockchain">
        <source>Failed to register transaction with the blockchain, see node logs for details</source>
        <translation>Failed to register transaction with the blockchain, see node logs for details</translation>
    </message>
    <message id="tx-failture-not-valid">
        <source>Transaction is not valid, please send wallet logs to Beam support</source>
        <translation>Transaction is not valid, please send wallet logs to Beam support</translation>
    </message>
    <message id="tx-failture-kernel-invalid">
        <source>Invalid kernel proof provided</source>
        <translation>Invalid kernel proof provided</translation>
    </message>
    <message id="tx-failture-parameters-not-sended">
        <source>Failed to send Transaction parameters</source>
        <translation>Failed to send Transaction parameters</translation>
    </message>
    <message id="tx-failture-no-inputs">
        <source>No inputs</source>
        <translation>No inputs</translation>
    </message>
    <message id="tx-failture-addr-expired">
        <source>Address is expired</source>
        <translation>Address is expired</translation>
    </message>
    <message id="tx-failture-parameters-not-readed">
        <source>Failed to get transaction parameters</source>
        <translation>Failed to get transaction parameters</translation>
    </message>
    <message id="tx-failture-time-out">
        <source>Transaction timed out</source>
        <translation>Transaction timed out</translation>
    </message>
    <message id="tx-failture-not-signed-by-receiver">
        <source>Payment not signed by the receiver, please send wallet logs to Beam support</source>
        <translation>Payment not signed by the receiver, please send wallet logs to Beam support</translation>
    </message>
    <message id="tx-failture-max-height-to-high">
        <source>Kernel maximum height is too high</source>
        <translation>Kernel maximum height is too high</translation>
    </message>
    <message id="tx-failture-invalid-state">
        <source>Transaction has invalid state</source>
        <translation>Transaction has invalid state</translation>
    </message>
    <message id="tx-curency-name">
        <source>BEAM</source>
        <translation>BEAM</translation>
    </message>
    <message id="tx-curency-sub-name">
        <source>GROTH</source>
        <translation>GROTH</translation>
    </message>
    <message id="utxo-utxo">
        <source>UTXO</source>
        <translation>UTXO</translation>
    </message>
    <message id="utxo-blockchain-height">
        <source>Blockchain Height</source>
        <translation>Blockchain Height</translation>
    </message>
    <message id="utxo-last-block-hash">
        <source>Last block hash</source>
        <translation>Last block hash</translation>
    </message>
    <message id="utxo-head-maturity">
        <source>Maturity</source>
        <translation>Maturity</translation>
    </message>
    <message id="utxo-head-type">
        <source>Type</source>
        <translation>Type</translation>
    </message>
    <message id="utxo-status-available">
        <source>Available</source>
        <translation>Available</translation>
    </message>
    <message id="utxo-status-maturing">
        <source>Maturing%1(till block height %2)</source>
        <translation>Maturing%1(till block height %2)</translation>
    </message>
    <message id="utxo-status-unavailable">
        <source>Unavailable%1(mining result rollback)</source>
        <translation>Unavailable%1(mining result rollback)</translation>
    </message>
    <message id="utxo-status-outgoing">
        <source>In progress%1(outgoing)</source>
        <translation>In progress%1(outgoing)</translation>
    </message>
    <message id="utxo-status-change">
        <source>In progress%1(change)</source>
        <translation>In progress%1(change)</translation>
    </message>
    <message id="utxo-status-incoming">
        <source>In progress%1(incoming)</source>
        <translation>In progress%1(incoming)</translation>
    </message>
    <message id="utxo-status-spent">
        <source>Spent</source>
        <translation>Spent</translation>
    </message>
    <message id="offers-title">
        <source>Offers</source>
        <translation>Offers</translation>
    </message>
    <message id="offers-search">
        <source>Search...</source>
        <translation>Search...</translation>
    </message>
    <message id="offers-create">
        <source>Create offer</source>
        <translation>Create offer</translation>
    </message>
    <message id="settings-general-lock-screen-never">
        <source>Never</source>
        <translation>Never</translation>
    </message>
    <message id="settings-general-lock-screen-1m">
        <source>1 minute</source>
        <translation>1 minute</translation>
    </message>
    <message id="settings-general-lock-screen-5m">
        <source>5 minutes</source>
        <translation>5 minutes</translation>
    </message>
    <message id="settings-general-lock-screen-15m">
        <source>15 minutes</source>
        <translation>15 minutes</translation>
    </message>
    <message id="settings-general-lock-screen-30m">
        <source>30 minutes</source>
        <translation>30 minutes</translation>
    </message>
    <message id="settings-general-lock-screen-1h">
        <source>1 hour</source>
        <translation>1 hour</translation>
    </message>
    <message id="receive-amount-label">
        <source></source>
        <oldsource>Receive amount (optional)</oldsource>
        <translation type="unfinished">Receive amount (optional)</translation>
    </message>
    <message id="receive-amount-swap-label">
        <source></source>
        <oldsource>Receive amount</oldsource>
        <translation type="unfinished">Receive amount</translation>
    </message>
    <message id="sent-amount-label">
        <source></source>
        <oldsource>Sent amount</oldsource>
        <translation type="unfinished">Sent amount</translation>
    </message>
    <message id="tx-details-tx-id-label">
        <source>Transaction ID</source>
        <translation>Transaction ID</translation>
    </message>
    <message id="appmodel-failed-time-not-synced">
        <source>Failed to start the integrated node: the timezone settings of your machine are out of sync. Please fix them and restart the wallet.</source>
        <translation>Failed to start the integrated node: the timezone settings of your machine are out of sync. Please fix them and restart the wallet.</translation>
    </message>
    <message id="can-not-generate-new-address-message">
        <source>You cannot generate new address. Your wallet doesn&apos;t have a master key.</source>
        <translation>You cannot generate new address. Your wallet doesn&apos;t have a master key.</translation>
    </message>
    <message id="settings-general-language">
        <source>Language</source>
        <extracomment>settings tab, general section, language label</extracomment>
        <translation>Language</translation>
    </message>
    <message id="open-external-open">
        <source>Open</source>
        <translation>Open</translation>
    </message>
    <message id="open-external-title">
        <source>External link</source>
        <translation>External link</translation>
    </message>
    <message id="open-external-message">
        <source>Beam Wallet app requires permission to open external link in the browser. This action will expose your IP to the web server. To avoid it, choose -Cancel-. You can chage your choice in app setting anytime.</source>
        <translation>Beam Wallet app requires permission to open external link in the browser. This action will expose your IP to the web server. To avoid it, choose &quot;Cancel&quot;. You can chage your choice in app setting anytime.</translation>
    </message>
    <message id="start-open-change-wallet-message">
        <source>If you&apos;ll restore a wallet all transaction history and addresses will be lost.</source>
        <translation>If you&apos;ll restore a wallet all transaction history and addresses will be lost.</translation>
    </message>
    <message id="loading-restore-message-line1">
        <source>Please wait for synchronization and do not close or minimize the application.</source>
        <translation>Please wait for synchronization and do not close or minimize the application.</translation>
    </message>
    <message id="loading-restore-message-line2">
        <source>Only the wallet balance (UTXO) can be restored, transaction info and addresses are always private and never kept in the blockchain.</source>
        <translation>Only the wallet balance (UTXO) can be restored, transaction info and addresses are always private and never kept in the blockchain.</translation>
    </message>
    <message id="start-recovery-title">
        <source>Create new password</source>
        <translation>Create new password</translation>
    </message>
    <message id="start-recovery-pwd-message">
        <source>Create new password to access your wallet</source>
        <translation>Create new password to access your wallet</translation>
    </message>
    <message id="start-create-pwd-strength-message">
        <source>Strong password needs to meet the following requirements:\n•  the length must be at least 10 characters\n•  must contain at least one lowercase letter\n•  must contain at least one uppercase letter\n•  must contain at least one number</source>
        <translation>Strong password needs to meet the following requirements:
        •  the length must be at least 10 characters
        •  must contain at least one lowercase letter
        •  must contain at least one uppercase letter
        •  must contain at least one number</translation>
    </message>
    <message id="start-open-caps-warning">
        <source>Caps lock is on!</source>
        <translation>Caps lock is on!</translation>
    </message>
    <message id="show-qr-title">
        <source>QR code</source>
        <extracomment>show QR dialog title</extracomment>
        <translation>QR code</translation>
    </message>
    <message id="show-qr-tx-token-label">
        <source>Your address</source>
        <extracomment>show qr dialog address label</extracomment>
        <translation>Your address</translation>
    </message>
    <message id="show-qr-message">
        <source>Scan this QR code or send this address to the sender over secure channel</source>
        <extracomment>show QR dialog message, how to use this QR</extracomment>
        <translation>Scan this QR code
or send this address to the sender over secure channel</translation>
    </message>
    <message id="settings-peers-title">
        <source>Peers</source>
        <extracomment>settings tab, node section, peers label</extracomment>
        <translation>Peers</translation>
    </message>
    <message id="settings-node-title">
        <source>Node</source>
        <extracomment>settings tab, node section, title</extracomment>
        <translation>Node</translation>
    </message>
    <message id="settings-general-allow-beammw-label">
        <source>Allow access to %1 and %2 (to fetch exchanges and transaction data)</source>
        <extracomment>general settings, label for alow open external links</extracomment>
        <translation>Allow access to %1 and %2 (to fetch exchanges and transaction data)</translation>
    </message>
    <message id="settings-report-problem-message-l0">
        <source>To report a problem:</source>
        <translation>To report a problem:</translation>
    </message>
    <message id="settings-report-problem-message-l1">
        <source>1. Click “Save wallet logs” and choose a destination folder for log archive</source>
        <translation>1. Click “Save wallet logs” and choose a destination folder for log archive</translation>
    </message>
    <message id="settings-report-problem-message-l2">
        <source>2. Send email to %1 or open a ticket in %2</source>
        <translation>2. Send email to %1 or open a ticket in %2</translation>
    </message>
    <message id="settings-report-problem-message-l3">
        <source>3. Don’t forget to attach logs archive</source>
        <translation>3. Don’t forget to attach logs archive</translation>
    </message>
    <message id="explorer">
        <source>blockchain explorer</source>
        <translation>blockchain explorer</translation>
    </message>
    <message id="edit-addr-24-option">
        <source>In 24 hours from now</source>
        <extracomment>Edit address dialog, expiration option, in 24 hours from now</extracomment>
        <translation>In 24 hours from now</translation>
    </message>
    <message id="edit-addr-never-option">
        <source>Never</source>
        <extracomment>Edit address dialog, expiration option, never</extracomment>
        <translation>Never</translation>
    </message>
    <message id="edit-addr-as-is-option">
        <source>Within 24 hours</source>
        <extracomment>Edit address dialog, expiration option, do not change</extracomment>
        <translation>Within 24 hours</translation>
    </message>
    <message id="edit-addr-expires-label">
        <source>Expires</source>
        <extracomment>Edit addres dialog, expires label</extracomment>
        <translation>Expires</translation>
    </message>
    <message id="edit-addr-expire-now-label">
        <source>Now</source>
        <extracomment>Edit addres dialog, expire now label</extracomment>
        <translation>Now</translation>
    </message>
    <message id="edit-addr-expire-now-switch">
        <source>Expire address now</source>
        <extracomment>Edit addres dialog, expire now switch</extracomment>
        <translation>Expire address now</translation>
    </message>
    <message id="edit-addr-expiration-time-label">
        <source>Expired on </source>
        <extracomment>Edit addres dialog, expiration time label</extracomment>
        <translation>Expired on </translation>
    </message>
    <message id="edit-addr-activate-addr-switch">
        <source>Activate address</source>
        <extracomment>Edit addres dialog, expiration time label</extracomment>
        <translation>Activate address</translation>
    </message>
    <message id="time-never">
        <source>Never</source>
        <extracomment>time never string</extracomment>
        <translation>Never</translation>
    </message>
    <message id="start-pwd-difficulty-very-weak">
        <source>Very weak password</source>
        <extracomment>set passwort, difficulty message, very weak</extracomment>
        <translation>Very weak password</translation>
    </message>
    <message id="start-pwd-difficulty-weak">
        <source>Weak password</source>
        <extracomment>set passwort, difficulty message, weak</extracomment>
        <translation>Weak password</translation>
    </message>
    <message id="start-pwd-difficulty-medium">
        <source>Medium strength password</source>
        <extracomment>set passwort, difficulty message, medium</extracomment>
        <translation>Medium strength password</translation>
    </message>
    <message id="start-pwd-difficulty-strong">
        <source>Strong password</source>
        <extracomment>set passwort, difficulty message, strong</extracomment>
        <translation>Strong password</translation>
    </message>
    <message id="start-pwd-difficulty-very-strong">
        <source>Very strong password</source>
        <extracomment>set passwort, difficulty message, very strong</extracomment>
        <translation>Very strong password</translation>
    </message>
    <message id="start-migration-select-file-button">
        <source>Select wallet database file manually</source>
        <extracomment>migration screen, select db file button</extracomment>
        <translation>Select wallet database file manually</translation>
    </message>
    <message id="start-select-db-best-match-label">
        <source>(best match)</source>
        <extracomment>start screen, select db for migration, best match label</extracomment>
        <translation>(best match)</translation>
    </message>
    <message id="start-select-db-thead-created">
        <source>Date created</source>
        <extracomment>start screen, select db for migration, Date created column title</extracomment>
        <translation>Date created</translation>
    </message>
    <message id="settings-general-require-pwd-to-spend-confirm-pwd-title">
        <source>Don’t ask password on every Send</source>
        <extracomment>settings tab, general section, ask password to send, confirm password dialog, title</extracomment>
        <translation>Don’t ask password on every Send</translation>
    </message>
    <message id="settings-general-require-pwd-to-spend-confirm-pwd-message">
        <source>Password verification is required to change that setting</source>
        <extracomment>settings tab, general section, ask password to send, confirm password dialog, message</extracomment>
        <translation>Password verification is required to change that setting</translation>
    </message>
    <message id="general-address-from">
        <source>From</source>
        <translation type="unfinished"></translation>
    </message>
    <message id="general-address-to">
        <source>To</source>
        <translation type="unfinished"></translation>
    </message>
    <message id="general-amount-sent">
        <source>Sent</source>
        <translation type="unfinished"></translation>
    </message>
    <message id="general-amount-received">
        <source>Received</source>
        <translation type="unfinished"></translation>
    </message>
</context>
</TS><|MERGE_RESOLUTION|>--- conflicted
+++ resolved
@@ -700,14 +700,8 @@
         <translation>Got it</translation>
     </message>
     <message id="send-title">
-<<<<<<< HEAD
-        <source></source>
-        <oldsource>Send</oldsource>
-        <translation type="unfinished">Send</translation>
-=======
         <source>Send</source>
         <translation>Send</translation>
->>>>>>> 96b858cb
     </message>
     <message id="send-send-to-label">
         <source></source>
