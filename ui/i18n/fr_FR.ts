<?xml version="1.0" encoding="utf-8"?>
<!DOCTYPE TS>
<TS version="2.1" language="fr" sourcelanguage="en">
<context>
    <name></name>
    <message id="general-beam">
        <source>BEAM</source>
        <translation>BEAM</translation>
    </message>
    <message id="general-groth">
        <source>GROTH</source>
        <translation type="unfinished">GROTH</translation>
    </message>
    <message id="general-comment">
        <source>Comment</source>
        <translation>Commentaire</translation>
    </message>
    <message id="general-contact">
        <source>Contact</source>
        <translation>Contact</translation>
    </message>
    <message id="general-category">
        <source>Category</source>
        <translation>Catégorie</translation>
    </message>
    <message id="general-actions">
        <source>Actions</source>
        <translation>Actions</translation>
    </message>
    <message id="general-address">
        <source>Address</source>
        <translation>Adresse</translation>
    </message>
    <message id="general-exp-date">
        <source>Expiration date</source>
        <translation>Date d&apos;expiration</translation>
    </message>
    <message id="general-created">
        <source>Created</source>
        <translation>Crée</translation>
    </message>
    <message id="general-send">
        <source>Send</source>
        <translation>Envoyer</translation>
    </message>
    <message id="general-amount">
        <source>Amount</source>
        <translation>Montant</translation>
    </message>
    <message id="general-status">
        <source>Status</source>
        <translation>Status</translation>
    </message>
    <message id="general-cancel">
        <source>Cancel</source>
        <extracomment>Edit addres dialog, cancel button</extracomment>
        <translation>Annuler</translation>
    </message>
    <message id="general-delete">
        <source>Delete</source>
        <translation>Effacer</translation>
    </message>
    <message id="general-receiving">
        <source>receiving</source>
        <translation>en cours de réception</translation>
    </message>
    <message id="general-sending">
        <source>sending</source>
        <translation>en cours d&apos;envoi</translation>
    </message>
    <message id="general-rescan">
        <source>Rescan</source>
        <translation>Scanner à nouveau</translation>
    </message>
    <message id="general-change-pwd">
        <source>Change wallet password</source>
        <translation>Modifier le mot de passe du portefeuille</translation>
    </message>
    <message id="general-pwd-empty-error">
        <source>Please, enter password</source>
        <translation>Merci de saisir votre mot de passe</translation>
    </message>
    <message id="general-pwd-invalid">
        <source>Invalid password provided</source>
        <translation>Le mot de passe saisi est invalide</translation>
    </message>
    <message id="general-payment-proof">
        <source>Payment proof</source>
        <translation>Preuve de paiement</translation>
    </message>
    <message id="general-close">
        <source>Close</source>
        <translation>Fermer</translation>
    </message>
    <message id="general-details">
        <source>Details</source>
        <translation>Détails</translation>
    </message>
    <message id="general-kernel-id">
        <source>Kernel ID</source>
        <translation>Identifiant Kernel</translation>
    </message>
    <message id="general-copy">
        <source>Copy</source>
        <translation>Copier</translation>
    </message>
    <message id="general-paste">
        <source>Paste</source>
        <translation>Coller</translation>
    </message>
    <message id="general-fee">
        <source>Transaction fee</source>
        <extracomment>UTXO type fee</extracomment>
        <translation>Frais de transaction</translation>
    </message>
    <message id="general-ok">
        <source>Ok</source>
        <translation>Ok</translation>
    </message>
    <message id="general-invalid-address">
        <source>Invalid address</source>
        <translation>Adresse invalide</translation>
    </message>
    <message id="general-coinbase">
        <source>Coinbase</source>
        <extracomment>UTXO type Coinbase</extracomment>
        <translation>Coinbase</translation>
    </message>
    <message id="general-regular">
        <source>Regular</source>
        <extracomment>UTXO type Regular</extracomment>
        <translation>Régulier</translation>
    </message>
    <message id="general-change">
        <source>Change</source>
        <extracomment>UTXO type Change</extracomment>
        <translation>Changement</translation>
    </message>
    <message id="general-treasury">
        <source>Treasury</source>
        <extracomment>UTXO type Treasury</extracomment>
        <translation>Trésorerie</translation>
    </message>
    <message id="general-back">
        <source>Back</source>
        <translation>Retour</translation>
    </message>
    <message id="general-next">
        <source>Next</source>
        <translation>Suivant</translation>
    </message>
    <message id="general-create-wallet">
        <source>Create new wallet</source>
        <translation>Créer un nouveau portefeuille</translation>
    </message>
    <message id="general-restore-or-create-wallet">
        <source>Restore wallet or create a new one</source>
        <translation>Restaurer un portefeuille existant ou créer un nouveau portefeuille</translation>
    </message>
    <message id="general-select-db">
        <source>Select the wallet database file</source>
        <translation>Sélectionnez le fichier de base de données du portefeuille</translation>
    </message>
    <message id="general-restore-wallet">
        <source>Restore wallet</source>
        <translation>Restauration du Portefeuille</translation>
    </message>
    <message id="general-start-using">
        <source>Start using your wallet</source>
        <translation>Commencer à utiliser votre portefeuille</translation>
    </message>
    <message id="general-open-wallet">
        <source>Open my wallet</source>
        <translation>Afficher mon portefeuille</translation>
    </message>
    <message id="general-proceed">
        <source>Proceed</source>
        <extracomment>confirm password dialog, ok button</extracomment>
        <translation>Procéder</translation>
    </message>
    <message id="general-show-in-folder">
        <source>Show in folder</source>
        <translation>Montrer dans le dossier</translation>
    </message>
    <message id="general-addr-comment-error">
<<<<<<< HEAD
        <source>Address with the same comment already exists</source>
        <oldsource>Address with same comment already exist</oldsource>
        <translation type="unfinished">Address with same comment already exist</translation>
=======
        <source>Address with same comment already exist</source>
        <translation>L&apos;adresse avec le même commentaire existe déjà</translation>
>>>>>>> 98a98880
    </message>
    <message id="wallet-receive-button">
        <source>Receive</source>
        <translation>Recevoir</translation>
    </message>
    <message id="wallet-in-progress-title">
        <source>In progress</source>
        <translation type="unfinished">En cours</translation>
    </message>
    <message id="wallet-transactions-title">
        <source>Transactions</source>
        <translation>Transactions</translation>
    </message>
    <message id="wallet-verify-payment">
        <source>Verify payment</source>
        <translation>Vérifier paiement</translation>
    </message>
    <message id="wallet-txs-date-time">
        <source>Date | Time</source>
        <translation>Date | heure</translation>
    </message>
    <message id="wallet-txs-copy-addr-cm">
        <source>Copy address</source>
        <translation>Copier adresse</translation>
    </message>
    <message id="wallet-txs-delete-message">
        <source>The transaction will be deleted. This operation can not be undone</source>
        <translation>La transaction sera supprimée. Cette opération ne peut pas être annulée</translation>
    </message>
    <message id="wallet-txs-status-pending">
        <source>pending</source>
        <translation>en cours</translation>
    </message>
    <message id="wallet-txs-status-waiting-sender">
        <source>waiting for sender</source>
        <translation>en attente de l&apos;expéditeur</translation>
    </message>
    <message id="wallet-txs-status-waiting-receiver">
        <source>waiting for receiver</source>
        <translation>en attente du destinataire</translation>
    </message>
    <message id="wallet-txs-status-completed">
        <source>completed</source>
        <translation>terminé</translation>
    </message>
    <message id="wallet-txs-status-received">
        <source>received</source>
        <translation>reçu</translation>
    </message>
    <message id="wallet-txs-status-sent">
        <source>sent</source>
        <translation>envoyé</translation>
    </message>
    <message id="wallet-txs-status-cancelled">
        <source>cancelled</source>
        <translation>annulé</translation>
    </message>
    <message id="wallet-txs-status-expired">
        <source>expired</source>
        <translation>expiré</translation>
    </message>
    <message id="wallet-txs-status-failed">
        <source>failed</source>
        <translation>echoué</translation>
    </message>
    <message id="wallet-txs-status-unknown">
        <source>unknown</source>
        <translation>inconnu</translation>
    </message>
    <message id="addresses-tittle">
        <source>Addresses</source>
        <translation>Adresses</translation>
    </message>
    <message id="addresses-tab-active">
        <source>My active addresses</source>
        <translation>Adresses actives</translation>
    </message>
    <message id="addresses-tab-expired">
        <source>My expired addresses</source>
        <translation>Adresses expirées</translation>
    </message>
    <message id="addresses-tab-contacts">
        <source>Contacts</source>
        <translation>Contacts</translation>
    </message>
    <message id="address-table-cm-show-qr">
        <source>Show QR code</source>
        <extracomment>Entry in adress table context menu to show QR</extracomment>
        <translation>Montrer le code QR</translation>
    </message>
    <message id="address-table-cm-edit">
        <source>Edit address</source>
        <extracomment>Entry in adress table context menu to edit</extracomment>
        <translation>Modifier adresse</translation>
    </message>
    <message id="address-table-cm-delete">
        <source>Delete address</source>
        <extracomment>Entry in adress table context menu to delete</extracomment>
        <translation>Supprimer mon adresse</translation>
    </message>
    <message id="address-table-cm-delete-contact">
        <source>Delete contact</source>
        <translation>Effacer un contact</translation>
    </message>
    <message id="available-panel-available">
        <source>Available</source>
        <translation type="unfinished">Disponible</translation>
    </message>
    <message id="available-panel-where-to-buy">
        <source>Where to buy BEAM?</source>
        <translation type="unfinished">Où acheter Beam?</translation>
    </message>
    <message id="settings-version">
        <source>Version</source>
        <extracomment>settings tab, version label</extracomment>
        <translation>Version</translation>
    </message>
    <message id="settings-remote-node-ip-port">
        <source>ip:port</source>
        <extracomment>settings tab, node section, address label</extracomment>
        <translation>ip:port</translation>
    </message>
    <message id="settings-local-node-run-checkbox">
        <source>Run local node</source>
        <extracomment>settings tab, node section, run node label</extracomment>
        <translation>Opérer un noeud local</translation>
    </message>
    <message id="settings-local-node-port">
        <source>Port</source>
        <extracomment>settings tab, node section, port label</extracomment>
        <translation>Port</translation>
    </message>
    <message id="settings-rescan-confirmation-message">
        <source>Rescan will sync transaction and UTXO data with the latest information on the blockchain. The process might take long time.</source>
        <extracomment>settings tab, confirm rescan dialog message</extracomment>
        <translation>Le nouveau scan a pour fonction de syncroniser les transactions ainsi que les données UTXO avec les dernières informations situées sur la Blockchain. Cette opération peut prendre du temps. </translation>
    </message>
    <message id="settings-general-title">
        <source>General settings</source>
        <extracomment>settings tab, general section, title</extracomment>
        <translation>Paramètres généraux</translation>
    </message>
    <message id="settings-general-lock-screen">
        <source>Lock screen</source>
        <extracomment>settings tab, general section, lock screen label</extracomment>
        <translation>Vérouiller écran</translation>
    </message>
    <message id="settings-general-require-pwd-to-spend">
        <source>Ask password for every sending transaction</source>
        <extracomment>settings tab, general section, ask password to send label</extracomment>
        <translation>Demander un mot de passe pour chaque transaction</translation>
    </message>
    <message id="settings-report-problem-title">
        <source>Report problem</source>
        <extracomment>settings tab, report problem section, title</extracomment>
        <translation>Signaler un problème</translation>
    </message>
    <message id="settings-wallet-location-label">
        <source>Wallet folder location</source>
        <extracomment>settings tab, general section, wallet data folder location label</extracomment>
        <translation>Emplacement du fichier Portefeuille</translation>
    </message>
    <message id="settings-apply">
        <source>Apply</source>
        <extracomment>settings tab, node section, apply button</extracomment>
        <translation>Appliquer</translation>
    </message>
    <message id="logo-description">
        <source>Scalable confidential cryptocurrency</source>
        <translation>Crypto monnaie confidentielle et évolutive</translation>
    </message>
    <message id="change-pwd-old-empty">
        <source>Please, enter old password</source>
        <translation>Merci de saisir votre ancien mot de passe</translation>
    </message>
    <message id="change-pwd-new-empty">
        <source>Please, enter new password</source>
        <translation>Merci d&apos;entrer un nouveau mot de passe</translation>
    </message>
    <message id="change-pwd-confirm-empty">
        <source>Please, confirm new password</source>
        <translation>Merci de confirmer votre nouveau mot de passe</translation>
    </message>
    <message id="change-pwd-new-same-as-old">
        <source>New password cannot be the same as old</source>
        <translation>Votre nouveau mot de passe ne peut pas être identitique à votre ancien mot de passe </translation>
    </message>
    <message id="change-pwd-confirm-fail">
        <source>New password doesn&apos;t match the confirm password</source>
        <translation>Le mot de passe que vous avez entré ne correspond pas à celui confirmé</translation>
    </message>
    <message id="change-pwd-old-fail">
        <source>The old password you have entered is incorrect</source>
        <translation>L&apos;ancien mot de passe que vous avez entré est incorrect</translation>
    </message>
    <message id="change-pwd-old-pwd-label">
        <source>Enter old password</source>
        <translation>Entrer votre ancien mot de passe</translation>
    </message>
    <message id="change-pwd-new-pwd-label">
        <source>Enter new password</source>
        <translation>Entrer un nouveau mot de passe</translation>
    </message>
    <message id="change-pwd-confirm-pwd-label">
        <source>Confirm new password</source>
        <translation>Confirmer votre nouveau mot de passe</translation>
    </message>
    <message id="change-pwd-ok">
        <source>Сhange password</source>
        <translation>Modifier mot de passe</translation>
    </message>
    <message id="loading-loading">
        <source>Loading wallet...</source>
        <translation>Chargement du portefeuille...</translation>
    </message>
    <message id="loading-restoring">
        <source>Restoring wallet...</source>
        <translation>Restaurer le portefeuille...</translation>
    </message>
    <message id="loading-creating">
        <source>Creating wallet...</source>
        <translation>Création du portefeuille...</translation>
    </message>
    <message id="start-open-pwd-invitation">
        <source>Enter your password to access the wallet</source>
        <translation>Merci de saisir votre mot de passe pour accéder à votre portefeuille</translation>
    </message>
    <message id="open-show-wallet-button">
        <source>Show my wallet</source>
        <translation>Afficher mon portefeuille</translation>
    </message>
    <message id="edit-addr-title">
        <source>Edit address</source>
        <extracomment>Edit addres dialog title</extracomment>
        <translation>Modifier adresse</translation>
    </message>
    <message id="edit-addr-addr-id">
        <source>Address ID</source>
        <extracomment>Edit addres dialog, address label</extracomment>
        <translation>Identifiant adresse</translation>
    </message>
    <message id="edit-addr-save-button">
        <source>Save</source>
        <extracomment>Edit addres dialog, save button</extracomment>
        <translation>Sauvegarder</translation>
    </message>
    <message id="payment-info-proof-verification">
        <source>Payment proof verification</source>
        <translation>Vérification de la preuve de paiement</translation>
    </message>
    <message id="payment-info-proof-label">
        <source>Paste your payment proof here</source>
        <translation>Merci de copier et de coller votre preuve de paiement ici</translation>
    </message>
    <message id="payment-info-proof-decode-fail">
        <source>Cannot decode a proof, illegal sequence.</source>
        <translation>Impossible de décoder une preuve, séquence illégale.</translation>
    </message>
    <message id="payment-info-proof-code-label">
        <source>Code</source>
        <translation>Code</translation>
    </message>
    <message id="payment-info-proof-sender-label">
        <source>Sender</source>
        <translation>Expéditeur</translation>
    </message>
    <message id="payment-info-proof-receiver-label">
        <source>Receiver</source>
        <translation>Récipiendaire</translation>
    </message>
    <message id="payment-info-copy-details-button">
        <source>Copy details</source>
        <translation>Copier détails</translation>
    </message>
    <message id="payment-info-copy-code-button">
        <source>Copy code</source>
        <translation>Copier code</translation>
    </message>
    <message id="secondary-panel-maturing">
        <source>Maturing</source>
<<<<<<< HEAD
        <translation type="obsolete">Maturing</translation>
=======
        <translation>Maturité</translation>
>>>>>>> 98a98880
    </message>
    <message id="info-title">
        <source>Info view</source>
        <translation>Voir information</translation>
    </message>
    <message id="loading-change-settings-button">
        <source>Change settings</source>
<<<<<<< HEAD
        <translation type="vanished">Сhange settings</translation>
=======
        <translation>Modifier paramètres</translation>
>>>>>>> 98a98880
    </message>
    <message id="loading-try-again-button">
        <source>Try again</source>
        <translation>Réessayer</translation>
    </message>
    <message id="notifications-title">
        <source>Notifications view</source>
        <translation>Voir notifications</translation>
    </message>
    <message id="status-connecting">
        <source>connecting</source>
        <translation>en cours de connexion</translation>
    </message>
    <message id="status-online">
        <source>online</source>
        <translation>en ligne</translation>
    </message>
    <message id="status-updating">
        <source>updating</source>
        <translation>en cours de mis à jour</translation>
    </message>
    <message id="tx-details-title">
        <source>General transaction info</source>
        <translation>Information générale de la transaction</translation>
    </message>
    <message id="tx-details-sending-addr-label">
        <source>Sending address</source>
        <translation>Adresse d&apos;envoi</translation>
    </message>
    <message id="tx-details-receiving-addr-label">
        <source>Receiving address</source>
        <translation>Adresse de réception</translation>
    </message>
    <message id="tx-details-error-label">
        <source>Error</source>
        <translation>Erreur</translation>
    </message>
    <message id="settings-report-problem-save-log-button">
        <source>Save wallet logs</source>
        <extracomment>settings tab, report problem section, save logs button</extracomment>
        <translation>Sauvegarder les logs du portefeuille</translation>
    </message>
    <message id="settings-rescan-confirmation-message-line-2">
        <source>Are you sure?</source>
        <extracomment>settings tab, confirm rescan dialog additional message</extracomment>
        <translation>Êtes-vous certain?</translation>
    </message>
    <message id="settings-title">
        <source>Settings</source>
        <extracomment>settings tab title</extracomment>
        <translation>Paramètres</translation>
    </message>
    <message id="cant-send-to-expired-message">
        <source>Can&apos;t send to the expired address.</source>
        <translation>Ne peut pas envoyer à l&apos;adresse expirée.</translation>
    </message>
    <message id="send-confirmation-title">
        <source>Confirm transaction details</source>
        <translation>Confirmer les détails de la transaction</translation>
    </message>
    <message id="send-confirmation-recipient-label">
        <source>Recipient</source>
        <translation>Récipiendaire</translation>
    </message>
    <message id="send-confirmation-pwd-require-message">
        <source>To broadcast your transaction please enter your password</source>
        <translation>Pour envoyer votre transaction, veuillez entrer votre mot de passe</translation>
    </message>
    <message id="wallet-title">
        <source>Wallet</source>
        <translation>Portefeuille</translation>
    </message>
    <message id="wallet-receive-title">
        <source>Receive</source>
        <translation type="unfinished">Recevoir Beam</translation>
    </message>
    <message id="wallet-receive-my-addr-label">
        <source>My address (auto-generated)</source>
        <oldsource>My address</oldsource>
        <translation type="unfinished">Mon adresse</translation>
    </message>
    <message id="wallet-receive-expires-label">
        <source>Expires in</source>
        <translation type="unfinished">Expire</translation>
    </message>
    <message id="wallet-receive-expires-24">
        <source>24 hours</source>
        <translation>24 heure</translation>
    </message>
    <message id="wallet-receive-expires-never">
        <source>Never</source>
        <translation>Jamais</translation>
    </message>
    <message id="wallet-receive-qr-label">
        <source>Scan to send</source>
        <translation>Scanner pour envoyer</translation>
    </message>
    <message id="wallet-receive-propogate-addr-message">
        <source></source>
        <oldsource>Send this address to the sender over an external secure channel</oldsource>
        <translation type="obsolete">Envoyez cette adresse à l&apos;expéditeur via un canal sécurisé externe</translation>
    </message>
    <message id="invalid-addr-got-it-button">
        <source>Got it</source>
<<<<<<< HEAD
        <translation type="obsolete">Got it</translation>
=======
        <translation>Bien reçu</translation>
>>>>>>> 98a98880
    </message>
    <message id="send-title">
        <source>Send</source>
        <translation type="unfinished">Envoyer Beam</translation>
    </message>
    <message id="send-send-to-label">
<<<<<<< HEAD
        <source>Transaction token or contact</source>
        <translation type="unfinished">Send To</translation>
=======
        <source>Send To</source>
        <translation>Envoyer à</translation>
>>>>>>> 98a98880
    </message>
    <message id="send-contact-placeholder">
        <source>Please specify contact or transaction token</source>
        <translation type="unfinished">Merci de spécifier le contact</translation>
    </message>
    <message id="send-amount-label">
        <source>Transaction amount</source>
        <translation type="unfinished">Montant de la transaction</translation>
    </message>
    <message id="send-founds-fail">
        <source>Insufficient funds: you would need %1 to complete the transaction</source>
        <translation type="unfinished">Fonds insuffisants: vous auriez besoin de % 1 pour finaliser la transaction</translation>
    </message>
    <message id="send-fee-fail">
        <source>The minimum fee is %1 GROTH</source>
<<<<<<< HEAD
        <translation type="obsolete">The minimum fee is %1 GROTH</translation>
    </message>
    <message id="send-curency-sub-name">
        <source>GROTH</source>
        <translation type="obsolete">GROTH</translation>
=======
        <translation>Frais de transaction minimum: 1 GROTH</translation>
    </message>
    <message id="send-curency-sub-name">
        <source>GROTH</source>
        <translation>GROTH</translation>
>>>>>>> 98a98880
    </message>
    <message id="send-remaining-label">
        <source>Remaining</source>
        <translation type="unfinished">Restant</translation>
    </message>
    <message id="send-send-fail">
        <source>Address %1 is invalid</source>
        <translation type="vanished">L&apos;adresse %1 est invalide</translation>
    </message>
    <message id="start-restore-confirm-button">
        <source>I agree</source>
        <translation>J&apos;accepte</translation>
    </message>
    <message id="start-restore-message-line">
        <source>You are trying to restore an existing Beam Wallet. Please notice that if you use your wallet on another device, your balance will be up to date, but  transaction history and addresses will be kept separately on each device.</source>
        <translation>224/5000
Vous essayez de restaurer un portefeuille Beam existant. Veuillez noter que si vous utilisez votre portefeuille sur un autre appareil, votre solde sera à jour, mais l&apos;historique et les adresses des transactions seront conservés séparément sur chaque appareil.</translation>
    </message>
    <message id="start-migration-message">
        <source>Your wallet will be migrated to v.</source>
        <translation>Votre portefeuille sera migré vers v.</translation>
    </message>
    <message id="start-migration-button">
        <source>Start auto migration</source>
        <extracomment>migration screen, start auto migration button</extracomment>
        <translation>Initier la migration</translation>
    </message>
    <message id="start-select-db-thead-name">
        <source>Name</source>
        <translation>Nom</translation>
    </message>
    <message id="start-select-db-thead-size">
        <source>Size</source>
        <translation>Taille</translation>
    </message>
    <message id="kb-unit">
        <source>kb</source>
        <translation>kb</translation>
    </message>
    <message id="start-select-db-thead-modified">
        <source>Date modified</source>
        <extracomment>start screen, select db for migration, Date modified column title</extracomment>
        <translation>Date modifiée</translation>
    </message>
    <message id="start-create-new-message-line-1">
        <source>Create new wallet with generating seed phrase.</source>
        <translation>Créez un nouveau portefeuille avec une phrase clé générée.</translation>
    </message>
    <message id="start-create-new-message-line-2">
        <source>If you ever lose your device, you will need this phrase to recover your wallet!</source>
        <translation>Si vous perdez votre appareil, vous aurez besoin de cette phrase pour récupérer votre portefeuille!</translation>
    </message>
    <message id="start-create-new-securiry-note-1">
        <source>Do not let anyone see your seed phrase</source>
        <translation>Ne laissez personne voir votre phrase clé</translation>
    </message>
    <message id="start-create-new-securiry-note-2">
        <source>Never type your seed phrase into password managers or elsewhere</source>
        <translation>Ne jamais sauvegarder votre phrase clé dans des gestionnaires de mots de passe ou ailleurs</translation>
    </message>
    <message id="start-create-new-securiry-note-3">
        <source>Keep the copies of your seed phrase in a safe place</source>
        <translation>Conservez les copies de votre phrase clé dans un endroit sûr</translation>
    </message>
    <message id="start-generate-seed-phrase-button">
        <source>Generate seed phrase</source>
        <translation>Générer une phrase clé</translation>
    </message>
    <message id="start-generate-seed-phrase-message">
        <source>Your seed phrase is the access key to all the cryptocurrencies in your wallet. Write down the phrase to keep it in a safe or in a locked vault. Without the phrase you will not be able to recover your money.</source>
        <translation>Votre phrase clé est le moyen d&apos;accéder à toutes les monnaies cryptées de votre portefeuille. Ecrivez la phrase pour la garder dans un coffre-fort ou dans un coffre-fort verrouillé. Sans cette phrase, vous ne pourrez pas récupérer votre argent.</translation>
    </message>
    <message id="start-confirm-seed-phrase-button">
        <source>I understand</source>
        <translation>Je comprends</translation>
    </message>
    <message id="start-confirm-seed-phrase-message">
        <source>It is strictly recommended to write down the seed phrase on a paper. Storing it in a file makes it prone to cyber attacks and, therefore, less secure.</source>
        <translation>Il est strictement recommandé d&apos;écrire la phrase clé sur une feuille de papier. Le stockage dans un fichier le rend vulnérable aux cyberattaques et, par conséquent, moins sécurisé.</translation>
    </message>
    <message id="start-check-seed-phrase-message">
        <source>To ensure the seed phrase is written down, please fill-in the specific words below</source>
        <translation>Pour vous assurer que la phrase-clé est bien écrite, veuillez compléter les mots ci-dessous</translation>
    </message>
    <message id="start-restore-message">
        <source>Type in or paste your seed phrase</source>
        <translation>Saisir ou copier votre phrase clé</translation>
    </message>
    <message id="start-create-pwd-message">
        <source>Create password to access your wallet</source>
        <translation>Créer un mot de passe pour accéder à votre portefeuille</translation>
    </message>
    <message id="start-pwd-label">
        <source>Password</source>
        <translation>Mot de passe</translation>
    </message>
    <message id="start-create-pwd-confirm-label">
        <source>Confirm password</source>
        <translation>Confirmer votre nouveau mot de passe</translation>
    </message>
    <message id="start-create-pwd-not-match-error">
        <source>Passwords do not match</source>
        <translation>Les mots de passe de correspondent pas</translation>
    </message>
    <message id="start-node-title">
        <source>Setup node connectivity</source>
        <translation>Configurer la connectivité des noeuds</translation>
    </message>
    <message id="start-node-integrated-radio">
        <source>Run integrated node (recommended)</source>
        <translation>Exécuter le noeud intégré (recommandé)</translation>
    </message>
    <message id="start-node-port-label">
        <source>Enter port to listen</source>
        <translation>Entrez le port pour écouter</translation>
    </message>
    <message id="start-node-peer-label">
        <source>Peer</source>
        <translation>Paire</translation>
    </message>
    <message id="start-node-random-radio">
        <source>Connect to random remote node</source>
        <translation>Connect to random remote node</translation>
    </message>
    <message id="start-node-remote-radio">
        <source>Connect to specific remote node</source>
        <translation>Se connecter à un nœud distant spécifique</translation>
    </message>
    <message id="start-node-port-empty-error">
        <source>Please specify port</source>
        <translation>Veuillez spécifier le numéro de port sur lequel écouter</translation>
    </message>
    <message id="start-node-port-value-error">
        <source>Port must be a number between 1 and 65535</source>
        <translation>Le port doit être un nombre compris entre 1 et 65535</translation>
    </message>
    <message id="start-node-peer-empty-error">
        <source>Please specify peer</source>
        <translation>Merci de spécifier la paire</translation>
    </message>
    <message id="start-node-peer-error">
        <source>Incorrect address</source>
        <translation>Adresse incorrecte</translation>
    </message>
    <message id="start-node-empty-error">
        <source>Please specify address of the remote node</source>
        <translation>Merci de spécifier l&apos;adresse du noeud distant</translation>
    </message>
    <message id="appmodel-failed-start-node">
        <source>Failed to start node. Please check your node configuration</source>
        <translation>Impossible de lancer un noeud. Merci de vérifier les paramètre de votre noeud</translation>
    </message>
    <message id="wallet-model-node-protocol-error">
        <source>Node protocol error!</source>
        <translation>Erreur de protocole de noeud!</translation>
    </message>
    <message id="wallet-model-incompatible-peer-error">
        <source>You are trying to connect to incompatible peer.</source>
        <translation>Vous essayez de vous connecter à un noeud incompatible.</translation>
    </message>
    <message id="wallet-model-connection-base-error">
        <source>Connection error</source>
        <translation>Erreur de connexion</translation>
    </message>
    <message id="wallet-model-connection-time-out-error">
        <source>Connection timed out</source>
        <translation>La connexion a expiré</translation>
    </message>
    <message id="wallet-model-connection-refused-error">
        <source>Cannot connect to node</source>
        <translation>Impossible de se connecter au noeud</translation>
    </message>
    <message id="wallet-model-connection-host-unreach-error">
        <source>Node is unreachable</source>
        <translation>Le noeud est inaccessible</translation>
    </message>
    <message id="wallet-model-connection-addr-in-use-error">
        <source>The port %1 is already in use. Check if a wallet is already running on this machine or change the port settings.</source>
        <translation>Le port% 1 est déjà utilisé. Vérifiez si un portefeuille est déjà en cours d&apos;exécution sur cette machine ou modifiez les paramètres du port.</translation>
    </message>
    <message id="wallet-model-time-sync-error">
        <source>System time not synchronized</source>
        <translation>Heure du système non synchronisée</translation>
    </message>
    <message id="wallet-model-host-unresolved-error">
        <source>Incorrect node name or no Internet connection.</source>
        <translation>Nom de noeud incorrect ou pas de connexion Internet.</translation>
    </message>
    <message id="wallet-model-undefined-error">
        <source>Unexpected error!</source>
        <translation>Erreur inattendue!</translation>
    </message>
    <message id="wallet-model-data-location-error">
        <source>Failed to start wallet. Please check your wallet data location</source>
        <translation>Impossible de démarrer le portefeuille. Veuillez vérifier l&apos;emplacement des données de votre portefeuille</translation>
    </message>
    <message id="loading-view-download-blocks">
        <source>Downloading blocks</source>
        <translation>Blocs en cours de téléchargement</translation>
    </message>
    <message id="loading-view-scaning-utxo">
        <source>Scanning UTXO %d/%d</source>
        <translation>En cours de scan de l&apos;UTXO</translation>
    </message>
    <message id="loading-view-protocol-error">
        <source>Incompatible peer</source>
        <translation>Paire incompatible</translation>
    </message>
    <message id="loading-view-connection-error">
        <source>Connection error</source>
        <translation>Erreur de connexion</translation>
    </message>
    <message id="start-view-printer-not-found-error">
        <source>Printer is not found. Please, check your printer preferences.</source>
        <translation>L&apos;imprimante ne peut être localisée. Merci de vérifier les préférences de votre imprimante.</translation>
    </message>
    <message id="start-view-printer-error">
        <source>Failed to print seed phrase. Please, check your printer.</source>
        <translation>L&apos;impression de votre phrase clé a echoué. Merci de vérifier votre imprimante.</translation>
    </message>
    <message id="start-view-db-file-filter">
        <source>SQLite database file (*.db)</source>
        <translation>SQLite database file (*.db)</translation>
    </message>
    <message id="status-bar-view-not-connected">
        <source>Wallet is not connected to the node</source>
        <translation>Le portefeuille n&apos;est pas connecté au noeud</translation>
    </message>
    <message id="tx-failture-undefined">
        <source>Unexpected reason, please send wallet logs to Beam support</source>
        <translation>Raison inattendue, veuillez envoyer les logs du portefeuille au service clientèle de Beam</translation>
    </message>
    <message id="tx-failture-cancelled">
        <source>Transaction cancelled</source>
        <translation>Transaction annulée</translation>
    </message>
    <message id="tx-failture-receiver-signature-invalid">
        <source>Receiver signature in not valid, please send wallet logs to Beam support</source>
        <translation>La signature du destinataire n&apos;est pas valide, veuillez envoyer les logs du portefeuille au service clientèle de Beam</translation>
    </message>
    <message id="tx-failture-not-registered-in-blockchain">
        <source>Failed to register transaction with the blockchain, see node logs for details</source>
        <translation>Échec d&apos;enregistrement de la transaction sur la Blockchain, voir les logs de nœuds pour plus de détails</translation>
    </message>
    <message id="tx-failture-not-valid">
        <source>Transaction is not valid, please send wallet logs to Beam support</source>
        <translation>La transaction n&apos;est pas valide, veuillez envoyer les logs du portefeuille au service clientèle de Beam</translation>
    </message>
    <message id="tx-failture-kernel-invalid">
        <source>Invalid kernel proof provided</source>
        <translation>La preuve du kernel est invalide</translation>
    </message>
    <message id="tx-failture-parameters-not-sended">
        <source>Failed to send Transaction parameters</source>
        <translation>L&apos;envoi des paramètres de transaction a échoué</translation>
    </message>
    <message id="tx-failture-no-inputs">
        <source>No inputs</source>
        <translation>Pas d&apos;entrée</translation>
    </message>
    <message id="tx-failture-addr-expired">
        <source>Address is expired</source>
        <translation>L&apos;adresse a expiré</translation>
    </message>
    <message id="tx-failture-parameters-not-readed">
        <source>Failed to get transaction parameters</source>
        <translation>Impossible d&apos;obtenir les paramètres de transaction</translation>
    </message>
    <message id="tx-failture-time-out">
        <source>Transaction timed out</source>
        <translation>La connexion a expiré</translation>
    </message>
    <message id="tx-failture-not-signed-by-receiver">
        <source>Payment not signed by the receiver, please send wallet logs to Beam support</source>
        <translation>Le paiement n&apos;a pas été signé par le récipiendaire, merci d&apos;envoyer les logs du portefeuille au service clientèle de Beam</translation>
    </message>
    <message id="tx-failture-max-height-to-high">
        <source>Kernel maximum height is too high</source>
        <translation>La hauteur maximale du Kernel est trop haute</translation>
    </message>
    <message id="tx-failture-invalid-state">
        <source>Transaction has invalid state</source>
        <translation>L&apos;état de la transaction est invalide</translation>
    </message>
    <message id="tx-curency-name">
        <source>BEAM</source>
<<<<<<< HEAD
        <translation type="obsolete">BEAM</translation>
=======
        <translation>BEAM</translation>
>>>>>>> 98a98880
    </message>
    <message id="tx-curency-sub-name">
        <source>GROTH</source>
        <translation type="vanished">GROTH</translation>
    </message>
    <message id="utxo-utxo">
        <source>UTXO</source>
        <translation>UTXO</translation>
    </message>
    <message id="utxo-blockchain-height">
        <source>Blockchain Height</source>
        <translation>Hauteur de la blockchain</translation>
    </message>
    <message id="utxo-last-block-hash">
        <source>Last block hash</source>
        <translation>Dernier hash du bloc</translation>
    </message>
    <message id="utxo-head-maturity">
        <source>Maturity</source>
        <translation>Maturité</translation>
    </message>
    <message id="utxo-head-type">
        <source>Type</source>
        <translation>Type</translation>
    </message>
    <message id="utxo-status-available">
        <source>Available</source>
        <translation>Disponible</translation>
    </message>
    <message id="utxo-status-maturing">
        <source>Maturing%1(till block height %2)</source>
        <translation>Maturer%1(à hauteur de %2)</translation>
    </message>
    <message id="utxo-status-unavailable">
        <source>Unavailable%1(mining result rollback)</source>
        <translation>%1 Invalide (rollback du résultat du minage)</translation>
    </message>
    <message id="utxo-status-outgoing">
        <source>In progress%1(outgoing)</source>
        <translation>en cours %1 (sortant)</translation>
    </message>
    <message id="utxo-status-change">
        <source>In progress%1(change)</source>
        <translation>En cours %1 (modification)</translation>
    </message>
    <message id="utxo-status-incoming">
        <source>In progress%1(incoming)</source>
        <translation>En cours %1 (entrant)</translation>
    </message>
    <message id="utxo-status-spent">
        <source>Spent</source>
        <translation>Utilisé</translation>
    </message>
    <message id="offer-book-title">
        <source>Offer Book</source>
        <translation type="unfinished"></translation>
    </message>
    <message id="offer-book-title-2">
        <source>Active offers</source>
        <translation type="unfinished"></translation>
    </message>
    <message id="offer-book-coins">
        <source>Coins</source>
        <translation type="unfinished"></translation>
    </message>
    <message id="offer-book-create">
        <source>Create an offer</source>
        <translation type="unfinished"></translation>
    </message>
    <message id="offer-book-all-tab">
        <source>All</source>
        <translation type="unfinished"></translation>
    </message>
    <message id="offer-book-mine-tab">
        <source>Mine</source>
        <translation type="unfinished"></translation>
    </message>
    <message id="offer-book-others-tab">
        <source>Others</source>
        <translation type="unfinished"></translation>
    </message>
    <message id="offer-book-time-created">
        <source>Date | time</source>
        <translation type="unfinished"></translation>
    </message>
    <message id="offer-book-amount">
        <source>Amount</source>
        <translation type="unfinished">Montant</translation>
    </message>
    <message id="offer-book-amount-swap">
        <source>Amount</source>
        <translation type="unfinished">Montant</translation>
    </message>
    <message id="offer-book-rate">
        <source>Rate</source>
        <translation type="unfinished"></translation>
    </message>
    <message id="offer-book-expiration">
        <source>Expiration</source>
        <translation type="unfinished"></translation>
    </message>
    <message id="offer-book-accept">
        <source>Accept offer</source>
        <translation type="unfinished"></translation>
    </message>
    <message id="offer-book-cancel">
        <source>Cancel offer</source>
        <translation type="unfinished"></translation>
    </message>
    <message id="settings-general-lock-screen-never">
        <source>Never</source>
        <translation>Jamais</translation>
    </message>
    <message id="settings-general-lock-screen-1m">
        <source>1 minute</source>
        <translation>1 minute</translation>
    </message>
    <message id="settings-general-lock-screen-5m">
        <source>5 minutes</source>
        <translation>5 minutes</translation>
    </message>
    <message id="settings-general-lock-screen-15m">
        <source>15 minutes</source>
        <translation>15 minutes</translation>
    </message>
    <message id="settings-general-lock-screen-30m">
        <source>30 minutes</source>
        <translation>30 minutes</translation>
    </message>
    <message id="settings-general-lock-screen-1h">
        <source>1 hour</source>
        <translation>1 heure</translation>
    </message>
    <message id="receive-amount-label">
        <source>Receive amount (optional)</source>
        <translation type="unfinished">Recevoir le montant (facultatif)</translation>
    </message>
    <message id="tx-details-tx-id-label">
        <source>Transaction ID</source>
        <translation>Identifiant de la transaction</translation>
    </message>
    <message id="appmodel-failed-time-not-synced">
        <source>Failed to start the integrated node: the timezone settings of your machine are out of sync. Please fix them and restart the wallet.</source>
        <translation>Échec du démarrage du nœud intégré: les paramètres de fuseau horaire de votre machine sont désynchronisés. Veuillez les modifier et redémarrer le portefeuille.</translation>
    </message>
    <message id="can-not-generate-new-address-message">
        <source>You cannot generate new address. Your wallet doesn&apos;t have a master key.</source>
        <translation>Vous ne pouvez pas générer de nouvelle adresse. Votre portefeuille n’a pas de clé principale.</translation>
    </message>
    <message id="settings-general-language">
        <source>Language</source>
        <extracomment>settings tab, general section, language label</extracomment>
        <translation>Langue</translation>
    </message>
    <message id="open-external-open">
        <source>Open</source>
        <translation>Ouvrir</translation>
    </message>
    <message id="open-external-title">
        <source>External link</source>
        <translation>Lien externe</translation>
    </message>
    <message id="open-external-message">
        <source>Beam Wallet app requires permission to open external link in the browser. This action will expose your IP to the web server. To avoid it, choose -Cancel-. You can change your choice in app setting anytime.</source>
        <translation>L&apos;application Beam Wallet nécessite l&apos;autorisation d&apos;ouvrir un lien externe dans le navigateur. Cette action exposera votre adresse IP au serveur Web. Pour l&apos;éviter, choisissez -Annuler-. Vous pouvez modifier votre choix dans les paramètres de l&apos;application à tout moment.</translation>
    </message>
    <message id="start-open-change-wallet-message">
        <source>If you&apos;ll restore a wallet all transaction history and addresses will be lost.</source>
        <translation>Si vous restaurez un portefeuille, l&apos;historique et les adresses des transactions seront perdus.</translation>
    </message>
    <message id="loading-restore-message-line1">
        <source>Please wait for synchronization and do not close or minimize the application.</source>
        <translation>Veuillez attendre la synchronisation et ne pas fermer ni réduire l&apos;application.</translation>
    </message>
    <message id="loading-restore-message-line2">
        <source>Only the wallet balance (UTXO) can be restored, transaction info and addresses are always private and never kept in the blockchain.</source>
        <translation>Seul le solde du portefeuille (UTXO) peut être restauré. Les informations et adresses de transaction sont toujours privées et ne sont jamais conservées sur la blockchain.</translation>
    </message>
    <message id="start-recovery-title">
        <source>Create new password</source>
        <translation>Entrer un nouveau mot de passe</translation>
    </message>
    <message id="start-recovery-pwd-message">
        <source>Create new password to access your wallet</source>
        <translation>Créer un mot de passe pour accéder à votre portefeuille</translation>
    </message>
    <message id="start-create-pwd-strength-message">
        <source>Strong password needs to meet the following requirements:\n•  the length must be at least 10 characters\n•  must contain at least one lowercase letter\n•  must contain at least one uppercase letter\n•  must contain at least one number</source>
        <translation>Un mot de passe sécurisé doit remplir les conditions suivantes: \ n • la longueur doit être au moins de 10 caractères \ n • doit contenir au moins une lettre minuscule \ n • doit contenir au moins une lettre majuscule \ n • doit contenir au moins un chiffre</translation>
    </message>
    <message id="start-open-caps-warning">
        <source>Caps lock is on!</source>
        <translation>Touche Maj activée!</translation>
    </message>
    <message id="show-qr-title">
        <source>QR code</source>
        <extracomment>show QR dialog title</extracomment>
        <translation>Code QR</translation>
    </message>
    <message id="show-qr-tx-token-label">
        <source>Your address</source>
        <extracomment>show qr dialog address label</extracomment>
        <translation>Votre adresse</translation>
    </message>
    <message id="show-qr-message">
        <source>Scan this QR code or send this address to the sender over secure channel</source>
        <extracomment>show QR dialog message, how to use this QR</extracomment>
        <translation>Scannez ce code QR ou envoyez cette adresse à l&apos;expéditeur via un canal sécurisé</translation>
    </message>
    <message id="settings-peers-title">
        <source>Peers</source>
        <extracomment>settings tab, node section, peers label</extracomment>
        <translation>Paires</translation>
    </message>
    <message id="settings-node-title">
        <source>Node</source>
        <extracomment>settings tab, node section, title</extracomment>
        <translation>Noeud</translation>
    </message>
    <message id="settings-general-allow-beammw-label">
        <source>Allow access to %1 and %2 (to fetch exchanges and transaction data)</source>
        <extracomment>general settings, label for alow open external links</extracomment>
        <translation>Autoriser l&apos;accès à %1 et à %2 (pour récupérer les échanges et les données de transaction)</translation>
    </message>
    <message id="settings-report-problem-message-l0">
        <source>To report a problem:</source>
        <translation>Signaler un problème:</translation>
    </message>
    <message id="settings-report-problem-message-l1">
        <source>1. Click “Save wallet logs” and choose a destination folder for log archive</source>
        <translation>1. Cliquez sur «&#xa0;Enregistrer les logs du portefeuille&#xa0;» et choisissez un dossier de destination pour l&apos;archive de logs</translation>
    </message>
    <message id="settings-report-problem-message-l2">
        <source>2. Send email to %1 or open a ticket in %2</source>
        <translation>2. Envoyer un email à %1 ou ouvrir un ticket dans %2</translation>
    </message>
    <message id="settings-report-problem-message-l3">
        <source>3. Don’t forget to attach logs archive</source>
        <translation>3. N&apos;oubliez pas d&apos;attacher l&apos;archive des logs</translation>
    </message>
    <message id="explorer">
        <source>blockchain explorer</source>
        <translation>blockchain Explorer</translation>
    </message>
    <message id="edit-addr-24-option">
        <source>In 24 hours from now</source>
        <extracomment>Edit address dialog, expiration option, in 24 hours from now</extracomment>
        <translation>Dans les 24 heures</translation>
    </message>
    <message id="edit-addr-never-option">
        <source>Never</source>
        <extracomment>Edit address dialog, expiration option, never</extracomment>
        <translation>Jamais</translation>
    </message>
    <message id="edit-addr-as-is-option">
        <source>Within 24 hours</source>
        <extracomment>Edit address dialog, expiration option, do not change</extracomment>
        <translation>Dans les 24 heures</translation>
    </message>
    <message id="edit-addr-expires-label">
        <source>Expires</source>
        <extracomment>Edit addres dialog, expires label</extracomment>
        <translation>Expire</translation>
    </message>
    <message id="edit-addr-expire-now-label">
        <source>Now</source>
        <extracomment>Edit addres dialog, expire now label</extracomment>
        <translation>Maintenant</translation>
    </message>
    <message id="edit-addr-expire-now-switch">
        <source>Expire address now</source>
        <extracomment>Edit addres dialog, expire now switch</extracomment>
        <translation>Expiration de l&apos;adresse maintenant</translation>
    </message>
    <message id="edit-addr-expiration-time-label">
        <source>Expired on </source>
        <extracomment>Edit addres dialog, expiration time label</extracomment>
        <translation>Expiré le </translation>
    </message>
    <message id="edit-addr-activate-addr-switch">
        <source>Activate address</source>
        <extracomment>Edit addres dialog, expiration time label</extracomment>
        <translation>Activer l&apos;adresse</translation>
    </message>
    <message id="time-never">
        <source>Never</source>
        <extracomment>time never string</extracomment>
        <translation>Jamais</translation>
    </message>
    <message id="start-pwd-difficulty-very-weak">
        <source>Very weak password</source>
        <extracomment>set passwort, difficulty message, very weak</extracomment>
        <translation>Mot de passe particulièrement faible</translation>
    </message>
    <message id="start-pwd-difficulty-weak">
        <source>Weak password</source>
        <extracomment>set passwort, difficulty message, weak</extracomment>
        <translation>Faible mot de passe</translation>
    </message>
    <message id="start-pwd-difficulty-medium">
        <source>Medium strength password</source>
        <extracomment>set passwort, difficulty message, medium</extracomment>
        <translation>Mot de passe de force moyenne</translation>
    </message>
    <message id="start-pwd-difficulty-strong">
        <source>Strong password</source>
        <extracomment>set passwort, difficulty message, strong</extracomment>
        <translation>Mot de passe fort</translation>
    </message>
    <message id="start-pwd-difficulty-very-strong">
        <source>Very strong password</source>
        <extracomment>set passwort, difficulty message, very strong</extracomment>
        <translation>Mot de passe très fort</translation>
    </message>
    <message id="start-migration-select-file-button">
        <source>Select wallet database file manually</source>
        <extracomment>migration screen, select db file button</extracomment>
        <translation>Sélectionner manuellement la base de donnée du portefeuille</translation>
    </message>
    <message id="start-select-db-best-match-label">
        <source>(best match)</source>
        <extracomment>start screen, select db for migration, best match label</extracomment>
        <translation>(Meilleure correspondance)</translation>
    </message>
    <message id="start-select-db-thead-created">
        <source>Date created</source>
        <extracomment>start screen, select db for migration, Date created column title</extracomment>
        <translation>Date de création</translation>
    </message>
    <message id="settings-general-require-pwd-to-spend-confirm-pwd-title">
        <source>Don’t ask password on every Send</source>
        <extracomment>settings tab, general section, ask password to send, confirm password dialog, title</extracomment>
        <translation>Ne pas demander de mot de passe à chaque envoi</translation>
    </message>
    <message id="settings-general-require-pwd-to-spend-confirm-pwd-message">
        <source>Password verification is required to change that setting</source>
        <extracomment>settings tab, general section, ask password to send, confirm password dialog, message</extracomment>
        <translation>La vérification du mot de passe est nécessaire pour changer ce paramètre</translation>
    </message>
    <message id="open-in-explorer">
        <source>Open in Blockchain Explorer</source>
        <translation type="unfinished"></translation>
    </message>
    <message id="restore-finish-alert-button">
        <source>I understand</source>
        <translation type="unfinished">Je comprends</translation>
    </message>
    <message id="restore-finish-alert-title">
        <source>Do not simultaneously run two wallets initiated from the same seed phrase</source>
        <translation type="unfinished"></translation>
    </message>
    <message id="restore-finish-alert-message-line">
        <source>Don’t use same seed phrase on several devices, your balance and transaction list won’t be synchronized.</source>
        <translation type="unfinished"></translation>
    </message>
    <message id="general-fee-rate">
        <source>Transaction fee rate</source>
        <translation type="unfinished"></translation>
    </message>
    <message id="general-fee-fail">
        <source>The minimum fee is %1 %2</source>
        <translation type="unfinished">The minimum fee is %1 GROTH</translation>
    </message>
    <message id="wallet-swap">
        <source>Swap</source>
        <translation type="unfinished"></translation>
    </message>
    <message id="wallet-receive-your-token">
        <source>Your transaction token:</source>
        <translation type="unfinished"></translation>
    </message>
    <message id="wallet-receive-copy-address">
        <source>Copy transaction address</source>
        <translation type="unfinished"></translation>
    </message>
    <message id="receive-amount-swap-label">
        <source>Receive amount</source>
        <translation type="unfinished"></translation>
    </message>
    <message id="sent-amount-label">
        <source>Sent amount</source>
        <translation type="unfinished"></translation>
    </message>
    <message id="wallet-receive-offer-expires-label">
        <source>Offer expiration time</source>
        <translation type="unfinished"></translation>
    </message>
    <message id="wallet-receive-expires-12">
        <source>12 hours</source>
        <translation type="unfinished">24 heure {12 ?}</translation>
    </message>
    <message id="wallet-receive-expires-6">
        <source>6 hours</source>
        <translation type="unfinished">24 heure {6 ?}</translation>
    </message>
    <message id="wallet-receive-swap-title">
        <source>Create swap offer</source>
        <translation type="unfinished"></translation>
    </message>
    <message id="wallet-send-swap-title">
        <source>Swap currencies</source>
        <translation type="unfinished"></translation>
    </message>
    <message id="general-comment-local">
        <source>Comments are local and won&apos;t be shared</source>
        <translation type="unfinished"></translation>
    </message>
    <message id="send-total-label">
        <source>Total UTXO value</source>
        <translation type="unfinished"></translation>
    </message>
    <message id="send-swap-to-label">
        <source>Transaction token</source>
        <translation type="unfinished"></translation>
    </message>
    <message id="send-not-enough">
        <source>There is not enough funds to completer the transaction</source>
        <translation type="unfinished"></translation>
    </message>
    <message id="wallet-send-swap-offered-label">
        <source>Offered on</source>
        <translation type="unfinished"></translation>
    </message>
    <message id="wallet-send-swap-expires-label">
        <source>Expires on</source>
        <translation type="unfinished"></translation>
    </message>
    <message id="general-address-from">
        <source>From</source>
        <translation type="unfinished"></translation>
    </message>
    <message id="general-address-to">
        <source>To</source>
        <translation type="unfinished"></translation>
    </message>
    <message id="general-amount-sent">
        <source>Sent</source>
        <translation type="unfinished"></translation>
    </message>
    <message id="general-amount-received">
        <source>Received</source>
        <translation type="unfinished"></translation>
    </message>
    <message id="general-locked">
        <source>locked</source>
        <translation type="unfinished"></translation>
    </message>
    <message id="general-change-settings">
        <source>Change settings</source>
        <translation type="unfinished">Сhange settings</translation>
    </message>
    <message id="settings-reset">
        <source>Switch off</source>
        <translation type="unfinished"></translation>
    </message>
    <message id="settings-node-address">
        <source>Node Address</source>
        <translation type="unfinished"></translation>
    </message>
    <message id="settings-username">
        <source>Username</source>
        <translation type="unfinished"></translation>
    </message>
    <message id="settings-password">
        <source>Password</source>
        <translation type="unfinished">Mot de passe</translation>
    </message>
    <message id="settings-fee-rate">
        <source>Default fee</source>
        <translation type="unfinished"></translation>
    </message>
    <message id="swap-na-message">
        <source>You do not have any 3rd-party currencies connected.\nUpdate your settings and try again.</source>
        <translation type="unfinished"></translation>
    </message>
    <message id="general-rate">
        <source>Rate</source>
        <translation type="unfinished"></translation>
    </message>
    <message id="wallet-receive-swap-publish">
        <source>publish transaction token</source>
        <translation type="unfinished"></translation>
    </message>
    <message id="wallet-send-invalid-token">
        <source>Invalid address or token</source>
        <translation type="unfinished"></translation>
    </message>
    <message id="general-bitcoin">
        <source>Bitcoin</source>
        <translation type="unfinished"></translation>
    </message>
    <message id="general-litecoin">
        <source>Litecoin</source>
        <translation type="unfinished"></translation>
    </message>
    <message id="general-qtum">
        <source>QTUM</source>
        <translation type="unfinished"></translation>
    </message>
    <message id="swap-currency-na-message">
        <source>You do not have %1 connected.\nUpdate your settings and try again.</source>
        <translation type="unfinished"></translation>
    </message>
    <message id="wallet-receive-addr-message">
        <source>Send this address to the sender over an external secure channel or scan the QR code</source>
        <translation type="unfinished"></translation>
    </message>
    <message id="wallet-swap-token-message">
        <source>Send this token to the sender over an external secure channel</source>
        <translation type="unfinished"></translation>
    </message>
</context>
</TS><|MERGE_RESOLUTION|>--- conflicted
+++ resolved
@@ -9,7 +9,7 @@
     </message>
     <message id="general-groth">
         <source>GROTH</source>
-        <translation type="unfinished">GROTH</translation>
+        <translation>GROTH</translation>
     </message>
     <message id="general-comment">
         <source>Comment</source>
@@ -183,14 +183,9 @@
         <translation>Montrer dans le dossier</translation>
     </message>
     <message id="general-addr-comment-error">
-<<<<<<< HEAD
         <source>Address with the same comment already exists</source>
         <oldsource>Address with same comment already exist</oldsource>
-        <translation type="unfinished">Address with same comment already exist</translation>
-=======
-        <source>Address with same comment already exist</source>
-        <translation>L&apos;adresse avec le même commentaire existe déjà</translation>
->>>>>>> 98a98880
+        <translation type="unfinished">L&apos;adresse avec le même commentaire existe déjà</translation>
     </message>
     <message id="wallet-receive-button">
         <source>Receive</source>
@@ -198,7 +193,7 @@
     </message>
     <message id="wallet-in-progress-title">
         <source>In progress</source>
-        <translation type="unfinished">En cours</translation>
+        <translation>En cours</translation>
     </message>
     <message id="wallet-transactions-title">
         <source>Transactions</source>
@@ -297,11 +292,11 @@
     </message>
     <message id="available-panel-available">
         <source>Available</source>
-        <translation type="unfinished">Disponible</translation>
+        <translation>Disponible</translation>
     </message>
     <message id="available-panel-where-to-buy">
         <source>Where to buy BEAM?</source>
-        <translation type="unfinished">Où acheter Beam?</translation>
+        <translation>Où acheter Beam?</translation>
     </message>
     <message id="settings-version">
         <source>Version</source>
@@ -471,11 +466,7 @@
     </message>
     <message id="secondary-panel-maturing">
         <source>Maturing</source>
-<<<<<<< HEAD
-        <translation type="obsolete">Maturing</translation>
-=======
-        <translation>Maturité</translation>
->>>>>>> 98a98880
+        <translation type="vanished">Maturité</translation>
     </message>
     <message id="info-title">
         <source>Info view</source>
@@ -483,11 +474,7 @@
     </message>
     <message id="loading-change-settings-button">
         <source>Change settings</source>
-<<<<<<< HEAD
-        <translation type="vanished">Сhange settings</translation>
-=======
-        <translation>Modifier paramètres</translation>
->>>>>>> 98a98880
+        <translation type="vanished">Modifier paramètres</translation>
     </message>
     <message id="loading-try-again-button">
         <source>Try again</source>
@@ -562,6 +549,7 @@
     </message>
     <message id="wallet-receive-title">
         <source>Receive</source>
+        <oldsource>Receive Beam</oldsource>
         <translation type="unfinished">Recevoir Beam</translation>
     </message>
     <message id="wallet-receive-my-addr-label">
@@ -571,6 +559,7 @@
     </message>
     <message id="wallet-receive-expires-label">
         <source>Expires in</source>
+        <oldsource>Expires</oldsource>
         <translation type="unfinished">Expire</translation>
     </message>
     <message id="wallet-receive-expires-24">
@@ -586,62 +575,47 @@
         <translation>Scanner pour envoyer</translation>
     </message>
     <message id="wallet-receive-propogate-addr-message">
-        <source></source>
-        <oldsource>Send this address to the sender over an external secure channel</oldsource>
-        <translation type="obsolete">Envoyez cette adresse à l&apos;expéditeur via un canal sécurisé externe</translation>
+        <source>Send this address to the sender over an external secure channel</source>
+        <translation type="vanished">Envoyez cette adresse à l&apos;expéditeur via un canal sécurisé externe</translation>
     </message>
     <message id="invalid-addr-got-it-button">
         <source>Got it</source>
-<<<<<<< HEAD
-        <translation type="obsolete">Got it</translation>
-=======
-        <translation>Bien reçu</translation>
->>>>>>> 98a98880
+        <translation type="vanished">Bien reçu</translation>
     </message>
     <message id="send-title">
         <source>Send</source>
+        <oldsource>Send Beam</oldsource>
         <translation type="unfinished">Envoyer Beam</translation>
     </message>
     <message id="send-send-to-label">
-<<<<<<< HEAD
         <source>Transaction token or contact</source>
-        <translation type="unfinished">Send To</translation>
-=======
-        <source>Send To</source>
-        <translation>Envoyer à</translation>
->>>>>>> 98a98880
+        <oldsource>Send To</oldsource>
+        <translation type="unfinished">Envoyer à</translation>
     </message>
     <message id="send-contact-placeholder">
         <source>Please specify contact or transaction token</source>
+        <oldsource>Please specify contact</oldsource>
         <translation type="unfinished">Merci de spécifier le contact</translation>
     </message>
     <message id="send-amount-label">
         <source>Transaction amount</source>
-        <translation type="unfinished">Montant de la transaction</translation>
+        <translation>Montant de la transaction</translation>
     </message>
     <message id="send-founds-fail">
         <source>Insufficient funds: you would need %1 to complete the transaction</source>
-        <translation type="unfinished">Fonds insuffisants: vous auriez besoin de % 1 pour finaliser la transaction</translation>
+        <translation>Fonds insuffisants: vous auriez besoin de % 1 pour finaliser la transaction</translation>
     </message>
     <message id="send-fee-fail">
         <source>The minimum fee is %1 GROTH</source>
-<<<<<<< HEAD
-        <translation type="obsolete">The minimum fee is %1 GROTH</translation>
+        <translation type="vanished">Frais de transaction minimum: 1 GROTH</translation>
     </message>
     <message id="send-curency-sub-name">
         <source>GROTH</source>
-        <translation type="obsolete">GROTH</translation>
-=======
-        <translation>Frais de transaction minimum: 1 GROTH</translation>
-    </message>
-    <message id="send-curency-sub-name">
-        <source>GROTH</source>
-        <translation>GROTH</translation>
->>>>>>> 98a98880
+        <translation type="vanished">GROTH</translation>
     </message>
     <message id="send-remaining-label">
         <source>Remaining</source>
-        <translation type="unfinished">Restant</translation>
+        <translation>Restant</translation>
     </message>
     <message id="send-send-fail">
         <source>Address %1 is invalid</source>
@@ -924,11 +898,7 @@
     </message>
     <message id="tx-curency-name">
         <source>BEAM</source>
-<<<<<<< HEAD
-        <translation type="obsolete">BEAM</translation>
-=======
-        <translation>BEAM</translation>
->>>>>>> 98a98880
+        <translation type="vanished">BEAM</translation>
     </message>
     <message id="tx-curency-sub-name">
         <source>GROTH</source>
@@ -982,62 +952,6 @@
         <source>Spent</source>
         <translation>Utilisé</translation>
     </message>
-    <message id="offer-book-title">
-        <source>Offer Book</source>
-        <translation type="unfinished"></translation>
-    </message>
-    <message id="offer-book-title-2">
-        <source>Active offers</source>
-        <translation type="unfinished"></translation>
-    </message>
-    <message id="offer-book-coins">
-        <source>Coins</source>
-        <translation type="unfinished"></translation>
-    </message>
-    <message id="offer-book-create">
-        <source>Create an offer</source>
-        <translation type="unfinished"></translation>
-    </message>
-    <message id="offer-book-all-tab">
-        <source>All</source>
-        <translation type="unfinished"></translation>
-    </message>
-    <message id="offer-book-mine-tab">
-        <source>Mine</source>
-        <translation type="unfinished"></translation>
-    </message>
-    <message id="offer-book-others-tab">
-        <source>Others</source>
-        <translation type="unfinished"></translation>
-    </message>
-    <message id="offer-book-time-created">
-        <source>Date | time</source>
-        <translation type="unfinished"></translation>
-    </message>
-    <message id="offer-book-amount">
-        <source>Amount</source>
-        <translation type="unfinished">Montant</translation>
-    </message>
-    <message id="offer-book-amount-swap">
-        <source>Amount</source>
-        <translation type="unfinished">Montant</translation>
-    </message>
-    <message id="offer-book-rate">
-        <source>Rate</source>
-        <translation type="unfinished"></translation>
-    </message>
-    <message id="offer-book-expiration">
-        <source>Expiration</source>
-        <translation type="unfinished"></translation>
-    </message>
-    <message id="offer-book-accept">
-        <source>Accept offer</source>
-        <translation type="unfinished"></translation>
-    </message>
-    <message id="offer-book-cancel">
-        <source>Cancel offer</source>
-        <translation type="unfinished"></translation>
-    </message>
     <message id="settings-general-lock-screen-never">
         <source>Never</source>
         <translation>Jamais</translation>
@@ -1064,7 +978,7 @@
     </message>
     <message id="receive-amount-label">
         <source>Receive amount (optional)</source>
-        <translation type="unfinished">Recevoir le montant (facultatif)</translation>
+        <translation>Recevoir le montant (facultatif)</translation>
     </message>
     <message id="tx-details-tx-id-label">
         <source>Transaction ID</source>
@@ -1290,14 +1204,106 @@
     </message>
     <message id="general-fee-fail">
         <source>The minimum fee is %1 %2</source>
-        <translation type="unfinished">The minimum fee is %1 GROTH</translation>
+        <translation type="unfinished"></translation>
+    </message>
+    <message id="general-locked">
+        <source>locked</source>
+        <translation type="unfinished"></translation>
+    </message>
+    <message id="general-change-settings">
+        <source>Change settings</source>
+        <translation type="unfinished">Modifier paramètres</translation>
     </message>
     <message id="wallet-swap">
         <source>Swap</source>
         <translation type="unfinished"></translation>
     </message>
-    <message id="wallet-receive-your-token">
-        <source>Your transaction token:</source>
+    <message id="settings-reset">
+        <source>Switch off</source>
+        <translation type="unfinished"></translation>
+    </message>
+    <message id="settings-node-address">
+        <source>Node Address</source>
+        <translation type="unfinished"></translation>
+    </message>
+    <message id="settings-username">
+        <source>Username</source>
+        <translation type="unfinished"></translation>
+    </message>
+    <message id="settings-password">
+        <source>Password</source>
+        <translation type="unfinished">Mot de passe</translation>
+    </message>
+    <message id="settings-fee-rate">
+        <source>Default fee</source>
+        <translation type="unfinished"></translation>
+    </message>
+    <message id="offer-book-title">
+        <source>Offer Book</source>
+        <translation type="unfinished"></translation>
+    </message>
+    <message id="offer-book-create">
+        <source>Create an offer</source>
+        <translation type="unfinished"></translation>
+    </message>
+    <message id="offer-book-title-2">
+        <source>Active offers</source>
+        <translation type="unfinished"></translation>
+    </message>
+    <message id="offer-book-coins">
+        <source>Coins</source>
+        <translation type="unfinished"></translation>
+    </message>
+    <message id="offer-book-all-tab">
+        <source>All</source>
+        <translation type="unfinished"></translation>
+    </message>
+    <message id="offer-book-mine-tab">
+        <source>Mine</source>
+        <translation type="unfinished"></translation>
+    </message>
+    <message id="offer-book-others-tab">
+        <source>Others</source>
+        <translation type="unfinished"></translation>
+    </message>
+    <message id="offer-book-time-created">
+        <source>Date | time</source>
+        <translation type="unfinished"></translation>
+    </message>
+    <message id="offer-book-amount">
+        <source>Amount</source>
+        <translation type="unfinished">Montant</translation>
+    </message>
+    <message id="offer-book-amount-swap">
+        <source>Amount</source>
+        <translation type="unfinished">Montant</translation>
+    </message>
+    <message id="offer-book-rate">
+        <source>Rate</source>
+        <translation type="unfinished"></translation>
+    </message>
+    <message id="offer-book-expiration">
+        <source>Expiration</source>
+        <translation type="unfinished"></translation>
+    </message>
+    <message id="offer-book-cancel">
+        <source>Cancel offer</source>
+        <translation type="unfinished"></translation>
+    </message>
+    <message id="offer-book-accept">
+        <source>Accept offer</source>
+        <translation type="unfinished"></translation>
+    </message>
+    <message id="swap-na-message">
+        <source>You do not have any 3rd-party currencies connected.\nUpdate your settings and try again.</source>
+        <translation type="unfinished"></translation>
+    </message>
+    <message id="wallet-receive-swap-title">
+        <source>Create swap offer</source>
+        <translation type="unfinished"></translation>
+    </message>
+    <message id="wallet-receive-addr-message">
+        <source>Send this address to the sender over an external secure channel or scan the QR code</source>
         <translation type="unfinished"></translation>
     </message>
     <message id="wallet-receive-copy-address">
@@ -1324,14 +1330,30 @@
         <source>6 hours</source>
         <translation type="unfinished">24 heure {6 ?}</translation>
     </message>
-    <message id="wallet-receive-swap-title">
-        <source>Create swap offer</source>
+    <message id="general-rate">
+        <source>Rate</source>
+        <translation type="unfinished"></translation>
+    </message>
+    <message id="wallet-receive-your-token">
+        <source>Your transaction token:</source>
+        <translation type="unfinished"></translation>
+    </message>
+    <message id="wallet-swap-token-message">
+        <source>Send this token to the sender over an external secure channel</source>
+        <translation type="unfinished"></translation>
+    </message>
+    <message id="wallet-receive-swap-publish">
+        <source>publish transaction token</source>
         <translation type="unfinished"></translation>
     </message>
     <message id="wallet-send-swap-title">
         <source>Swap currencies</source>
         <translation type="unfinished"></translation>
     </message>
+    <message id="wallet-send-invalid-token">
+        <source>Invalid address or token</source>
+        <translation type="unfinished"></translation>
+    </message>
     <message id="general-comment-local">
         <source>Comments are local and won&apos;t be shared</source>
         <translation type="unfinished"></translation>
@@ -1340,6 +1362,22 @@
         <source>Total UTXO value</source>
         <translation type="unfinished"></translation>
     </message>
+    <message id="general-bitcoin">
+        <source>Bitcoin</source>
+        <translation type="unfinished"></translation>
+    </message>
+    <message id="general-litecoin">
+        <source>Litecoin</source>
+        <translation type="unfinished"></translation>
+    </message>
+    <message id="general-qtum">
+        <source>QTUM</source>
+        <translation type="unfinished"></translation>
+    </message>
+    <message id="swap-currency-na-message">
+        <source>You do not have %1 connected.\nUpdate your settings and try again.</source>
+        <translation type="unfinished"></translation>
+    </message>
     <message id="send-swap-to-label">
         <source>Transaction token</source>
         <translation type="unfinished"></translation>
@@ -1372,73 +1410,5 @@
         <source>Received</source>
         <translation type="unfinished"></translation>
     </message>
-    <message id="general-locked">
-        <source>locked</source>
-        <translation type="unfinished"></translation>
-    </message>
-    <message id="general-change-settings">
-        <source>Change settings</source>
-        <translation type="unfinished">Сhange settings</translation>
-    </message>
-    <message id="settings-reset">
-        <source>Switch off</source>
-        <translation type="unfinished"></translation>
-    </message>
-    <message id="settings-node-address">
-        <source>Node Address</source>
-        <translation type="unfinished"></translation>
-    </message>
-    <message id="settings-username">
-        <source>Username</source>
-        <translation type="unfinished"></translation>
-    </message>
-    <message id="settings-password">
-        <source>Password</source>
-        <translation type="unfinished">Mot de passe</translation>
-    </message>
-    <message id="settings-fee-rate">
-        <source>Default fee</source>
-        <translation type="unfinished"></translation>
-    </message>
-    <message id="swap-na-message">
-        <source>You do not have any 3rd-party currencies connected.\nUpdate your settings and try again.</source>
-        <translation type="unfinished"></translation>
-    </message>
-    <message id="general-rate">
-        <source>Rate</source>
-        <translation type="unfinished"></translation>
-    </message>
-    <message id="wallet-receive-swap-publish">
-        <source>publish transaction token</source>
-        <translation type="unfinished"></translation>
-    </message>
-    <message id="wallet-send-invalid-token">
-        <source>Invalid address or token</source>
-        <translation type="unfinished"></translation>
-    </message>
-    <message id="general-bitcoin">
-        <source>Bitcoin</source>
-        <translation type="unfinished"></translation>
-    </message>
-    <message id="general-litecoin">
-        <source>Litecoin</source>
-        <translation type="unfinished"></translation>
-    </message>
-    <message id="general-qtum">
-        <source>QTUM</source>
-        <translation type="unfinished"></translation>
-    </message>
-    <message id="swap-currency-na-message">
-        <source>You do not have %1 connected.\nUpdate your settings and try again.</source>
-        <translation type="unfinished"></translation>
-    </message>
-    <message id="wallet-receive-addr-message">
-        <source>Send this address to the sender over an external secure channel or scan the QR code</source>
-        <translation type="unfinished"></translation>
-    </message>
-    <message id="wallet-swap-token-message">
-        <source>Send this token to the sender over an external secure channel</source>
-        <translation type="unfinished"></translation>
-    </message>
 </context>
 </TS>