--- conflicted
+++ resolved
@@ -796,66 +796,7 @@
                             backgroundColor: styleData.selected ? Style.row_selected : (styleData.alternate ? Style.background_row_even : Style.background_row_odd)
                             property var myModel: parent.model
 
-<<<<<<< HEAD
                             delegate: SwapTransactionDetails {
-                                width: transactionsTable.width
-
-                                property var txRolesMap:        myModel
-                                txId:                           txRolesMap && txRolesMap.txID ? txRolesMap.txID : ""
-                                fee:                            txRolesMap && txRolesMap.fee ? txRolesMap.fee : ""
-                                feeRate:                        txRolesMap && txRolesMap.feeRate ? txRolesMap.feeRate : ""
-                                comment:                        txRolesMap && txRolesMap.comment ? txRolesMap.comment : ""
-                                swapCoinName:                   txRolesMap && txRolesMap.swapCoin ? txRolesMap.swapCoin : ""
-                                isBeamSide:                     txRolesMap && txRolesMap.isBeamSideSwap ? txRolesMap.isBeamSideSwap : false
-                                isLockTxProofReceived:          txRolesMap && txRolesMap.isLockTxProofReceived ? txRolesMap.isLockTxProofReceived : false
-                                isRefundTxProofReceived:        txRolesMap && txRolesMap.isRefundTxProofReceived ? txRolesMap.isRefundTxProofReceived : false
-                                swapCoinLockTxId:               txRolesMap && txRolesMap.swapCoinLockTxId ? txRolesMap.swapCoinLockTxId : ""
-                                swapCoinLockTxConfirmations:    txRolesMap && txRolesMap.swapCoinLockTxConfirmations ? txRolesMap.swapCoinLockTxConfirmations : ""
-                                swapCoinRedeemTxId:             txRolesMap && txRolesMap.swapCoinRedeemTxId ? txRolesMap.swapCoinRedeemTxId : ""
-                                swapCoinRedeemTxConfirmations:  txRolesMap && txRolesMap.swapCoinRedeemTxConfirmations ? txRolesMap.swapCoinRedeemTxConfirmations : ""
-                                swapCoinRefundTxId:             txRolesMap && txRolesMap.swapCoinRefundTxId ? txRolesMap.swapCoinRefundTxId : ""
-                                swapCoinRefundTxConfirmations:  txRolesMap && txRolesMap.swapCoinRefundTxConfirmations ? txRolesMap.swapCoinRefundTxConfirmations : ""
-                                beamLockTxKernelId:             txRolesMap && txRolesMap.beamLockTxKernelId ? txRolesMap.beamLockTxKernelId : ""
-                                beamRedeemTxKernelId:           txRolesMap && txRolesMap.beamRedeemTxKernelId ? txRolesMap.beamRedeemTxKernelId : ""
-                                beamRefundTxKernelId:           txRolesMap && txRolesMap.beamRefundTxKernelId ? txRolesMap.beamRefundTxKernelId : ""
-                                failureReason:                  txRolesMap && txRolesMap.failureReason ? txRolesMap.failureReason : ""
-                                
-                                onTextCopied: function (text) {
-                                    BeamGlobals.copyToClipboard(text);
-=======
-                            onMyModelChanged: {
-                                collapsed = true;
-                                height = Qt.binding(function(){ return transactionsTable.rowHeight;});
-                            }
-
-                            Rectangle {
-                                anchors.fill: parent                        
-                                color: styleData.selected ? Style.row_selected :
-                                        (styleData.alternate ? Style.background_row_even : Style.background_row_odd)
-                            }
-
-                            ColumnLayout {
-                                id: rowColumn
-                                width: parent.width
-                                Rectangle {
-                                    height: rowItem.height
-                                    width: parent.width
-                                    color: "transparent"
-                                }
-                                Item {
-                                    id: txDetails
-                                    height: 0
-                                    width: parent.width
-                                    clip: true
-
-                                    property int maximumHeight: detailsPanel.implicitHeight
-
-                                    Rectangle {
-                                        anchors.fill: parent
-                                        color: Style.background_details
-                                    }
-                                    SwapTransactionDetails {
-                                        id: detailsPanel
                                         width: transactionsTable.width
 
                                         property var txRolesMap: myModel
@@ -884,88 +825,6 @@
                                         }
                                     }
                                 }
-                            }
-
-                            MouseArea {
-                                anchors.top: parent.top
-                                anchors.left: parent.left
-                                height: transactionsTable.rowHeight
-                                width: parent.width
-
-                                acceptedButtons: Qt.LeftButton | Qt.RightButton
-                                onClicked: {
-                                    if (styleData.row === undefined 
-                                    || styleData.row < 0
-                                    || styleData.row >= txProxyModel.count)
-                                    {
-                                        return;
-                                    }
-                                    if (mouse.button === Qt.RightButton )
-                                    {
-                                        transactionsTable.showContextMenu(styleData.row);
-                                    }
-                                    else if (mouse.button === Qt.LeftButton)
-                                    {
-                                        if (parent.collapsed)
-                                        {
-                                            expand.start()
-                                        }
-                                        else 
-                                        {
-                                            collapse.start()
-                                        }
-                                        parent.collapsed = !parent.collapsed;
-                                    }
-                                }
-                            }
-
-                            ParallelAnimation {
-                                id: expand
-                                running: false
-
-                                property int expandDuration: 200
-
-                                NumberAnimation {
-                                    target: rowItem
-                                    easing.type: Easing.Linear
-                                    property: "height"
-                                    to: transactionsTable.rowHeight + txDetails.maximumHeight
-                                    duration: expand.expandDuration
-                                }
-
-                                NumberAnimation {
-                                    target: txDetails
-                                    easing.type: Easing.Linear
-                                    property: "height"
-                                    to: txDetails.maximumHeight
-                                    duration: expand.expandDuration
-                                }
-                            }
-
-                            ParallelAnimation {
-                                id: collapse
-                                running: false
-
-                                property int collapseDuration: 200
-
-                                NumberAnimation {
-                                    target: rowItem
-                                    easing.type: Easing.Linear
-                                    property: "height"
-                                    to: transactionsTable.rowHeight
-                                    duration: collapse.collapseDuration
-                                }
-
-                                NumberAnimation {
-                                    target: txDetails
-                                    easing.type: Easing.Linear
-                                    property: "height"
-                                    to: 0
-                                    duration: collapse.collapseDuration
->>>>>>> 5ae50895
-                                }
-                            }
-                        }
 
                         itemDelegate: Item {
                             Item {
