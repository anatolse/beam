--- conflicted
+++ resolved
@@ -12,14 +12,10 @@
         <file>controls/CuteButton.qml</file>
         <file>controls/TableItem.qml</file>
         <file>controls/ContextMenu.qml</file>
-<<<<<<< HEAD
-=======
         <file>controls/DefaultButton.qml</file>
         <file>controls/PrimaryButton.qml</file>
-
         <file>root.qml</file>
         <file>start.qml</file>
->>>>>>> 80324eaa
         <file>main.qml</file>
         <file>dashboard.qml</file>
         <file>wallet.qml</file>
