import QtQuick 2.3
import QtQuick.Controls 1.2
import QtQuick.Controls 2.4
import QtQuick.Controls.Styles 1.2
import QtQuick.Layouts 1.0
import "controls"
import Beam.Wallet 1.0

Rectangle {

    anchors.fill: parent
    color: "#032e48"

    SettingsViewModel {id: viewModel}

    ConfirmationDialog {
        id: emergencyConfirmation
        text: "Do you really want to reset your wallet?"
        okButtonText: "reset"
        onAccepted: viewModel.emergencyReset()
    }

    ChangePasswordDialog {
        id: changePasswordDialog

        
    }

    ColumnLayout {
        anchors.fill: parent
        anchors.bottomMargin: 30
        spacing: 20

        RowLayout {
            Layout.fillWidth: true
            Layout.rightMargin: 20
            height: 40

            SFText {
                Layout.fillWidth: true
                Layout.alignment: Qt.AlignTop
                font.pixelSize: 36
                color: Style.white
                text: "Settings"
            }

            SFText {
                Layout.fillWidth: true
                Layout.alignment: Qt.AlignBottom | Qt.AlignRight
                horizontalAlignment: Text.AlignRight
                font.pixelSize: 14
                color: Style.white
                text: "Version: " + viewModel.version
            }
        }

        RowLayout {
            Layout.fillWidth: true
            Layout.fillHeight: true
            spacing: 10

            ColumnLayout {
                Layout.fillWidth: true
                Layout.fillHeight: true
                Layout.alignment: Qt.AlignTop
                spacing: 10

                Rectangle {
                    Layout.fillWidth: true
                    height: 160

                    radius: 10
                    color: Style.dark_slate_blue

                    ColumnLayout {
                        anchors.fill: parent
                        anchors.margins: 20
                        spacing: 5

                        SFText {
                            Layout.alignment: Qt.AlignTop
                            Layout.bottomMargin: 15
                            text: qsTr("Connect to node")
                            color: Style.white
                            font.pixelSize: 18
                            font.weight: Font.Bold
                        }

                        SFText {
                            Layout.alignment: Qt.AlignTop
                            text: qsTr("ip:port")
                            color: Style.white
                            font.pixelSize: 12
                            font.weight: Font.Bold
                        }

                        SFTextInput {
                            id: nodeAddress
                            Layout.fillWidth: true
                            Layout.alignment: Qt.AlignTop
                            focus: true
                            activeFocusOnTab: true
                            font.pixelSize: 12
                            color: readOnly ? Style.disable_text_color : Style.white
                            readOnly: localNodeRun.checked
                            validator: RegExpValidator { regExp: /^(([0-9]|[1-9][0-9]|1[0-9]{2}|2[0-4][0-9]|25[0-5])\.){3}([0-9]|[1-9][0-9]|1[0-9]{2}|2[0-4][0-9]|25[0-5])(:([0-9]|[1-9][0-9]{1,3}|[1-5][0-9]{4}|6[0-4][0-9]{3}|65[0-4][0-9]{2}|655[0-2][0-9]|6553[0-5]))?$/ }
                            text: viewModel.nodeAddress
                            Binding {
                                target: viewModel
                                property: "nodeAddress"
                                value: nodeAddress.text
                            }
                        }

                        SFText {
                            Layout.alignment: Qt.AlignTop
                            id: nodeAddressError
                            color: Style.validator_color
                            font.pixelSize: 10
                            visible: !nodeAddress.acceptableInput
                            text: "Invalid address"
                        }
                    }
                }

                Rectangle {
                    Layout.fillWidth: true
                    Layout.alignment: Qt.AlignTop
                    height: 320
                    radius: 10
                    color: Style.dark_slate_blue

                    ColumnLayout {
                        anchors.fill: parent
                        anchors.margins: 20

                        SFText {
                            text: qsTr("Local node")
                            color: Style.white
                            font.pixelSize: 18
                            font.weight: Font.Bold
                        }

<<<<<<< HEAD
                        RowLayout {
                            Layout.fillWidth: true
                            Layout.alignment: Qt.AlignTop
                            spacing: 30

                            ColumnLayout {
                                Layout.fillWidth: true
                                Layout.alignment: Qt.AlignTop
                                spacing: 10

                                CustomSwitch {
                                    id: localNodeRun
                                    text: qsTr("Run local node")
                                    font.pixelSize: 12
                                    width: parent.width
                                    checked: viewModel.localNodeRun
                                    Binding {
                                        target: viewModel
                                        property: "localNodeRun"
                                        value: localNodeRun.checked
                                    }
                                }

                                SFText {
                                    text: qsTr("Local node port")
                                    color: Style.white
                                    font.pixelSize: 12
                                    font.weight: Font.Bold
                                }

                                SFTextInput {
                                    id: localNodePort
                                    width: parent.width
                                    activeFocusOnTab: true
                                    font.pixelSize: 12
                                    color: readOnly ? Style.disable_text_color : Style.white
                                    readOnly: !localNodeRun.checked
                                    text: viewModel.localNodePort
                                    validator: IntValidator {
                                        bottom: 0
                                        top: 65535
                                    }
                                    Binding {
                                        target: viewModel
                                        property: "localNodePort"
                                        value: localNodePort.text
                                    }
                                }

                                SFText {
                                    text: qsTr("Mining threads")
                                    color: Style.white
                                    font.pixelSize: 12
                                    font.weight: Font.Bold
                                }

                                SFTextInput {
                                    id: localNodeMiningThreads
                                    width: parent.width
                                    activeFocusOnTab: true
                                    font.pixelSize: 12
                                    color: readOnly ? Style.disable_text_color : Style.white
                                    readOnly: !localNodeRun.checked
                                    text: viewModel.localNodeMiningThreads
                                    validator: IntValidator {
                                        bottom: 0
                                        top: viewModel.coreAmount()
                                    }
                                    Binding {
                                        target: viewModel
                                        property: "localNodeMiningThreads"
                                        value: localNodeMiningThreads.text
                                    }
                                }

                                SFText {
                                    text: qsTr("Verification threads")
                                    color: Style.white
                                    font.pixelSize: 12
                                    font.weight: Font.Bold
                                }

                                SFTextInput {
                                    id: localNodeVerificationThreads
                                    width: parent.width
                                    activeFocusOnTab: true
                                    font.pixelSize: 12
                                    color: readOnly ? Style.disable_text_color : Style.white
                                    readOnly: !localNodeRun.checked
                                    text: viewModel.localNodeVerificationThreads
                                    validator: IntValidator {
                                        bottom: 0
                                        top: viewModel.coreAmount()
                                    }
                                    Binding {
                                        target: viewModel
                                        property: "localNodeVerificationThreads"
                                        value: localNodeVerificationThreads.text
                                    }
                                }
                            }
                            ColumnLayout {
                                Layout.fillWidth: true
                                Layout.alignment: Qt.AlignTop
                                spacing: 10

                                SFText {
                                    text: qsTr("Peers")
                                    color: Style.white
                                    font.pixelSize: 12
                                    font.weight: Font.Bold
                                }

                                RowLayout {
                                    Layout.fillWidth: true
                                    spacing: 10

                                    SFTextInput {
                                        Layout.fillWidth: true
                                        id: newLocalNodePeer
                                        width: parent.width
                                        activeFocusOnTab: true
                                        font.pixelSize: 12
                                        color: readOnly ? Style.disable_text_color : Style.white
                                        readOnly: !localNodeRun.checked
                                        validator: RegExpValidator { regExp: /^(([0-9]|[1-9][0-9]|1[0-9]{2}|2[0-4][0-9]|25[0-5])\.){3}([0-9]|[1-9][0-9]|1[0-9]{2}|2[0-4][0-9]|25[0-5])(:([0-9]|[1-9][0-9]{1,3}|[1-5][0-9]{4}|6[0-4][0-9]{3}|65[0-4][0-9]{2}|655[0-2][0-9]|6553[0-5]))?$/ }
                                    }

                                    CustomButton {
                                        Layout.fillWidth: true
                                        Layout.minimumHeight: 20
                                        //Layout.minimumWidth: 120
				                        text: "Add peer"
                                        palette.button: "#708090"
                                        palette.buttonText : "white"
				                        icon.source: "qrc:///assets/icon-add.svg"
                                        enabled: newLocalNodePeer.acceptableInput
                                        onClicked: viewModel.addLocalNodePeer(newLocalNodePeer.text);
                                    }
                                }

                                ListView {
                                    Layout.fillWidth: true
                                    Layout.fillHeight: true
                                    model: viewModel.localNodePeers
                                    clip: true
                                    delegate: RowLayout {
                                        Layout.fillWidth: true
                                        height: 30
                                        SFText {
                                            Layout.fillWidth: true
                                            Layout.alignment: Qt.AlignVCenter
                                            text: modelData
                                            font.pixelSize: 12
                                            color: Style.white
                                            height: 16
                                            elide: Text.ElideRight
                                        }
                                        Item {
                                            Layout.fillWidth: true
                                        }
                                        CustomButton {
                                            Layout.alignment: Qt.AlignVCenter | Qt.AlignRight
                                            Layout.minimumHeight: 20
                                            Layout.minimumWidth: 20
                                            textOpacity: 0
                                            icon.source: "qrc:///assets/icon-delete.svg"
                                            enabled: localNodeRun.checked
                                            onClicked: viewModel.deleteLocalNodePeer(index)
                                        }
                                    }
                                }
=======
                        CustomSwitch {
                            id: localNodeRun
                            text: qsTr("Run local node")
                            font.pixelSize: 12
                            width: parent.width
                            checked: viewModel.localNodeRun
                            Binding {
                                target: viewModel
                                property: "localNodeRun"
                                value: localNodeRun.checked
                            }
                        }

                        SFText {
                            text: qsTr("Local node port")
                            color: Style.white
                            font.pixelSize: 12
                            font.weight: Font.Bold
                        }

                        SFTextInput {
                            id: localNodePort
                            width: parent.width
                            activeFocusOnTab: true
                            font.pixelSize: 12
                            color: readOnly ? Style.disable_text_color : Style.white
                            readOnly: !localNodeRun.checked
                            text: viewModel.localNodePort
                            validator: IntValidator {
                                bottom: 0
                                top: 65535
                            }
                            Binding {
                                target: viewModel
                                property: "localNodePort"
                                value: localNodePort.text
                            }
                        }

                        SFText {
                            text: qsTr("Mining threads")
                            color: Style.white
                            font.pixelSize: 12
                            font.weight: Font.Bold
                        }

                        SFTextInput {
                            id: localNodeMiningThreads
                            width: parent.width
                            activeFocusOnTab: true
                            font.pixelSize: 12
                            color: readOnly ? Style.disable_text_color : Style.white
                            readOnly: !localNodeRun.checked
                            text: viewModel.localNodeMiningThreads
                            validator: IntValidator {
                                bottom: 0
                                top: viewModel.coreAmount()
                            }
                            Binding {
                                target: viewModel
                                property: "localNodeMiningThreads"
                                value: localNodeMiningThreads.text
                            }
                        }

                        SFText {
                            text: qsTr("Verification threads")
                            color: Style.white
                            font.pixelSize: 12
                            font.weight: Font.Bold
                        }

                        SFTextInput {
                            id: localNodeVerificationThreads
                            width: parent.width
                            activeFocusOnTab: true
                            font.pixelSize: 12
                            color: readOnly ? Style.disable_text_color : Style.white
                            readOnly: !localNodeRun.checked
                            text: viewModel.localNodeVerificationThreads
                            validator: IntValidator {
                                bottom: 0
                                top: viewModel.coreAmount()
                            }
                            Binding {
                                target: viewModel
                                property: "localNodeVerificationThreads"
                                value: localNodeVerificationThreads.text
>>>>>>> 8436752c
                            }
                        }
                    }
                }
            }

            ColumnLayout {
                Layout.fillWidth: true
                Layout.fillHeight: true
                Layout.alignment: Qt.AlignTop
                spacing: 10

                Rectangle {
                    Layout.fillWidth: true
                    height: 160

                    radius: 10
                    color: Style.dark_slate_blue

                    ColumnLayout {
                        anchors.fill: parent
                        anchors.margins: 20
                        spacing: 10

                        SFText {
                            text: qsTr("Reset wallet data")
                            color: Style.white
                            font.pixelSize: 18
                            font.weight: Font.Bold
                        }

                        SFText {
                            text: qsTr("Add explanation to the reset sections!")
                            color: Style.white
                            font.pixelSize: 12
                            font.weight: Font.Bold
                        }

                        PrimaryButton {
                            Layout.minimumHeight: 38
                            Layout.minimumWidth: 198
                            text: "emergency reset"
                            palette.button: "#708090"
                            palette.buttonText : "white"
                            icon.source: "qrc:///assets/icon-reset.svg"
                            icon.width: 16
                            icon.height: 16
                            onClicked: emergencyConfirmation.open();
                        }
                    }
                }

                Rectangle {
                    Layout.fillWidth: true
                    height: 160
                    radius: 10
                    color: Style.dark_slate_blue

                    ColumnLayout {
                        anchors.fill: parent
                        anchors.margins: 20
                        spacing: 10

                        SFText {
                            text: qsTr("Report problem")
                            color: Style.white
                            font.pixelSize: 18
                            font.weight: Font.Bold
                        }

                        SFText {
                            text: qsTr("Add explanation to the report sections!")
                            color: Style.white
                            font.pixelSize: 12
                            font.weight: Font.Bold
                        }

                        CustomButton {
                            Layout.minimumHeight: 38
                            Layout.minimumWidth: 150

                            text: "report problem"
                            palette.buttonText : "white"
                            palette.button: "#708090"
                            onClicked: viewModel.reportProblem()
                        }
                    }

                }

                Rectangle {
                    Layout.fillWidth: true
                    radius: 10
                    color: Style.dark_slate_blue
                    height: childrenRect.height + 40

                    Column {
                        anchors.top: parent.top
                        anchors.left: parent.left
                        anchors.right: parent.right
                        anchors.margins: 20
                        spacing: 20

                        SFText {
                            text: qsTr("Change wallet password")
                            color: Style.white
                            font.pixelSize: 18
                            font.weight: Font.Bold
                        }

                        SFText {
                            text: qsTr("Add explanation to the password section!")
                            color: Style.white
                            font.pixelSize: 12
                            font.weight: Font.Bold
                        }

                        CustomButton {
                            width: 244

                            text: "change wallet password"
                            palette.buttonText : "white"
                            palette.button: "#708090"
                            icon.source: "qrc:///assets/icon-password.svg"
                            icon.width: 16
                            icon.height: 16
                            onClicked: changePasswordDialog.open()
                        }
                    }
                }
            }

            Item {
                Layout.fillHeight: true
            }
        }

        Row {
            Layout.alignment: Qt.AlignHCenter
            spacing: 30

            CustomButton {
                text: qsTr("undo changes")
                onClicked: viewModel.undoChanges()
            }

            PrimaryButton {        
                text: qsTr("apply changes")
                enabled: {
                    viewModel.isChanged 
                    && nodeAddress.acceptableInput
                    && localNodePort.acceptableInput
                    && localNodeMiningThreads.acceptableInput
                    && localNodeVerificationThreads.acceptableInput}
                onClicked: viewModel.applyChanges()
            }
        }
    }
}<|MERGE_RESOLUTION|>--- conflicted
+++ resolved
@@ -20,12 +20,12 @@
         onAccepted: viewModel.emergencyReset()
     }
 
-    ChangePasswordDialog {
-        id: changePasswordDialog
-
-        
-    }
-
+    ChangePasswordDialog {
+        id: changePasswordDialog
+
+        
+    }
+
     ColumnLayout {
         anchors.fill: parent
         anchors.bottomMargin: 30
@@ -44,13 +44,13 @@
                 text: "Settings"
             }
 
-            SFText {
-                Layout.fillWidth: true
-                Layout.alignment: Qt.AlignBottom | Qt.AlignRight
-                horizontalAlignment: Text.AlignRight
-                font.pixelSize: 14
-                color: Style.white
-                text: "Version: " + viewModel.version
+            SFText {
+                Layout.fillWidth: true
+                Layout.alignment: Qt.AlignBottom | Qt.AlignRight
+                horizontalAlignment: Text.AlignRight
+                font.pixelSize: 14
+                color: Style.white
+                text: "Version: " + viewModel.version
             }
         }
 
@@ -66,11 +66,11 @@
                 spacing: 10
 
                 Rectangle {
-                    Layout.fillWidth: true
-                    height: 160
-
-                    radius: 10
-                    color: Style.dark_slate_blue
+                    Layout.fillWidth: true
+                    height: 160
+
+                    radius: 10
+                    color: Style.dark_slate_blue
 
                     ColumnLayout {
                         anchors.fill: parent
@@ -106,9 +106,9 @@
                             validator: RegExpValidator { regExp: /^(([0-9]|[1-9][0-9]|1[0-9]{2}|2[0-4][0-9]|25[0-5])\.){3}([0-9]|[1-9][0-9]|1[0-9]{2}|2[0-4][0-9]|25[0-5])(:([0-9]|[1-9][0-9]{1,3}|[1-5][0-9]{4}|6[0-4][0-9]{3}|65[0-4][0-9]{2}|655[0-2][0-9]|6553[0-5]))?$/ }
                             text: viewModel.nodeAddress
                             Binding {
-                                target: viewModel
-                                property: "nodeAddress"
-                                value: nodeAddress.text
+                                target: viewModel
+                                property: "nodeAddress"
+                                value: nodeAddress.text
                             }
                         }
 
@@ -124,10 +124,10 @@
                 }
 
                 Rectangle {
-                    Layout.fillWidth: true
-                    Layout.alignment: Qt.AlignTop
-                    height: 320
-                    radius: 10
+                    Layout.fillWidth: true
+                    Layout.alignment: Qt.AlignTop
+                    height: 320
+                    radius: 10
                     color: Style.dark_slate_blue
 
                     ColumnLayout {
@@ -141,7 +141,6 @@
                             font.weight: Font.Bold
                         }
 
-<<<<<<< HEAD
                         RowLayout {
                             Layout.fillWidth: true
                             Layout.alignment: Qt.AlignTop
@@ -154,15 +153,15 @@
 
                                 CustomSwitch {
                                     id: localNodeRun
-                                    text: qsTr("Run local node")
-                                    font.pixelSize: 12
-                                    width: parent.width
-                                    checked: viewModel.localNodeRun
-                                    Binding {
-                                        target: viewModel
-                                        property: "localNodeRun"
-                                        value: localNodeRun.checked
-                                    }
+                                    text: qsTr("Run local node")
+                                    font.pixelSize: 12
+                                    width: parent.width
+                                    checked: viewModel.localNodeRun
+                                    Binding {
+                                        target: viewModel
+                                        property: "localNodeRun"
+                                        value: localNodeRun.checked
+                                    }
                                 }
 
                                 SFText {
@@ -181,13 +180,13 @@
                                     readOnly: !localNodeRun.checked
                                     text: viewModel.localNodePort
                                     validator: IntValidator {
-                                        bottom: 0
-                                        top: 65535
+                                        bottom: 0
+                                        top: 65535
                                     }
                                     Binding {
-                                        target: viewModel
-                                        property: "localNodePort"
-                                        value: localNodePort.text
+                                        target: viewModel
+                                        property: "localNodePort"
+                                        value: localNodePort.text
                                     }
                                 }
 
@@ -207,13 +206,13 @@
                                     readOnly: !localNodeRun.checked
                                     text: viewModel.localNodeMiningThreads
                                     validator: IntValidator {
-                                        bottom: 0
-                                        top: viewModel.coreAmount()
+                                        bottom: 0
+                                        top: viewModel.coreAmount()
                                     }
                                     Binding {
-                                        target: viewModel
-                                        property: "localNodeMiningThreads"
-                                        value: localNodeMiningThreads.text
+                                        target: viewModel
+                                        property: "localNodeMiningThreads"
+                                        value: localNodeMiningThreads.text
                                     }
                                 }
 
@@ -233,13 +232,13 @@
                                     readOnly: !localNodeRun.checked
                                     text: viewModel.localNodeVerificationThreads
                                     validator: IntValidator {
-                                        bottom: 0
-                                        top: viewModel.coreAmount()
+                                        bottom: 0
+                                        top: viewModel.coreAmount()
                                     }
                                     Binding {
-                                        target: viewModel
-                                        property: "localNodeVerificationThreads"
-                                        value: localNodeVerificationThreads.text
+                                        target: viewModel
+                                        property: "localNodeVerificationThreads"
+                                        value: localNodeVerificationThreads.text
                                     }
                                 }
                             }
@@ -272,138 +271,48 @@
 
                                     CustomButton {
                                         Layout.fillWidth: true
-                                        Layout.minimumHeight: 20
-                                        //Layout.minimumWidth: 120
-				                        text: "Add peer"
+                                        Layout.minimumHeight: 20
+                                        //Layout.minimumWidth: 120
+				                        text: "Add peer"
                                         palette.button: "#708090"
-                                        palette.buttonText : "white"
+                                        palette.buttonText : "white"
 				                        icon.source: "qrc:///assets/icon-add.svg"
                                         enabled: newLocalNodePeer.acceptableInput
                                         onClicked: viewModel.addLocalNodePeer(newLocalNodePeer.text);
                                     }
                                 }
 
-                                ListView {
-                                    Layout.fillWidth: true
-                                    Layout.fillHeight: true
-                                    model: viewModel.localNodePeers
-                                    clip: true
-                                    delegate: RowLayout {
-                                        Layout.fillWidth: true
-                                        height: 30
-                                        SFText {
-                                            Layout.fillWidth: true
-                                            Layout.alignment: Qt.AlignVCenter
-                                            text: modelData
-                                            font.pixelSize: 12
-                                            color: Style.white
-                                            height: 16
-                                            elide: Text.ElideRight
-                                        }
-                                        Item {
-                                            Layout.fillWidth: true
-                                        }
-                                        CustomButton {
-                                            Layout.alignment: Qt.AlignVCenter | Qt.AlignRight
-                                            Layout.minimumHeight: 20
-                                            Layout.minimumWidth: 20
-                                            textOpacity: 0
-                                            icon.source: "qrc:///assets/icon-delete.svg"
-                                            enabled: localNodeRun.checked
-                                            onClicked: viewModel.deleteLocalNodePeer(index)
-                                        }
-                                    }
-                                }
-=======
-                        CustomSwitch {
-                            id: localNodeRun
-                            text: qsTr("Run local node")
-                            font.pixelSize: 12
-                            width: parent.width
-                            checked: viewModel.localNodeRun
-                            Binding {
-                                target: viewModel
-                                property: "localNodeRun"
-                                value: localNodeRun.checked
-                            }
-                        }
-
-                        SFText {
-                            text: qsTr("Local node port")
-                            color: Style.white
-                            font.pixelSize: 12
-                            font.weight: Font.Bold
-                        }
-
-                        SFTextInput {
-                            id: localNodePort
-                            width: parent.width
-                            activeFocusOnTab: true
-                            font.pixelSize: 12
-                            color: readOnly ? Style.disable_text_color : Style.white
-                            readOnly: !localNodeRun.checked
-                            text: viewModel.localNodePort
-                            validator: IntValidator {
-                                bottom: 0
-                                top: 65535
-                            }
-                            Binding {
-                                target: viewModel
-                                property: "localNodePort"
-                                value: localNodePort.text
-                            }
-                        }
-
-                        SFText {
-                            text: qsTr("Mining threads")
-                            color: Style.white
-                            font.pixelSize: 12
-                            font.weight: Font.Bold
-                        }
-
-                        SFTextInput {
-                            id: localNodeMiningThreads
-                            width: parent.width
-                            activeFocusOnTab: true
-                            font.pixelSize: 12
-                            color: readOnly ? Style.disable_text_color : Style.white
-                            readOnly: !localNodeRun.checked
-                            text: viewModel.localNodeMiningThreads
-                            validator: IntValidator {
-                                bottom: 0
-                                top: viewModel.coreAmount()
-                            }
-                            Binding {
-                                target: viewModel
-                                property: "localNodeMiningThreads"
-                                value: localNodeMiningThreads.text
-                            }
-                        }
-
-                        SFText {
-                            text: qsTr("Verification threads")
-                            color: Style.white
-                            font.pixelSize: 12
-                            font.weight: Font.Bold
-                        }
-
-                        SFTextInput {
-                            id: localNodeVerificationThreads
-                            width: parent.width
-                            activeFocusOnTab: true
-                            font.pixelSize: 12
-                            color: readOnly ? Style.disable_text_color : Style.white
-                            readOnly: !localNodeRun.checked
-                            text: viewModel.localNodeVerificationThreads
-                            validator: IntValidator {
-                                bottom: 0
-                                top: viewModel.coreAmount()
-                            }
-                            Binding {
-                                target: viewModel
-                                property: "localNodeVerificationThreads"
-                                value: localNodeVerificationThreads.text
->>>>>>> 8436752c
+                                ListView {
+                                    Layout.fillWidth: true
+                                    Layout.fillHeight: true
+                                    model: viewModel.localNodePeers
+                                    clip: true
+                                    delegate: RowLayout {
+                                        Layout.fillWidth: true
+                                        height: 30
+                                        SFText {
+                                            Layout.fillWidth: true
+                                            Layout.alignment: Qt.AlignVCenter
+                                            text: modelData
+                                            font.pixelSize: 12
+                                            color: Style.white
+                                            height: 16
+                                            elide: Text.ElideRight
+                                        }
+                                        Item {
+                                            Layout.fillWidth: true
+                                        }
+                                        CustomButton {
+                                            Layout.alignment: Qt.AlignVCenter | Qt.AlignRight
+                                            Layout.minimumHeight: 20
+                                            Layout.minimumWidth: 20
+                                            textOpacity: 0
+                                            icon.source: "qrc:///assets/icon-delete.svg"
+                                            enabled: localNodeRun.checked
+                                            onClicked: viewModel.deleteLocalNodePeer(index)
+                                        }
+                                    }
+                                }
                             }
                         }
                     }
@@ -417,11 +326,11 @@
                 spacing: 10
 
                 Rectangle {
-                    Layout.fillWidth: true
-                    height: 160
-
-                    radius: 10
-                    color: Style.dark_slate_blue
+                    Layout.fillWidth: true
+                    height: 160
+
+                    radius: 10
+                    color: Style.dark_slate_blue
 
                     ColumnLayout {
                         anchors.fill: parent
@@ -443,7 +352,7 @@
                         }
 
                         PrimaryButton {
-                            Layout.minimumHeight: 38
+                            Layout.minimumHeight: 38
                             Layout.minimumWidth: 198
                             text: "emergency reset"
                             palette.button: "#708090"
@@ -457,9 +366,9 @@
                 }
 
                 Rectangle {
-                    Layout.fillWidth: true
-                    height: 160
-                    radius: 10
+                    Layout.fillWidth: true
+                    height: 160
+                    radius: 10
                     color: Style.dark_slate_blue
 
                     ColumnLayout {
@@ -481,59 +390,59 @@
                             font.weight: Font.Bold
                         }
 
-                        CustomButton {
-                            Layout.minimumHeight: 38
-                            Layout.minimumWidth: 150
-
-                            text: "report problem"
-                            palette.buttonText : "white"
-                            palette.button: "#708090"
-                            onClicked: viewModel.reportProblem()
+                        CustomButton {
+                            Layout.minimumHeight: 38
+                            Layout.minimumWidth: 150
+
+                            text: "report problem"
+                            palette.buttonText : "white"
+                            palette.button: "#708090"
+                            onClicked: viewModel.reportProblem()
                         }
                     }
-
+
                 }
-
-                Rectangle {
-                    Layout.fillWidth: true
-                    radius: 10
-                    color: Style.dark_slate_blue
-                    height: childrenRect.height + 40
-
-                    Column {
-                        anchors.top: parent.top
-                        anchors.left: parent.left
-                        anchors.right: parent.right
-                        anchors.margins: 20
-                        spacing: 20
-
-                        SFText {
-                            text: qsTr("Change wallet password")
-                            color: Style.white
-                            font.pixelSize: 18
-                            font.weight: Font.Bold
-                        }
-
-                        SFText {
-                            text: qsTr("Add explanation to the password section!")
-                            color: Style.white
-                            font.pixelSize: 12
-                            font.weight: Font.Bold
-                        }
-
-                        CustomButton {
-                            width: 244
-
-                            text: "change wallet password"
-                            palette.buttonText : "white"
-                            palette.button: "#708090"
-                            icon.source: "qrc:///assets/icon-password.svg"
-                            icon.width: 16
-                            icon.height: 16
-                            onClicked: changePasswordDialog.open()
-                        }
-                    }
-                }
+
+                Rectangle {
+                    Layout.fillWidth: true
+                    radius: 10
+                    color: Style.dark_slate_blue
+                    height: childrenRect.height + 40
+
+                    Column {
+                        anchors.top: parent.top
+                        anchors.left: parent.left
+                        anchors.right: parent.right
+                        anchors.margins: 20
+                        spacing: 20
+
+                        SFText {
+                            text: qsTr("Change wallet password")
+                            color: Style.white
+                            font.pixelSize: 18
+                            font.weight: Font.Bold
+                        }
+
+                        SFText {
+                            text: qsTr("Add explanation to the password section!")
+                            color: Style.white
+                            font.pixelSize: 12
+                            font.weight: Font.Bold
+                        }
+
+                        CustomButton {
+                            width: 244
+
+                            text: "change wallet password"
+                            palette.buttonText : "white"
+                            palette.button: "#708090"
+                            icon.source: "qrc:///assets/icon-password.svg"
+                            icon.width: 16
+                            icon.height: 16
+                            onClicked: changePasswordDialog.open()
+                        }
+                    }
+                }
             }
 
             Item {
