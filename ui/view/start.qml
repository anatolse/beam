--- conflicted
+++ resolved
@@ -1184,7 +1184,7 @@
 
                                     Rectangle {
                                         id: correctPhraseRect
-                                        color: !viewModel.validateDictionary || modelData.isAllowed ? Style.background_second : Style.validator_error
+                                        color: modelData.isAllowed ? Style.background_second : Style.validator_error
                                         width: 20
                                         height: 20
                                         radius: 10
@@ -1206,8 +1206,8 @@
                                     anchors.bottomMargin: 6
                                     width: 121
                                     font.pixelSize: 14
-                                    color: (!viewModel.validateDictionary || modelData.isAllowed || modelData.value.length == 0) ? Style.content_main : Style.validator_error
-                                    backgroundColor: (!viewModel.validateDictionary || modelData.isAllowed || modelData.value.length == 0) ? Style.content_main : Style.validator_error
+                                    color: (modelData.isAllowed || modelData.value.length == 0) ? Style.content_main : Style.validator_error
+                                    backgroundColor: (modelData.isAllowed || modelData.value.length == 0) ? Style.content_main : Style.validator_error
                                     text: modelData.value
                                     onTextEdited: {
                                         var phrases = text.split(viewModel.phrasesSeparator);
@@ -1261,21 +1261,14 @@
                                 var enable = true;
                                 for(var i = 0; i < viewModel.recoveryPhrases.length; ++i)
                                 {
-                                    if (viewModel.validateDictionary)
-                                    {
-                                        enable &= viewModel.recoveryPhrases[i].isAllowed;
-                                    }
-                                    enable &= viewModel.recoveryPhrases[i].value.length > 0;
+                                    enable &= viewModel.recoveryPhrases[i].isAllowed;
                                 }
                                 return enable;
                             }
                             icon.source: "qrc:/assets/icon-next-blue.svg"
-<<<<<<< HEAD
-                            onClicked: seedPhraseSubmitAllert.open();
-=======
                             onClicked: {
                                 viewModel.validateDictionary = true;
-                                startWizzardView.push(create);
+                                onClicked: seedPhraseSubmitAllert.open();
                             }
                         }
                     }
@@ -1291,7 +1284,6 @@
                         if (event.key == Qt.Key_Shift)
                         {
                             viewModel.validateDictionary = true;
->>>>>>> 22f2fc1a
                         }
                     }
 
