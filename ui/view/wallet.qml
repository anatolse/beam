--- conflicted
+++ resolved
@@ -88,14 +88,14 @@
     /////////////////////////////////////////////////////////////
 
     Item {
-        id: receive_layout
-        visible: false
+        id: receive_layout
+        visible: false
         anchors.fill: parent
         anchors.topMargin: 73
-        anchors.bottomMargin: 30
-        
-        ColumnLayout {
-            anchors.fill: parent
+        anchors.bottomMargin: 30
+        
+        ColumnLayout {
+            anchors.fill: parent
             spacing: 30
 
             SFText {
@@ -105,73 +105,51 @@
                 font.weight: Font.Bold
                 color: Style.white
                 text: "Receive money"
-            }
-
+            }
+
             SFText {
                 font.pixelSize: 14
                 Layout.minimumHeight: 16
                 font.weight: Font.Bold
                 color: Style.white
                 text: qsTr("My address")
-            }
-
-            SFTextInput {
-<<<<<<< HEAD
-				id: myAddressID
-				Layout.fillWidth: true
-				font.pixelSize: 14
-=======
-                id: myAddressID
-                Layout.fillWidth: true
-                //width: 315
-                font.pixelSize: 14
->>>>>>> 02435fdb
-                Layout.minimumHeight: 20
-                color: Style.disable_text_color
-                readOnly: true
-                activeFocusOnTab: false
-<<<<<<< HEAD
-				text: viewModel.newReceiverAddr
-			}
-=======
+            }
+
+            SFTextInput {
+                id: myAddressID
+                Layout.fillWidth: true
+                font.pixelSize: 14
+                Layout.minimumHeight: 20
+                color: Style.disable_text_color
+                readOnly: true
+                activeFocusOnTab: false
                 //text: viewModel.newOwnAddress.walletID
                 text: viewModel.newReceiverAddr
-            }
->>>>>>> 02435fdb
-
+            }
+
             SFText {
                 font.pixelSize: 14
                 Layout.minimumHeight: 16
                 font.weight: Font.Bold
                 color: Style.white
                 text: qsTr("Name")
-            }
-
-            SFTextInput {
-<<<<<<< HEAD
-				id: myAddressName
-				Layout.fillWidth: true
-				font.pixelSize: 14
-                Layout.minimumHeight: 20
-                color: Style.white
-			}
-=======
-                id: myAddressName
-                Layout.fillWidth: true
-                //width: 315
-                font.pixelSize: 14
-                Layout.minimumHeight: 20
-                color: Style.white
+            }
+
+            SFTextInput {
+                id: myAddressName
+                Layout.fillWidth: true
+                font.pixelSize: 14
+                Layout.minimumHeight: 20
+                color: Style.white
                 //text: viewModel.newReceiverName
             }
->>>>>>> 02435fdb
-
-            Binding {
-                target: viewModel
-                property: "newReceiverName"
-                value: myAddressName.text
-            }
-
+
+            Binding {
+                target: viewModel
+                property: "newReceiverName"
+                value: myAddressName.text
+            }
+
             SFText {
                 Layout.alignment: Qt.AlignHCenter
                 Layout.minimumHeight: 16
@@ -179,36 +157,36 @@
                 font.weight: Font.Bold
                 color: Style.white
                 text: "Send this address to the sender over an external secure channel"
-            }
-
-            Row {
-                Layout.alignment: Qt.AlignHCenter
-                Layout.minimumHeight: 40
-
-                spacing: 19
-
-                CustomButton {
-                    text: "cancel"
-                    height: 38
-                    width: 122
-                    onClicked: root.state = "wallet";
-                }
-
-                CustomButton {
-                    text: "ok"
-                    height: 38
-                    width: 122
-                    onClicked: {
-                        viewModel.saveNewAddress();
-                        root.state = "wallet";
-                    }
-                }
-            }
-
-            Item {
-                Layout.fillHeight: true
-            }
-        }
+            }
+
+            Row {
+                Layout.alignment: Qt.AlignHCenter
+                Layout.minimumHeight: 40
+
+                spacing: 19
+
+                CustomButton {
+                    text: "cancel"
+                    height: 38
+                    width: 122
+                    onClicked: root.state = "wallet";
+                }
+
+                CustomButton {
+                    text: "ok"
+                    height: 38
+                    width: 122
+                    onClicked: {
+                        viewModel.saveNewAddress();
+                        root.state = "wallet";
+                    }
+                }
+            }
+
+            Item {
+                Layout.fillHeight: true
+            }
+        }
     }
 
     /////////////////////////////////////////////////////////////
@@ -353,55 +331,10 @@
                     Layout.alignment: Qt.AlignTop
                     height: childrenRect.height
 
-<<<<<<< HEAD
-                    
-=======
                     ColumnLayout {
                         width: parent.width
 
-                        spacing: 12
-
-                        SFText {
-                            font.pixelSize: 14
-                            font.weight: Font.Bold
-                            color: Style.white
-                            text: qsTr("Peer address")
-                        }
-                        
-                        AddressComboBox {
-                            Layout.fillWidth: true
-
-                            id: receiverAddrCombo
-                            editable: true
-                            editText: viewModel.receiverAddr
-                            model: addressBookViewModel.peerAddresses
-                            color: Style.white
-                            font.pixelSize: 14
-                            validator: RegExpValidator { regExp: /[0-9a-fA-F]{1,64}/ }
-                            onEditTextChanged: {
-                                var i = find(editText);
-                                receiverName.text = i >= 0 ? addressBookViewModel.peerAddresses[i].name : "";
-                            }
-                        }
-
-                        SFText {
-                            id: receiverName
-                            color: Style.white
-                            font.pixelSize: 14
-                            font.weight: Font.Bold
-                        }
-
-                        Binding {
-                            target: viewModel
-                            property: "senderAddr"
-                            value: senderAddrCombo.editText
-                        }
-
-                        Binding {
-                            target: viewModel
-                            property: "receiverAddr"
-                            value: receiverAddrCombo.editText
-                        }
+                        spacing: 12                        
 
                         SFText {
                             font.pixelSize: 14
@@ -421,7 +354,6 @@
                             selectByMouse: true
                         }
                     }
->>>>>>> 02435fdb
                 }
 
                 Item {
@@ -456,107 +388,107 @@
                             value: feeSlider.value
                         }
 
-                        Rectangle {
-                            Layout.topMargin: 30
-                            Layout.fillWidth: true
-                            Layout.alignment: Qt.AlignTop
-                            height: 96
-                            radius: 10
-                            color: Style.separator_color
-
-                            RowLayout {
-                                anchors.fill: parent
-                                anchors.margins: 20
-                                width: parent.width
-                                spacing: 5
-
-                                ColumnLayout {
-                                    Layout.fillWidth: true
-                                    Layout.alignment: Qt.AlignTop
-                                    spacing: 10
-
-                                    SFText {
-                                        Layout.minimumHeight: 20 // check
-                                        Layout.alignment: Qt.AlignHCenter
-                                        font.pixelSize: 18
-                                        font.weight: Font.Bold
-                                        color: Style.bluey_grey
-                                        text: qsTr("Remaining")
-                                    }
-
-                                    Row
-                                    {
-                                        Layout.fillWidth: true
-                                        Layout.alignment: Qt.AlignHCenter
-                                        Layout.minimumHeight: childrenRect.height
-                                        Layout.minimumWidth: childrenRect.width
-                                        spacing: 6
-
-                                        SFText {
-                                            font.pixelSize: 24
-                                            font.weight: Font.ExtraLight
-                                            color: Style.bluey_grey
-                                            text: viewModel.actualAvailable
-                                        }
-
-                                        // TODO(alex.starun): change to BEAM icon
-                                        SFText {                                            
-                                            font.pixelSize: 24
-                                            font.weight: Font.ExtraLight
-                                            color: Style.bluey_grey
-                                            text: "B"
-                                        }
-                                    }
-                                }
-
-                                Rectangle {
-                                    Layout.leftMargin: 15
-                                    Layout.rightMargin: 15
-                                    Layout.fillHeight: true
-                                    width: 1
-                                    color: Style.bluey_grey
-                                }
-
-                                ColumnLayout {
-                                    Layout.fillWidth: true
-                                    Layout.alignment: Qt.AlignTop
-                                    Layout.minimumWidth: 100
-                                    spacing: 10
-
-                                    SFText {
-                                        Layout.alignment: Qt.AlignHCenter
-                                        font.pixelSize: 18
-                                        font.weight: Font.Bold                       
-                                        color: Style.bluey_grey
-                                        text: qsTr("Change")
-                                    }
-
-                                    Row
-                                    {
-                                        Layout.fillWidth: true
-                                        Layout.alignment: Qt.AlignHCenter
-                                        Layout.minimumHeight: childrenRect.height
-                                        Layout.minimumWidth: childrenRect.width
-                                        spacing: 6
-
-                                        SFText {
-                                            font.pixelSize: 24
-                                            font.weight: Font.ExtraLight
-                                            color: Style.bluey_grey
-                                            text: viewModel.change
-                                        }
-
-                                        // TODO(alex.starun): change to BEAM icon
-                                        SFText {
-                                            font.pixelSize: 24
-                                            font.weight: Font.ExtraLight
-                                            color: Style.bluey_grey
-                                            text: "B"
-                                        }
-                                    }
-                                }
-                            }
-                
+                        Rectangle {
+                            Layout.topMargin: 30
+                            Layout.fillWidth: true
+                            Layout.alignment: Qt.AlignTop
+                            height: 96
+                            radius: 10
+                            color: Style.separator_color
+
+                            RowLayout {
+                                anchors.fill: parent
+                                anchors.margins: 20
+                                width: parent.width
+                                spacing: 5
+
+                                ColumnLayout {
+                                    Layout.fillWidth: true
+                                    Layout.alignment: Qt.AlignTop
+                                    spacing: 10
+
+                                    SFText {
+                                        Layout.minimumHeight: 20 // check
+                                        Layout.alignment: Qt.AlignHCenter
+                                        font.pixelSize: 18
+                                        font.weight: Font.Bold
+                                        color: Style.bluey_grey
+                                        text: qsTr("Remaining")
+                                    }
+
+                                    Row
+                                    {
+                                        Layout.fillWidth: true
+                                        Layout.alignment: Qt.AlignHCenter
+                                        Layout.minimumHeight: childrenRect.height
+                                        Layout.minimumWidth: childrenRect.width
+                                        spacing: 6
+
+                                        SFText {
+                                            font.pixelSize: 24
+                                            font.weight: Font.ExtraLight
+                                            color: Style.bluey_grey
+                                            text: viewModel.actualAvailable
+                                        }
+
+                                        // TODO(alex.starun): change to BEAM icon
+                                        SFText {                                            
+                                            font.pixelSize: 24
+                                            font.weight: Font.ExtraLight
+                                            color: Style.bluey_grey
+                                            text: "B"
+                                        }
+                                    }
+                                }
+
+                                Rectangle {
+                                    Layout.leftMargin: 15
+                                    Layout.rightMargin: 15
+                                    Layout.fillHeight: true
+                                    width: 1
+                                    color: Style.bluey_grey
+                                }
+
+                                ColumnLayout {
+                                    Layout.fillWidth: true
+                                    Layout.alignment: Qt.AlignTop
+                                    Layout.minimumWidth: 100
+                                    spacing: 10
+
+                                    SFText {
+                                        Layout.alignment: Qt.AlignHCenter
+                                        font.pixelSize: 18
+                                        font.weight: Font.Bold                       
+                                        color: Style.bluey_grey
+                                        text: qsTr("Change")
+                                    }
+
+                                    Row
+                                    {
+                                        Layout.fillWidth: true
+                                        Layout.alignment: Qt.AlignHCenter
+                                        Layout.minimumHeight: childrenRect.height
+                                        Layout.minimumWidth: childrenRect.width
+                                        spacing: 6
+
+                                        SFText {
+                                            font.pixelSize: 24
+                                            font.weight: Font.ExtraLight
+                                            color: Style.bluey_grey
+                                            text: viewModel.change
+                                        }
+
+                                        // TODO(alex.starun): change to BEAM icon
+                                        SFText {
+                                            font.pixelSize: 24
+                                            font.weight: Font.ExtraLight
+                                            color: Style.bluey_grey
+                                            text: "B"
+                                        }
+                                    }
+                                }
+                            }
+                
                         }
                     }
                 }
@@ -1027,19 +959,18 @@
             name: "send"
             PropertyChanges {target: wallet_layout; visible: false}
             PropertyChanges {target: send_layout; visible: true}
-            PropertyChanges {target: senderAddrCombo; currentIndex: -1}
             PropertyChanges {target: receiverAddrCombo; currentIndex: -1}
             PropertyChanges {target: amount_input; text: ""}
              StateChangeScript {
-                script: senderAddrCombo.forceActiveFocus(Qt.TabFocusReason);
+                script: receiverAddrCombo.forceActiveFocus(Qt.TabFocusReason);
             }
         },
 
         State {
-            name: "receive"
+            name: "receive"
             PropertyChanges {target: wallet_layout; visible: false}
-            PropertyChanges {target: receive_layout; visible: true}
-            PropertyChanges {target: myAddressName; text: ""}
+            PropertyChanges {target: receive_layout; visible: true}
+            PropertyChanges {target: myAddressName; text: ""}
         }
     ]
 }