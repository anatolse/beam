// Copyright 2018 The Beam Team
//
// Licensed under the Apache License, Version 2.0 (the "License");
// you may not use this file except in compliance with the License.
// You may obtain a copy of the License at
//
//    http://www.apache.org/licenses/LICENSE-2.0
//
// Unless required by applicable law or agreed to in writing, software
// distributed under the License is distributed on an "AS IS" BASIS,
// WITHOUT WARRANTIES OR CONDITIONS OF ANY KIND, either express or implied.
// See the License for the specific language governing permissions and
// limitations under the License.

#include "start_view.h"
#include <QDateTime>
#include <QMessageBox>
#include <QStringBuilder>
#include <QApplication>
#include <QClipboard>
#include <QFileDialog>
#include <QVariant>
#include <QStandardPaths>
#if defined(QT_PRINTSUPPORT_LIB)
#include <QtPrintSupport/qtprintsupportglobal.h>
#include <QPrinter>
#include <QPrintDialog>
#include <QPainter>
#include <QPaintEngine>
#include <QPrinterInfo>
#endif
#include "settings_view.h"
#include "model/app_model.h"
#include "version.h"
#include "wallet/secstring.h"
#include "wallet/default_peers.h"

#include <boost/filesystem.hpp>
#include <thread>


using namespace beam;
using namespace ECC;
using namespace std;

namespace
{
    const QChar PHRASES_SEPARATOR = ';';

    boost::filesystem::path pathFromStdString(const std::string& path)
    {
#ifdef WIN32
        boost::filesystem::path boostPath{ Utf8toUtf16(path.c_str()) };
#else
        boost::filesystem::path boostPath{ path };
#endif
        return boostPath;
    }

    std::vector<boost::filesystem::path> findAllWalletDB(const std::string& appPath)
    {
        std::vector<boost::filesystem::path> walletDBs;
        try
        {
            auto appDataPath = pathFromStdString(appPath);

            if (!boost::filesystem::exists(appDataPath))
            {
                return {};
            }

            for (boost::filesystem::recursive_directory_iterator endDirIt, it{ appDataPath }; it != endDirIt; ++it)
            {
                if (it.level() > 1)
                {
                    it.pop();
                    if (it == endDirIt)
                    {
                        break;
                    }
                }

                if (it->path().filename() == WalletSettings::WalletDBFile)
                {
                    walletDBs.push_back(it->path());
                }
            }
        }
        catch (std::exception &e)
        {
            LOG_ERROR() << e.what();
        }

        return walletDBs;
    }

    void removeNodeDataIfNeeded()
    {
        try
        {
            auto appDataPath = pathFromStdString(AppModel::getInstance()->getSettings().getAppDataPath());

            if (!boost::filesystem::exists(appDataPath))
            {
                return;
            }
            string nodePath = AppModel::getInstance()->getSettings().getLocalNodeStorage();
            try
            {
                beam::NodeDB nodeDB;
                nodeDB.Open(nodePath.c_str());
                return;
            }
            catch (const beam::NodeDBUpgradeException&)
            {
            }
            
            boost::filesystem::remove(pathFromStdString(nodePath));

            std::vector<boost::filesystem::path> macroBlockFiles;
            for (boost::filesystem::directory_iterator endDirIt, it{ appDataPath }; it != endDirIt; ++it)
            {
                if (it->path().filename().wstring().find(L"tempmb") == 0)
                {
                    macroBlockFiles.push_back(it->path());
                }
            }

            for (auto& path : macroBlockFiles)
            {
                boost::filesystem::remove(path);
            }
        }
        catch (std::exception &e)
        {
            LOG_ERROR() << e.what();
        }
    }
}

RecoveryPhraseItem::RecoveryPhraseItem(int index, const QString& phrase)
    : m_index(index)
    , m_phrase(phrase)
{

}

RecoveryPhraseItem::~RecoveryPhraseItem()
{

}

bool RecoveryPhraseItem::isCorrect() const
{
    return m_userInput == m_phrase;
}

bool RecoveryPhraseItem::isAllowed() const
{
    return isAllowedWord(m_userInput.toStdString(), language::en);
}

const QString& RecoveryPhraseItem::getValue() const
{
    return m_userInput;
}

void RecoveryPhraseItem::setValue(const QString& value)
{
    if (m_userInput != value)
    {
        m_userInput = value;
        emit valueChanged();
        emit isCorrectChanged();
        emit isAllowedChanged();
    }
}

const QString& RecoveryPhraseItem::getPhrase() const
{
    return m_phrase;
}

int RecoveryPhraseItem::getIndex() const
{
    return m_index;
}

WalletDBPathItem::WalletDBPathItem(const std::string& walletDBPath, uintmax_t fileSize, time_t lastWriteTime)
    : m_fullPath{walletDBPath}
    , m_fileSize(fileSize)
    , m_lastWriteTime(lastWriteTime)
{
}

WalletDBPathItem::~WalletDBPathItem()
{
}

int WalletDBPathItem::getFileSize() const
{
    return m_fileSize;
}

QString WalletDBPathItem::getFullPath() const
{
    return QString::fromStdString(m_fullPath);
}

QString WalletDBPathItem::getShortPath() const
{
    return QString();
}

QString WalletDBPathItem::getLastWriteDateString() const
{
    QDateTime datetime = QDateTime::fromTime_t(m_lastWriteTime);
    return datetime.toString(Qt::SystemLocaleShortDate);
}

StartViewModel::StartViewModel()
    : m_isRecoveryMode{false}
{
    if (!walletExists())
    {
        // find all wallet.db in appData and defaultAppData
        findExistingWalletDB();
        removeNodeDataIfNeeded();
    }
}

StartViewModel::~StartViewModel()
{
    qDeleteAll(m_walletDBpaths);
}

bool StartViewModel::walletExists() const
{
    return WalletDB::isInitialized(AppModel::getInstance()->getSettings().getWalletStorage());
}

bool StartViewModel::getIsRecoveryMode() const
{
    return m_isRecoveryMode;
}

void StartViewModel::setIsRecoveryMode(bool value)
{
    if (value != m_isRecoveryMode)
    {
        m_isRecoveryMode = value;
        m_recoveryPhrases.clear();
        emit isRecoveryModeChanged();
    }
}

const QList<QObject*>& StartViewModel::getRecoveryPhrases()
{
    if (m_recoveryPhrases.empty())
    {
        if (!m_isRecoveryMode)
        {
            m_generatedPhrases = beam::createMnemonic(beam::getEntropy(), beam::language::en);
        }
        else
        {
            m_generatedPhrases.resize(12);
        }
        assert(m_generatedPhrases.size() == 12);
        m_recoveryPhrases.reserve(static_cast<int>(m_generatedPhrases.size()));
        int i = 0;
        for (const auto& p : m_generatedPhrases)
        {
            m_recoveryPhrases.push_back(new RecoveryPhraseItem(i++, QString::fromStdString(p)));
        }
    }
    return m_recoveryPhrases;
}

const QList<QObject*>& StartViewModel::getCheckPhrases()
{
    if (m_checkPhrases.empty())
    {
        srand(time(0));
        set<int> indecies;
        while (indecies.size() < 6)
        {
            int index = rand() % m_recoveryPhrases.size();
            auto it = indecies.insert(index);
            if (it.second)
            {
                m_checkPhrases.push_back(new RecoveryPhraseItem(index, QString::fromStdString(m_generatedPhrases[index])));
            }
        }
    }

    return m_checkPhrases;
}

QChar StartViewModel::getPhrasesSeparator()
{
    return PHRASES_SEPARATOR;
}

bool StartViewModel::getIsRunLocalNode() const
{
    return AppModel::getInstance()->getSettings().getRunLocalNode();
}

QString StartViewModel::chooseRandomNode() const
{
    auto peers = getDefaultPeers();
    srand(time(0));
    return QString(peers[rand() % peers.size()].c_str());
}

QString StartViewModel::walletVersion() const
{
    return QString::fromStdString(PROJECT_VERSION);
}

int StartViewModel::getLocalPort() const
{
    return AppModel::getInstance()->getSettings().getLocalNodePort();
}

QString StartViewModel::getRemoteNodeAddress() const
{
    return AppModel::getInstance()->getSettings().getNodeAddress();
}

QString StartViewModel::getLocalNodePeer() const
{
    auto peers = AppModel::getInstance()->getSettings().getLocalNodePeers();
    return !peers.empty() ? peers.first() : "";
}

QQmlListProperty<WalletDBPathItem> StartViewModel::getWalletDBpaths()
{
    return QQmlListProperty<WalletDBPathItem>(this, m_walletDBpaths);
}

void StartViewModel::setupLocalNode(int port, const QString& localNodePeer)
{
    auto& settings = AppModel::getInstance()->getSettings();
    auto localAddress = QString::asprintf("127.0.0.1:%d", port);
    settings.setNodeAddress(localAddress);
    settings.setLocalNodePort(port);
    settings.setRunLocalNode(true);
    QStringList peers;
    
    for (const auto& peer : getDefaultPeers())
    {
        if (localNodePeer != peer.c_str())
        {
            peers.push_back(peer.c_str());
        }
    }

    peers.push_back(localNodePeer);
    settings.setLocalNodePeers(peers);
}

void StartViewModel::setupRemoteNode(const QString& nodeAddress)
{
    AppModel::getInstance()->getSettings().setRunLocalNode(false);
    AppModel::getInstance()->getSettings().setNodeAddress(nodeAddress);
}

void StartViewModel::setupRandomNode()
{
    AppModel::getInstance()->getSettings().setRunLocalNode(false);
    AppModel::getInstance()->getSettings().setNodeAddress(chooseRandomNode());
}

uint StartViewModel::coreAmount() const
{
    return std::thread::hardware_concurrency();
}

void StartViewModel::copyPhrasesToClipboard()
{
    QString phrases;
    for (const auto& p : m_generatedPhrases)
    {
        phrases = phrases % p.c_str() % PHRASES_SEPARATOR;
    }
    QApplication::clipboard()->setText(phrases);
}

void StartViewModel::printRecoveryPhrases(QVariant viewData )
{
    try
    {
        if (QPrinterInfo::availablePrinters().isEmpty())
        {
            AppModel::getInstance()->getMessages().addMessage(tr("Printer is not found. Please, check your printer preferences."));
            return;
        }
        QImage image = qvariant_cast<QImage>(viewData);
        QPrinter printer;
        printer.setOutputFormat(QPrinter::NativeFormat);
        printer.setColorMode(QPrinter::GrayScale);
        QPrintDialog dialog(&printer);
        if (dialog.exec() == QDialog::Accepted) {

            QPainter painter(&printer);
            
            QRect rect = painter.viewport();
            QFont f;
            f.setPixelSize(16);
            painter.setFont(f);
            int x = 60, y = 30;

            const int n = 4;
            int s = rect.width() / n;

            for (int i = 0; i < m_recoveryPhrases.size(); ++i)
            {
                if (i % n == 0)
                {
                    x = 60;
                    y += 30;
                }
                else
                {
                    x += s;
                }
                QString t = QString::number(i + 1) % " - " % m_generatedPhrases[i].c_str();
                painter.drawText(x, y, t);
                
            }
           
            //QRect rect = painter.viewport();
            //QSize size = image.size();
            //size.scale(rect.size(), Qt::KeepAspectRatio);
            //painter.setViewport(rect.x(), rect.y() + 60, size.width(), size.height());
            //painter.setWindow(image.rect());
            //painter.drawImage(0, 0, image);
            painter.end();
        }
    }
    catch (...)
    {
        AppModel::getInstance()->getMessages().addMessage(tr("Failed to print seed phrases. Please, check your printer."));
    }
}

void StartViewModel::resetPhrases()
{
    m_recoveryPhrases.clear();
    m_generatedPhrases.clear();
    m_checkPhrases.clear();
    emit recoveryPhrasesChanged();
}

bool StartViewModel::createWallet()
{
    if (m_isRecoveryMode)
    {
        assert(m_generatedPhrases.size() == static_cast<size_t>(m_recoveryPhrases.size()));
        for (int i = 0; i < m_recoveryPhrases.size(); ++i)
        {
            QString s = static_cast<RecoveryPhraseItem*>(m_recoveryPhrases[i])->getValue();
            m_generatedPhrases[i] = s.toStdString();
        }
    }
    auto buf = beam::decodeMnemonic(m_generatedPhrases);

    SecString secretSeed;
    secretSeed.assign(buf.data(), buf.size());
    SecString sectretPass = m_password;
    return AppModel::getInstance()->createWallet(secretSeed, sectretPass);
}

bool StartViewModel::openWallet(const QString& pass)
{
    // TODO make this secure
    SecString secretPass = pass.toStdString();
    return AppModel::getInstance()->openWallet(secretPass);
}

bool StartViewModel::checkWalletPassword(const QString& password) const
{
    SecString secretPassword = password.toStdString();
    return AppModel::getInstance()->checkWalletPassword(secretPassword);
}

void StartViewModel::setPassword(const QString& pass)
{
    m_password = pass.toStdString();
}

void StartViewModel::findExistingWalletDB()
{
    auto appDataPath = AppModel::getInstance()->getSettings().getAppDataPath();
    auto defaultAppDataPath = QDir(QStandardPaths::writableLocation(QStandardPaths::DataLocation)).path().toStdString();

    auto walletDBs = findAllWalletDB(appDataPath);

    if (appDataPath != defaultAppDataPath)
    {
        auto additionnalWalletDBs = findAllWalletDB(defaultAppDataPath);
        walletDBs.reserve(walletDBs.size() + additionnalWalletDBs.size());
        walletDBs.insert(std::end(walletDBs), std::begin(additionnalWalletDBs), std::end(additionnalWalletDBs));
    }

    for (auto& walletDBPath : walletDBs)
    {
        auto fileSize = boost::filesystem::file_size(walletDBPath);
        auto lastWriteTime = boost::filesystem::last_write_time(walletDBPath);
        m_walletDBpaths.push_back(new WalletDBPathItem(walletDBPath.generic_string(), fileSize, lastWriteTime));
    }
}

bool StartViewModel::isFindExistingWalletDB()
{
    return !m_walletDBpaths.empty();
}

void StartViewModel::deleteCurrentWalletDB()
{
    try
    {
        auto pathToDB = pathFromStdString(AppModel::getInstance()->getSettings().getWalletStorage());
        boost::filesystem::remove(pathToDB);
    }
    catch (std::exception& e)
    {
        LOG_ERROR() << e.what();
    }
}

void StartViewModel::migrateWalletDB(const QString& path)
{
    try
    {
        auto pathSrc = pathFromStdString(path.toStdString());
        auto pathDst = pathFromStdString(AppModel::getInstance()->getSettings().getWalletStorage());
        boost::filesystem::copy_file(pathSrc, pathDst);
    }
    catch (std::exception& e)
    {
        LOG_ERROR() << e.what();
    }
}

void StartViewModel::copyToClipboard(const QString& text)
{
    QApplication::clipboard()->setText(text);
}

QString StartViewModel::selectCustomWalletDB()
{
    QString filePath = QFileDialog::getOpenFileName(nullptr, tr("Select the wallet database file"),
        QStandardPaths::writableLocation(QStandardPaths::DesktopLocation), tr("SQLite database file (*.db)"));

    return filePath;
}

QString StartViewModel::defaultPortToListen() const
{
#ifdef BEAM_TESTNET
    return "11005";
#else
    return "10005";
#endif  // BEAM_TESTNET
}

QString StartViewModel::defaultRemoteNodeAddr() const
<<<<<<< HEAD
{
#ifdef BEAM_TESTNET
=======
{
#ifdef BEAM_TESTNET
>>>>>>> 31b6e5b2
    return "127.0.0.1:11005";
#else
    return "127.0.0.1:10005";
#endif // BEAM_TESTNET
}<|MERGE_RESOLUTION|>--- conflicted
+++ resolved
@@ -193,8 +193,8 @@
 {
 }
 
-WalletDBPathItem::~WalletDBPathItem()
-{
+WalletDBPathItem::~WalletDBPathItem()
+{
 }
 
 int WalletDBPathItem::getFileSize() const
@@ -335,9 +335,9 @@
     return !peers.empty() ? peers.first() : "";
 }
 
-QQmlListProperty<WalletDBPathItem> StartViewModel::getWalletDBpaths()
-{
-    return QQmlListProperty<WalletDBPathItem>(this, m_walletDBpaths);
+QQmlListProperty<WalletDBPathItem> StartViewModel::getWalletDBpaths()
+{
+    return QQmlListProperty<WalletDBPathItem>(this, m_walletDBpaths);
 }
 
 void StartViewModel::setupLocalNode(int port, const QString& localNodePeer)
@@ -532,11 +532,11 @@
 }
 
 void StartViewModel::migrateWalletDB(const QString& path)
-{
-    try
-    {
-        auto pathSrc = pathFromStdString(path.toStdString());
-        auto pathDst = pathFromStdString(AppModel::getInstance()->getSettings().getWalletStorage());
+{
+    try
+    {
+        auto pathSrc = pathFromStdString(path.toStdString());
+        auto pathDst = pathFromStdString(AppModel::getInstance()->getSettings().getWalletStorage());
         boost::filesystem::copy_file(pathSrc, pathDst);
     }
     catch (std::exception& e)
@@ -568,13 +568,8 @@
 }
 
 QString StartViewModel::defaultRemoteNodeAddr() const
-<<<<<<< HEAD
 {
 #ifdef BEAM_TESTNET
-=======
-{
-#ifdef BEAM_TESTNET
->>>>>>> 31b6e5b2
     return "127.0.0.1:11005";
 #else
     return "127.0.0.1:10005";
