// Copyright 2018 The Beam Team
//
// Licensed under the Apache License, Version 2.0 (the "License");
// you may not use this file except in compliance with the License.
// You may obtain a copy of the License at
//
//    http://www.apache.org/licenses/LICENSE-2.0
//
// Unless required by applicable law or agreed to in writing, software
// distributed under the License is distributed on an "AS IS" BASIS,
// WITHOUT WARRANTIES OR CONDITIONS OF ANY KIND, either express or implied.
// See the License for the specific language governing permissions and
// limitations under the License.

#pragma once

#include <QObject>
#include <QtCore/qvariant.h>

#include "model/wallet.h"

class TxObject : public QObject
{
	Q_OBJECT

		Q_PROPERTY(bool income			READ income		NOTIFY incomeChanged)
		Q_PROPERTY(QString date			READ date		NOTIFY dateChanged)
		Q_PROPERTY(QString user			READ user		NOTIFY userChanged)
		Q_PROPERTY(QString comment		READ comment	NOTIFY commentChanged)
		Q_PROPERTY(QString amount		READ amount		NOTIFY amountChanged)
		Q_PROPERTY(QString amountUsd	READ amountUsd	NOTIFY amountUsdChanged)
		Q_PROPERTY(QString change		READ change		NOTIFY changeChanged)
		Q_PROPERTY(QString status		READ status		NOTIFY statusChanged)
        Q_PROPERTY(bool canCancel   	READ canCancel	NOTIFY canCancelChanged)
public:

	TxObject(const beam::TxDescription& tx);

	bool income() const;
	QString date() const;
	QString user() const;
	QString comment() const;
	QString amount() const;
	QString amountUsd() const;
	QString change() const;
	QString status() const;
    bool canCancel() const;

signals:
	void incomeChanged();
	void dateChanged();
	void userChanged();
	void commentChanged();
	void amountChanged();
	void amountUsdChanged();
	void changeChanged();
	void statusChanged();
    void canCancelChanged();

public:
	beam::TxDescription _tx;
};

class UtxoItem : public QObject
{
    Q_OBJECT
        Q_PROPERTY(QString amount       READ amount     NOTIFY changed)
        Q_PROPERTY(QString height       READ height     NOTIFY changed)
        Q_PROPERTY(QString maturity     READ maturity   NOTIFY changed)
        Q_PROPERTY(QString status       READ status     NOTIFY changed)
        Q_PROPERTY(QString type         READ type       NOTIFY changed)
public:

    UtxoItem(const beam::Coin& coin);

    QString amount() const;
    QString height() const;
    QString maturity() const;
    QString status() const;
    QString type() const;

signals:
    void changed();

private:
    beam::Coin _coin;
};

class WalletViewModel : public QObject
{
    Q_OBJECT

        Q_PROPERTY(QString available 	READ available 		NOTIFY stateChanged)
        Q_PROPERTY(QString received 	READ received 		NOTIFY stateChanged)
        Q_PROPERTY(QString sent 		READ sent 			NOTIFY stateChanged)
        Q_PROPERTY(QString unconfirmed 	READ unconfirmed 	NOTIFY stateChanged)

        Q_PROPERTY(QString sendAmount READ sendAmount WRITE setSendAmount NOTIFY sendAmountChanged)
        Q_PROPERTY(QString sendAmountMils READ sendAmountMils WRITE setSendAmountMils NOTIFY sendAmountMilsChanged)

        Q_PROPERTY(QString feeMils READ feeMils WRITE setFeeMils NOTIFY feeMilsChanged)

        Q_PROPERTY(QString receiverAddr READ receiverAddr NOTIFY selectedAddrChanged)
        Q_PROPERTY(QVariant tx READ tx NOTIFY txChanged)
        Q_PROPERTY(QVariant addrBook READ addrBook NOTIFY addrBookChanged)
        Q_PROPERTY(int selectedAddr READ selectedAddr WRITE setSelectedAddr NOTIFY selectedAddrChanged)

        Q_PROPERTY(QString syncTime READ syncTime NOTIFY stateChanged)
        Q_PROPERTY(int syncProgress READ syncProgress NOTIFY stateChanged)

        Q_PROPERTY(QString actualAvailable READ actualAvailable NOTIFY actualAvailableChanged)
        Q_PROPERTY(QString change READ change NOTIFY changeChanged)

        Q_PROPERTY(QVariant utxos READ utxos NOTIFY utxoChanged)
public:
        Q_INVOKABLE QVariant getTxAt(int index) const
        {
            return QVariant::fromValue(_tx[index]);
        }
<<<<<<< HEAD

        Q_INVOKABLE void cancelTx(int index);

public:
	using TxList = QList<QObject*>;
    using UtxoList = QList<QObject*>;

	WalletViewModel(WalletModel& model);

	QString available() const;
	QString received() const;
	QString sent() const;
	QString unconfirmed() const;

	QVariant tx() const;
	QString sendAmount() const;
	QString sendAmountMils() const;
    QString feeMils() const;
	QString receiverAddr() const;
	QVariant addrBook() const;
	QString syncTime() const;
	int syncProgress() const;
	QString actualAvailable() const;
    QString change() const;
	int selectedAddr() const;
    QVariant utxos();

	void setSendAmount(const QString& text);
	void setSendAmountMils(const QString& text);
    void setFeeMils(const QString& text);
	void setReceiverAddr(const QString& text);
	void setSelectedAddr(int index);

public slots:
	void onStatus(const WalletStatus& amount);
	void onTxStatus(const std::vector<beam::TxDescription>& history);
	void sendMoney();
	void syncWithNode();
	void onTxPeerUpdated(const std::vector<beam::TxPeer>& peers);
	void onSyncProgressUpdated(int done, int total);
    void onChangeCalculated(beam::Amount change);
    void onUtxoChanged(const std::vector<beam::Coin>& utxos);

signals:
	void stateChanged();

	void sendAmountChanged();
	void sendAmountMilsChanged();
    void feeMilsChanged();
	void txChanged();
	void addrBookChanged();
    void selectedAddrChanged();
	void actualAvailableChanged();
    void changeChanged();
    void utxoChanged();

private:
	beam::Amount calcSendAmount() const;
    beam::Amount calcFeeAmount() const;
    beam::Amount calcTotalAmount() const;

private:

	WalletModel& _model;

	WalletStatus _status;

	QString _sendAmount;
	QString _sendAmountMils;
    QString _feeMils;

    beam::Amount _change;

    TxList _tx;

    bool _loadingUtxo;
    UtxoList _utxos;

	std::vector<beam::TxPeer> _addrList;

    int _selectedAddr;
};
=======

        Q_INVOKABLE void cancelTx(int index);

public:
	using TxList = QList<QObject*>;
    using UtxoList = QList<QObject*>;

	WalletViewModel(beam::IKeyChain::Ptr keychain, uint16_t port, const std::string& nodeAddr);

	QString available() const;
	QString received() const;
	QString sent() const;
	QString unconfirmed() const;

	QVariant tx() const;
	QString sendAmount() const;
	QString sendAmountMils() const;
    QString feeMils() const;
	QString receiverAddr() const;
	QVariant addrBook() const;
	QString syncTime() const;
	int syncProgress() const;
	QString actualAvailable() const;
    QString change() const;
	int selectedAddr() const;
    QVariant utxos();

	void setSendAmount(const QString& text);
	void setSendAmountMils(const QString& text);
    void setFeeMils(const QString& text);
	void setReceiverAddr(const QString& text);
	void setSelectedAddr(int index);

public slots:
	void onStatus(const WalletStatus& amount);
	void onTxStatus(const std::vector<beam::TxDescription>& history);
	void sendMoney();
	void syncWithNode();
	void onTxPeerUpdated(const std::vector<beam::TxPeer>& peers);
	void onSyncProgressUpdated(int done, int total);
    void onChangeCalculated(beam::Amount change);
    void onUtxoChanged(const std::vector<beam::Coin>& utxos);

signals:
	void stateChanged();

	void sendAmountChanged();
	void sendAmountMilsChanged();
    void feeMilsChanged();
	void txChanged();
	void addrBookChanged();
    void selectedAddrChanged();
	void actualAvailableChanged();
    void changeChanged();
    void utxoChanged();

private:
	beam::Amount calcSendAmount() const;
    beam::Amount calcFeeAmount() const;
    beam::Amount calcTotalAmount() const;

private:

	WalletModel _model;

	WalletStatus _status;

	QString _sendAmount;
	QString _sendAmountMils;
    QString _feeMils;

    beam::Amount _change;

    beam::IKeyChain::Ptr _keychain;
	TxList _tx;

    bool _loadingUtxo;
    UtxoList _utxos;

	std::vector<beam::TxPeer> _addrList;

    int _selectedAddr;
};
>>>>>>> 830e1898
<|MERGE_RESOLUTION|>--- conflicted
+++ resolved
@@ -1,17 +1,17 @@
-// Copyright 2018 The Beam Team
-//
-// Licensed under the Apache License, Version 2.0 (the "License");
-// you may not use this file except in compliance with the License.
-// You may obtain a copy of the License at
-//
-//    http://www.apache.org/licenses/LICENSE-2.0
-//
-// Unless required by applicable law or agreed to in writing, software
-// distributed under the License is distributed on an "AS IS" BASIS,
-// WITHOUT WARRANTIES OR CONDITIONS OF ANY KIND, either express or implied.
-// See the License for the specific language governing permissions and
-// limitations under the License.
-
+// Copyright 2018 The Beam Team
+//
+// Licensed under the Apache License, Version 2.0 (the "License");
+// you may not use this file except in compliance with the License.
+// You may obtain a copy of the License at
+//
+//    http://www.apache.org/licenses/LICENSE-2.0
+//
+// Unless required by applicable law or agreed to in writing, software
+// distributed under the License is distributed on an "AS IS" BASIS,
+// WITHOUT WARRANTIES OR CONDITIONS OF ANY KIND, either express or implied.
+// See the License for the specific language governing permissions and
+// limitations under the License.
+
 #pragma once
 
 #include <QObject>
@@ -74,9 +74,9 @@
     UtxoItem(const beam::Coin& coin);
 
     QString amount() const;
-    QString height() const;
-    QString maturity() const;
-    QString status() const;
+    QString height() const;
+    QString maturity() const;
+    QString status() const;
     QString type() const;
 
 signals:
@@ -113,11 +113,10 @@
 
         Q_PROPERTY(QVariant utxos READ utxos NOTIFY utxoChanged)
 public:
-        Q_INVOKABLE QVariant getTxAt(int index) const
-        {
-            return QVariant::fromValue(_tx[index]);
-        }
-<<<<<<< HEAD
+        Q_INVOKABLE QVariant getTxAt(int index) const
+        {
+            return QVariant::fromValue(_tx[index]);
+        }
 
         Q_INVOKABLE void cancelTx(int index);
 
@@ -199,89 +198,4 @@
 	std::vector<beam::TxPeer> _addrList;
 
     int _selectedAddr;
-};
-=======
-
-        Q_INVOKABLE void cancelTx(int index);
-
-public:
-	using TxList = QList<QObject*>;
-    using UtxoList = QList<QObject*>;
-
-	WalletViewModel(beam::IKeyChain::Ptr keychain, uint16_t port, const std::string& nodeAddr);
-
-	QString available() const;
-	QString received() const;
-	QString sent() const;
-	QString unconfirmed() const;
-
-	QVariant tx() const;
-	QString sendAmount() const;
-	QString sendAmountMils() const;
-    QString feeMils() const;
-	QString receiverAddr() const;
-	QVariant addrBook() const;
-	QString syncTime() const;
-	int syncProgress() const;
-	QString actualAvailable() const;
-    QString change() const;
-	int selectedAddr() const;
-    QVariant utxos();
-
-	void setSendAmount(const QString& text);
-	void setSendAmountMils(const QString& text);
-    void setFeeMils(const QString& text);
-	void setReceiverAddr(const QString& text);
-	void setSelectedAddr(int index);
-
-public slots:
-	void onStatus(const WalletStatus& amount);
-	void onTxStatus(const std::vector<beam::TxDescription>& history);
-	void sendMoney();
-	void syncWithNode();
-	void onTxPeerUpdated(const std::vector<beam::TxPeer>& peers);
-	void onSyncProgressUpdated(int done, int total);
-    void onChangeCalculated(beam::Amount change);
-    void onUtxoChanged(const std::vector<beam::Coin>& utxos);
-
-signals:
-	void stateChanged();
-
-	void sendAmountChanged();
-	void sendAmountMilsChanged();
-    void feeMilsChanged();
-	void txChanged();
-	void addrBookChanged();
-    void selectedAddrChanged();
-	void actualAvailableChanged();
-    void changeChanged();
-    void utxoChanged();
-
-private:
-	beam::Amount calcSendAmount() const;
-    beam::Amount calcFeeAmount() const;
-    beam::Amount calcTotalAmount() const;
-
-private:
-
-	WalletModel _model;
-
-	WalletStatus _status;
-
-	QString _sendAmount;
-	QString _sendAmountMils;
-    QString _feeMils;
-
-    beam::Amount _change;
-
-    beam::IKeyChain::Ptr _keychain;
-	TxList _tx;
-
-    bool _loadingUtxo;
-    UtxoList _utxos;
-
-	std::vector<beam::TxPeer> _addrList;
-
-    int _selectedAddr;
-};
->>>>>>> 830e1898
+};