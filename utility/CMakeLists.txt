--- conflicted
+++ resolved
@@ -1,4 +1,4 @@
-cmake_minimum_required(VERSION 3.5)
+cmake_minimum_required(VERSION 3.11)
 
 set(OPENSSL_USE_STATIC_LIBS TRUE)
 find_package(OpenSSL REQUIRED)
@@ -54,20 +54,17 @@
     endif()
 endif()
 
+
 if (MSVC)
     set_source_files_properties(logger.cpp PROPERTIES COMPILE_FLAGS "/wd4996") # 'std::fpos<_Mbstatet>::seekpos': warning STL4019: The member std::fpos::seekpos() is non-Standard
 endif()
 
 add_library(utility STATIC ${UTILITY_SRC} ${IO_SRC})
 
-if(ANDROID OR NOT BEAM_USE_AVX)
-    add_library(crypto STATIC ${PROJECT_SOURCE_DIR}/3rdparty/crypto/blake/ref/blake2b-ref.c)
-else()
-    add_library(crypto STATIC ${PROJECT_SOURCE_DIR}/3rdparty/crypto/blake/sse/blake2b.cpp)
-endif()
-
 #if(NOT ANDROID)
     add_library(cli STATIC ${CLI_SRC})
+    target_link_libraries(cli PUBLIC Boost::program_options)
+
 #endif()
 
 if (UV_INTERNAL)
@@ -83,7 +80,6 @@
 
 if(ANDROID)
     if(ANDROID_ABI STREQUAL "armeabi-v7a")
-<<<<<<< HEAD
         target_link_libraries(utility PRIVATE
             $ENV{BOOST_ROOT_ANDROID}/libs/${ANDROID_ABI}/libboost_program_options-clang-mt-a32-1_68.a 
             $ENV{BOOST_ROOT_ANDROID}/libs/${ANDROID_ABI}/libboost_filesystem-clang-mt-a32-1_68.a
@@ -101,37 +97,12 @@
     elseif(ANDROID_ABI STREQUAL "arm64-v8a")
         target_link_libraries(utility PRIVATE
             $ENV{BOOST_ROOT_ANDROID}/libs/${ANDROID_ABI}/libboost_program_options-clang-mt-a64-1_68.a 
-=======
-        target_link_libraries(utility 
-            $ENV{BOOST_ROOT_ANDROID}/libs/${ANDROID_ABI}/libboost_filesystem-clang-mt-a32-1_68.a
-            $ENV{BOOST_ROOT_ANDROID}/libs/${ANDROID_ABI}/libboost_system-clang-mt-a32-1_68.a)
-    elseif(ANDROID_ABI STREQUAL "x86")
-        target_link_libraries(utility 
-            $ENV{BOOST_ROOT_ANDROID}/libs/${ANDROID_ABI}/libboost_filesystem-clang-mt-x32-1_68.a
-            $ENV{BOOST_ROOT_ANDROID}/libs/${ANDROID_ABI}/libboost_system-clang-mt-x32-1_68.a)
-    elseif(ANDROID_ABI STREQUAL "x86_64")
-        target_link_libraries(utility 
-            $ENV{BOOST_ROOT_ANDROID}/libs/${ANDROID_ABI}/libboost_filesystem-clang-mt-x64-1_68.a
-            $ENV{BOOST_ROOT_ANDROID}/libs/${ANDROID_ABI}/libboost_system-clang-mt-x64-1_68.a)
-    elseif(ANDROID_ABI STREQUAL "arm64-v8a")
-        target_link_libraries(utility 
->>>>>>> ced5ba82
             $ENV{BOOST_ROOT_ANDROID}/libs/${ANDROID_ABI}/libboost_filesystem-clang-mt-a64-1_68.a
             $ENV{BOOST_ROOT_ANDROID}/libs/${ANDROID_ABI}/libboost_system-clang-mt-a64-1_68.a)
     endif()
+
 else()
-<<<<<<< HEAD
-    target_link_libraries(utility PRIVATE Boost::program_options Boost::filesystem Boost::system)
-=======
-    if (Boost_FOUND)
-        find_package(Boost COMPONENTS program_options filesystem)
-        target_link_libraries(utility Boost::filesystem)
-        target_link_libraries(cli Boost::program_options)
-    else()
-        target_link_libraries(utility boost_filesystem boost_system)
-        target_link_libraries(cli boost_program_options)
-    endif()
->>>>>>> ced5ba82
+    target_link_libraries(utility PRIVATE Boost::filesystem Boost::system)
 endif()
 
 target_link_libraries(utility
