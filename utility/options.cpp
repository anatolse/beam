--- conflicted
+++ resolved
@@ -96,14 +96,8 @@
         const char* UTXO = "utxo";
         const char* EXPORT_ADDRESSES = "export_addresses";
         const char* IMPORT_ADDRESSES = "import_addresses";
-<<<<<<< HEAD
-        const char* EXPORT_PATH = "export_path";
-        const char* IMPORT_PATH = "import_path";
-=======
         const char* IMPORT_EXPORT_PATH = "file_location";
         const char* NO_FAST_SYNC = "no_fast_sync";
-#if defined(BEAM_USE_GPU)
->>>>>>> 21877ff8
         const char* MINER_TYPE = "miner_type";
         // treasury
         const char* TR_OPCODE = "tr_op";
