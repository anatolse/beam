--- conflicted
+++ resolved
@@ -1,8 +1,8 @@
-cmake_minimum_required(VERSION 3.5)
+cmake_minimum_required(VERSION 3.11)
 
 set(TARGET_NAME beam-wallet${BEAM_TARGET_SUFFIX})
 
-find_package(Boost REQUIRED)
+find_package(Boost)
 
 add_definitions( -DSQLITE_HAS_CODEC )
 
@@ -32,16 +32,17 @@
 )
 
 add_library(wallet STATIC ${WALLET_SRC})
-<<<<<<< HEAD
 target_link_libraries(wallet
-    PUBLIC Boost::boost
-    PRIVATE core p2p sqlite
+    PUBLIC
+        Boost::boost
+        utility
+        libbitcoin
+    PRIVATE
+        core
+        p2p
+        sqlite
+        http
 )
-=======
-add_dependencies(wallet core sqlite libbitcoin http)
-target_link_libraries(wallet core sqlite libbitcoin http)
-target_include_directories(wallet PUBLIC "${CMAKE_SOURCE_DIR}/3rdparty/libbitcoin/include")
->>>>>>> ced5ba82
 
 if (NOT ANDROID)
 
@@ -76,37 +77,33 @@
 
     endif()
 
-    add_executable(${TARGET_NAME} cli.cpp)
+add_executable(${TARGET_NAME} cli.cpp)
 
-target_include_directories(${TARGET_NAME} PRIVATE ${CMAKE_CURRENT_SOURCE_DIR}/external)
+#target_include_directories(${TARGET_NAME} PRIVATE ${CMAKE_CURRENT_SOURCE_DIR}/external)
 
 if(LINUX)
 	target_link_libraries(${TARGET_NAME} -static-libstdc++ -static-libgcc)
 endif()
 
-configure_file("${PROJECT_SOURCE_DIR}/version.h.in" "${CMAKE_CURRENT_BINARY_DIR}/version.h")
-target_include_directories(${TARGET_NAME} PRIVATE ${CMAKE_CURRENT_BINARY_DIR})
+configure_file("${PROJECT_SOURCE_DIR}/version.h.in" "${CMAKE_CURRENT_SOURCE_DIR}/version.h")
+#target_include_directories(${TARGET_NAME} PRIVATE ${CMAKE_CURRENT_BINARY_DIR})
 
-<<<<<<< HEAD
-target_link_libraries(${TARGET_NAME} PRIVATE wallet utility)
-=======
-    add_dependencies(${TARGET_NAME} wallet utility cli)
-    target_link_libraries(${TARGET_NAME} wallet utility cli)
->>>>>>> ced5ba82
+target_link_libraries(${TARGET_NAME} PRIVATE wallet utility cli mnemonic)
 
 add_library(wallet_api_proto STATIC api.cpp)
-target_link_libraries(wallet_api_proto PRIVATE wallet utility http)
+target_link_libraries(wallet_api_proto 
+    PUBLIC
+        Boost::boost
+    PRIVATE 
+        wallet
+        utility
+        http)
 
 set(WALLET_API_NAME wallet-api${BEAM_TARGET_SUFFIX})
 
 add_executable(${WALLET_API_NAME} api_cli.cpp)
 target_include_directories(${WALLET_API_NAME} PRIVATE ${CMAKE_CURRENT_BINARY_DIR})
-<<<<<<< HEAD
-target_link_libraries(${WALLET_API_NAME} PRIVATE wallet utility wallet_api_proto)
-=======
-    add_dependencies(${WALLET_API_NAME} wallet utility wallet_api_proto cli)
-    target_link_libraries(${WALLET_API_NAME} wallet utility wallet_api_proto cli)
->>>>>>> ced5ba82
+target_link_libraries(${WALLET_API_NAME} PRIVATE wallet utility wallet_api_proto cli)
 
 if(LINUX)
     target_link_libraries(${WALLET_API_NAME} PRIVATE -static-libstdc++ -static-libgcc)
@@ -115,13 +112,13 @@
 add_subdirectory(unittests)
 
 if (BEAM_SIGN_PACKAGE AND WIN32)
-    add_custom_command(
-        TARGET ${TARGET_NAME} POST_BUILD
-        COMMAND ${SIGNTOOL_EXECUTABLE} sign ${SIGNTOOL_OPTIONS} "${CMAKE_CURRENT_BINARY_DIR}\\{TARGET_NAME}.exe"
+    add_custom_command(
+        TARGET ${TARGET_NAME} POST_BUILD
+        COMMAND ${SIGNTOOL_EXECUTABLE} sign ${SIGNTOOL_OPTIONS} "${CMAKE_CURRENT_BINARY_DIR}\\{TARGET_NAME}.exe"
     )
-    add_custom_command(
-        TARGET ${WALLET_API_NAME} POST_BUILD
-        COMMAND ${SIGNTOOL_EXECUTABLE} sign ${SIGNTOOL_OPTIONS} "${CMAKE_CURRENT_BINARY_DIR}\\${WALLET_API_NAME}.exe"
+    add_custom_command(
+        TARGET ${WALLET_API_NAME} POST_BUILD
+        COMMAND ${SIGNTOOL_EXECUTABLE} sign ${SIGNTOOL_OPTIONS} "${CMAKE_CURRENT_BINARY_DIR}\\${WALLET_API_NAME}.exe"
     )
 endif()
 endif()