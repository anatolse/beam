--- conflicted
+++ resolved
@@ -42,7 +42,6 @@
 add_dependencies(wallet_api_proto wallet utility http)
 target_link_libraries(wallet_api_proto wallet utility http)
 
-<<<<<<< HEAD
 if (BEAM_TESTNET)
     set(WALLET_API_NAME wallet-api-testnet)
 else()
@@ -50,14 +49,9 @@
 endif()
 
 add_executable(${WALLET_API_NAME} api_cli.cpp)
+target_include_directories(${WALLET_API_NAME} PRIVATE ${CMAKE_CURRENT_BINARY_DIR})
 add_dependencies(${WALLET_API_NAME} wallet utility wallet_api_proto)
 target_link_libraries(${WALLET_API_NAME} wallet utility wallet_api_proto)
-=======
-add_executable(wallet-api api_cli.cpp)
-target_include_directories(wallet-api PRIVATE ${CMAKE_CURRENT_BINARY_DIR})
-add_dependencies(wallet-api wallet utility wallet_api_proto)
-target_link_libraries(wallet-api wallet utility wallet_api_proto)
->>>>>>> c29aa12a
 
 if(LINUX)
     target_link_libraries(${WALLET_API_NAME} -static-libstdc++ -static-libgcc)
@@ -67,22 +61,22 @@
 
 if (BEAM_SIGN_PACKAGE AND WIN32)
     if (BEAM_TESTNET)
-        add_custom_command(
-            TARGET ${TARGET_NAME} POST_BUILD
-            COMMAND ${SIGNTOOL_EXECUTABLE} sign ${SIGNTOOL_OPTIONS} "${CMAKE_CURRENT_BINARY_DIR}\\beam-wallet-testnet.exe"
+        add_custom_command(
+            TARGET ${TARGET_NAME} POST_BUILD
+            COMMAND ${SIGNTOOL_EXECUTABLE} sign ${SIGNTOOL_OPTIONS} "${CMAKE_CURRENT_BINARY_DIR}\\beam-wallet-testnet.exe"
         )
-        add_custom_command(
-            TARGET ${TARGET_NAME} POST_BUILD
-            COMMAND ${SIGNTOOL_EXECUTABLE} sign ${SIGNTOOL_OPTIONS} "${CMAKE_CURRENT_BINARY_DIR}\\wallet-api-tetnet.exe"
+        add_custom_command(
+            TARGET ${TARGET_NAME} POST_BUILD
+            COMMAND ${SIGNTOOL_EXECUTABLE} sign ${SIGNTOOL_OPTIONS} "${CMAKE_CURRENT_BINARY_DIR}\\wallet-api-tetnet.exe"
         )
     else()
-        add_custom_command(
-            TARGET ${TARGET_NAME} POST_BUILD
-            COMMAND ${SIGNTOOL_EXECUTABLE} sign ${SIGNTOOL_OPTIONS} "${CMAKE_CURRENT_BINARY_DIR}\\beam-wallet.exe"
+        add_custom_command(
+            TARGET ${TARGET_NAME} POST_BUILD
+            COMMAND ${SIGNTOOL_EXECUTABLE} sign ${SIGNTOOL_OPTIONS} "${CMAKE_CURRENT_BINARY_DIR}\\beam-wallet.exe"
         )
-        add_custom_command(
-            TARGET ${TARGET_NAME} POST_BUILD
-            COMMAND ${SIGNTOOL_EXECUTABLE} sign ${SIGNTOOL_OPTIONS} "${CMAKE_CURRENT_BINARY_DIR}\\wallet-api.exe"
+        add_custom_command(
+            TARGET ${TARGET_NAME} POST_BUILD
+            COMMAND ${SIGNTOOL_EXECUTABLE} sign ${SIGNTOOL_OPTIONS} "${CMAKE_CURRENT_BINARY_DIR}\\wallet-api.exe"
         )
     endif()
 endif()