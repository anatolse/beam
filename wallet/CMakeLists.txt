--- conflicted
+++ resolved
@@ -109,14 +109,6 @@
             swap
             mnemonic)
 
-<<<<<<< HEAD
-    if(APPLE)
-        target_link_libraries(${TARGET_NAME} PRIVATE Boost::locale)
-    endif()
-=======
-    target_link_libraries(${TARGET_NAME} wallet utility cli swap)
->>>>>>> 0d1ba173
-
     add_library(wallet_api_proto STATIC api.cpp)
     target_link_libraries(wallet_api_proto 
         PUBLIC
@@ -144,13 +136,13 @@
     add_subdirectory(unittests)
 
     if (BEAM_SIGN_PACKAGE AND WIN32)
-        add_custom_command(
-            TARGET ${TARGET_NAME} POST_BUILD
-            COMMAND ${SIGNTOOL_EXECUTABLE} sign ${SIGNTOOL_OPTIONS} "${CMAKE_CURRENT_BINARY_DIR}\\{TARGET_NAME}.exe"
+        add_custom_command(
+            TARGET ${TARGET_NAME} POST_BUILD
+            COMMAND ${SIGNTOOL_EXECUTABLE} sign ${SIGNTOOL_OPTIONS} "${CMAKE_CURRENT_BINARY_DIR}\\{TARGET_NAME}.exe"
         )
-        add_custom_command(
-            TARGET ${WALLET_API_NAME} POST_BUILD
-            COMMAND ${SIGNTOOL_EXECUTABLE} sign ${SIGNTOOL_OPTIONS} "${CMAKE_CURRENT_BINARY_DIR}\\${WALLET_API_NAME}.exe"
+        add_custom_command(
+            TARGET ${WALLET_API_NAME} POST_BUILD
+            COMMAND ${SIGNTOOL_EXECUTABLE} sign ${SIGNTOOL_OPTIONS} "${CMAKE_CURRENT_BINARY_DIR}\\${WALLET_API_NAME}.exe"
         )
     endif()
 endif()