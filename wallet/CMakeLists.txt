set(TARGET_NAME beam-wallet)

add_definitions( -DSQLITE_HAS_CODEC )

set(WALLET_SRC
    common.cpp
    wallet.h
    wallet.cpp
    wallet_transaction.cpp
    wallet_network.cpp
    wallet_db.cpp
    wallet_client.h
    wallet_client.cpp
    swap_transaction.cpp
    secstring2.cpp
    unittests/util.cpp
    bitcoin_rpc.h
    bitcoin_rpc.cpp
)

add_library(wallet STATIC ${WALLET_SRC})
add_dependencies(wallet core p2p sqlite libbitcoin)
target_link_libraries(wallet core p2p sqlite libbitcoin)
target_include_directories(wallet PRIVATE "${CMAKE_SOURCE_DIR}/libbitcoin/include")
if(MSVC)
    target_compile_options(wallet PRIVATE "/wd4245")
    target_compile_options(wallet PRIVATE "/wd4505")
endif()

add_executable(${TARGET_NAME} cli.cpp)

target_include_directories(${TARGET_NAME} PRIVATE ${CMAKE_CURRENT_SOURCE_DIR}/external)

if(LINUX)
	target_link_libraries(${TARGET_NAME} -static-libstdc++ -static-libgcc)
endif()

configure_file("${PROJECT_SOURCE_DIR}/version.h.in" "${CMAKE_CURRENT_BINARY_DIR}/version.h")
target_include_directories(${TARGET_NAME} PRIVATE ${CMAKE_CURRENT_BINARY_DIR})

add_dependencies(${TARGET_NAME} wallet utility)
target_link_libraries(${TARGET_NAME} wallet utility)

<<<<<<< HEAD
if(MSVC)
    target_compile_options(${TARGET_NAME} PRIVATE "/wd4245")
    target_compile_options(${TARGET_NAME} PRIVATE "/wd4505")
endif()

add_subdirectory(unittests)
=======
add_library(wallet_api_proto STATIC api.cpp)
add_dependencies(wallet_api_proto wallet utility http)
target_link_libraries(wallet_api_proto wallet utility http)

add_executable(wallet-api api_cli.cpp)
target_include_directories(wallet-api PRIVATE ${CMAKE_CURRENT_BINARY_DIR})
add_dependencies(wallet-api wallet utility wallet_api_proto)
target_link_libraries(wallet-api wallet utility wallet_api_proto)

if(LINUX)
    target_link_libraries(wallet-api -static-libstdc++ -static-libgcc)
endif()

add_subdirectory(unittests)

if (BEAM_SIGN_PACKAGE AND WIN32)
    add_custom_command(
        TARGET ${TARGET_NAME} POST_BUILD
        COMMAND ${SIGNTOOL_EXECUTABLE} sign ${SIGNTOOL_OPTIONS} "${CMAKE_CURRENT_BINARY_DIR}\\beam-wallet.exe"
    )
    add_custom_command(
        TARGET ${TARGET_NAME} POST_BUILD
        COMMAND ${SIGNTOOL_EXECUTABLE} sign ${SIGNTOOL_OPTIONS} "${CMAKE_CURRENT_BINARY_DIR}\\wallet-api.exe"
    )
endif()
>>>>>>> fa53f142
<|MERGE_RESOLUTION|>--- conflicted
+++ resolved
@@ -41,14 +41,6 @@
 add_dependencies(${TARGET_NAME} wallet utility)
 target_link_libraries(${TARGET_NAME} wallet utility)
 
-<<<<<<< HEAD
-if(MSVC)
-    target_compile_options(${TARGET_NAME} PRIVATE "/wd4245")
-    target_compile_options(${TARGET_NAME} PRIVATE "/wd4505")
-endif()
-
-add_subdirectory(unittests)
-=======
 add_library(wallet_api_proto STATIC api.cpp)
 add_dependencies(wallet_api_proto wallet utility http)
 target_link_libraries(wallet_api_proto wallet utility http)
@@ -62,6 +54,12 @@
     target_link_libraries(wallet-api -static-libstdc++ -static-libgcc)
 endif()
 
+if(MSVC)
+    target_compile_options(${TARGET_NAME} PRIVATE "/wd4245")
+    target_compile_options(${TARGET_NAME} PRIVATE "/wd4505")
+    target_compile_options(${TARGET_NAME} PRIVATE "/wd4996")
+endif()
+
 add_subdirectory(unittests)
 
 if (BEAM_SIGN_PACKAGE AND WIN32)
@@ -73,5 +71,4 @@
         TARGET ${TARGET_NAME} POST_BUILD
         COMMAND ${SIGNTOOL_EXECUTABLE} sign ${SIGNTOOL_OPTIONS} "${CMAKE_CURRENT_BINARY_DIR}\\wallet-api.exe"
     )
-endif()
->>>>>>> fa53f142
+endif()