--- conflicted
+++ resolved
@@ -1,4 +1,3 @@
-<<<<<<< HEAD
 // Copyright 2018 The Beam Team
 //
 // Licensed under the Apache License, Version 2.0 (the "License");
@@ -264,6 +263,7 @@
         boost::optional<TxID> txId;
         WalletID address;
         std::string comment;
+        TxParameters txParameters;
 
         struct Response
         {
@@ -409,332 +409,6 @@
         const std::vector<WalletAddress>& myAddresses, const WalletID& wid);
 #endif  // BEAM_ATOMIC_SWAP_SUPPORT
 
-    class IWalletApiHandler
-    {
-    public:
-        virtual void onInvalidJsonRpc(const json& msg) = 0;
-
-#define MESSAGE_FUNC(api, name, _) \
-        virtual void onMessage(const JsonRpcId& id, const api& data) = 0;
-
-        WALLET_API_METHODS(MESSAGE_FUNC)
-
-#undef MESSAGE_FUNC
-    };
-
-    class WalletApi
-    {
-    public:
-
-        // user api key and read/write access
-        using ACL = boost::optional<std::map<std::string, bool>>;
-
-        WalletApi(IWalletApiHandler& handler, ACL acl = boost::none);
-
-#define RESPONSE_FUNC(api, name, _) \
-        void getResponse(const JsonRpcId& id, const api::Response& data, json& msg);
-
-        WALLET_API_METHODS(RESPONSE_FUNC)
-
-#undef RESPONSE_FUNC
-
-        bool parse(const char* data, size_t size);
-
-        static const char* getErrorMessage(ApiError code);
-
-    private:
-
-#define MESSAGE_FUNC(api, name, _) \
-        void on##api##Message(const JsonRpcId& id, const json& msg);
-
-        WALLET_API_METHODS(MESSAGE_FUNC)
-
-#undef MESSAGE_FUNC
-
-    private:
-        IWalletApiHandler& _handler;
-
-        struct FuncInfo
-        {
-            std::function<void(const JsonRpcId& id, const json& msg)> func;
-            bool writeAccess;
-        };
-
-        std::map<std::string, FuncInfo> _methods;
-        ACL _acl;
-    };
-}  // namespace beam::wallet
-=======
-// Copyright 2018 The Beam Team
-//
-// Licensed under the Apache License, Version 2.0 (the "License");
-// you may not use this file except in compliance with the License.
-// You may obtain a copy of the License at
-//
-//    http://www.apache.org/licenses/LICENSE-2.0
-//
-// Unless required by applicable law or agreed to in writing, software
-// distributed under the License is distributed on an "AS IS" BASIS,
-// WITHOUT WARRANTIES OR CONDITIONS OF ANY KIND, either express or implied.
-// See the License for the specific language governing permissions and
-// limitations under the License.
-
-#pragma once
-
-#include <boost/optional.hpp>
-
-#include "wallet/core/wallet.h"
-#include "nlohmann/json.hpp"
-
-namespace beam::wallet
-{
-    constexpr Amount DefaultFee = 100;
-
-    using json = nlohmann::json;
-    using JsonRpcId = json;
-
-#define JSON_RPC_ERRORS(macro) \
-    macro(-32600, InvalidJsonRpc,       "Invalid JSON-RPC.")        \
-    macro(-32601, NotFoundJsonRpc,      "Procedure not found.")     \
-    macro(-32602, InvalidParamsJsonRpc, "Invalid parameters.")      \
-    macro(-32603, InternalErrorJsonRpc, "Internal JSON-RPC error.") \
-    macro(-32001, InvalidTxStatus,      "Invalid TX status.")       \
-    macro(-32002, UnknownApiKey,        "Unknown API key.")         \
-    macro(-32003, InvalidAddress,       "Invalid address.")         \
-    macro(-32004, InvalidTxId,          "Invalid transaction ID.")  \
-    macro(-32005, NotSupported,         "Feature is not supported")
-
-    enum ApiError
-    {
-#define ERROR_ITEM(code, item, _) item = code,
-        JSON_RPC_ERRORS(ERROR_ITEM)
-#undef ERROR_ITEM
-    };
-
-#define API_WRITE_ACCESS true
-#define API_READ_ACCESS false
-
-#define WALLET_API_METHODS(macro) \
-    macro(CreateAddress,    "create_address",   API_WRITE_ACCESS)   \
-    macro(DeleteAddress,    "delete_address",   API_WRITE_ACCESS)   \
-    macro(EditAddress,      "edit_address",     API_WRITE_ACCESS)   \
-    macro(AddrList,         "addr_list",        API_READ_ACCESS)    \
-    macro(ValidateAddress,  "validate_address", API_READ_ACCESS)    \
-    macro(Send,             "tx_send",          API_WRITE_ACCESS)   \
-    macro(Issue,            "tx_issue",         API_WRITE_ACCESS)   \
-    macro(Status,           "tx_status",        API_READ_ACCESS)    \
-    macro(Split,            "tx_split",         API_WRITE_ACCESS)   \
-    macro(TxCancel,         "tx_cancel",        API_WRITE_ACCESS)   \
-    macro(TxDelete,         "tx_delete",        API_WRITE_ACCESS)   \
-    macro(GetUtxo,          "get_utxo",         API_READ_ACCESS)    \
-    macro(Lock,             "lock",             API_WRITE_ACCESS)   \
-    macro(Unlock,           "unlock",           API_WRITE_ACCESS)   \
-    macro(TxList,           "tx_list",          API_READ_ACCESS)    \
-    macro(WalletStatus,     "wallet_status",    API_READ_ACCESS)    \
-    macro(GenerateTxId,     "generate_tx_id",   API_READ_ACCESS)
-
-    struct AddressData
-    {
-        boost::optional<std::string> comment;
-
-        enum Expiration { Expired, Never, OneDay };
-        boost::optional<Expiration> expiration;
-    };
-
-    struct CreateAddress : AddressData
-    {
-        struct Response
-        {
-            WalletID address;
-        };
-    };
-
-    struct DeleteAddress
-    {
-        WalletID address;
-
-        struct Response {};
-    };
-
-    struct EditAddress : AddressData
-    {
-        WalletID address;
-
-        struct Response {};
-    };
-
-    struct AddrList
-    {
-        bool own;
-
-        struct Response
-        {
-            std::vector<WalletAddress> list;
-        };
-    };
-
-    struct ValidateAddress
-    {
-        WalletID address = Zero;
-
-        struct Response
-        {
-            bool isValid;
-            bool isMine;
-        };
-    };
-
-    struct Send
-    {
-        Amount value;
-        Amount fee = DefaultFee;
-        boost::optional<CoinIDList> coins;
-        boost::optional<WalletID> from;
-        boost::optional<uint64_t> session;
-        boost::optional<TxID> txId;
-        WalletID address;
-        std::string comment;
-        TxParameters txParameters;
-
-        struct Response
-        {
-            TxID txId;
-        };
-    };
-
-    struct Issue
-    {
-        Amount value;
-        Amount fee = DefaultFee;
-        Key::Index index;
-        boost::optional<CoinIDList> coins;
-        boost::optional<uint64_t> session;
-        boost::optional<TxID> txId;
-
-        struct Response
-        {
-            TxID txId;
-        };
-    };
-
-    struct Status
-    {
-        TxID txId;
-
-        struct Response
-        {
-            TxDescription tx;
-            Height kernelProofHeight;
-            Height systemHeight;
-            uint64_t confirmations;
-        };
-    };
-
-    struct Split
-    {
-        Amount fee = DefaultFee;
-        AmountList coins;
-        boost::optional<TxID> txId;
-
-        struct Response
-        {
-            TxID txId;
-        };
-    };
-
-    struct TxCancel
-    {
-        TxID txId;
-
-        struct Response
-        {
-            bool result;
-        };
-    };
-
-
-    struct TxDelete
-    {
-        TxID txId;
-
-        struct Response
-        {
-            bool result;
-        };
-    };
-
-    struct GetUtxo
-    {
-        int count = 0;
-        int skip = 0;
-
-        struct Response
-        {
-            std::vector<Coin> utxos;
-        };
-    };
-
-    struct Lock
-    {
-        CoinIDList coins;
-        uint64_t session;
-
-        struct Response
-        {
-            bool result;
-        };
-    };
-
-    struct Unlock
-    {
-        uint64_t session;
-
-        struct Response
-        {
-            bool result;
-        };
-    };
-
-    struct TxList
-    {
-        struct
-        {
-            boost::optional<TxStatus> status;
-            boost::optional<Height> height;
-        } filter;
-
-        int count = 0;
-        int skip = 0;
-
-        struct Response
-        {
-            std::vector<Status::Response> resultList;
-        };
-    };
-
-    struct WalletStatus
-    {
-        struct Response
-        {
-            beam::Height currentHeight = 0;
-            Merkle::Hash currentStateHash;
-            Merkle::Hash prevStateHash;
-            Amount available = 0;
-            Amount receiving = 0;
-            Amount sending = 0;
-            Amount maturing = 0;
-            double difficulty = 0;
-        };
-    };
-
-    struct GenerateTxId
-    {
-        struct Response
-        {
-            TxID txId;
-        };
-    };
-
     class IApiHandler
     {
     public:
@@ -814,5 +488,4 @@
 #undef MESSAGE_FUNC
 
     };
-}
->>>>>>> 4efd78c4
+}  // namespace beam::wallet