--- conflicted
+++ resolved
@@ -25,13 +25,17 @@
 class ApiConnection : public IWalletApiHandler
 {
 public:
+        struct IWalletData
+        {
+            virtual IWalletDB::Ptr getWalletDB() = 0;
+            virtual Wallet& getWallet() = 0;
+#ifdef BEAM_ATOMIC_SWAP_SUPPORT
+            virtual const IAtomicSwapProvider& getAtomicSwapProvider() const = 0;
+#endif  // BEAM_ATOMIC_SWAP_SUPPORT
+        };
     ApiConnection(
-        IWalletDB::Ptr walletDB
-      , Wallet& wallet
+        IWalletData& walletData
       , WalletApi::ACL acl
-#ifdef BEAM_ATOMIC_SWAP_SUPPORT
-      , const IAtomicSwapProvider& swapProvider
-#endif  // BEAM_ATOMIC_SWAP_SUPPORT
     );
     virtual ~ApiConnection();
 
@@ -40,32 +44,10 @@
     template<typename T>
     void doResponse(const JsonRpcId& id, const T& response)
     {
-<<<<<<< HEAD
         json msg;
         _api.getResponse(id, response, msg);
         serializeMsg(msg);
     }
-=======
-    public:
-        struct IWalletData
-        {
-            virtual IWalletDB::Ptr getWalletDB() = 0;
-            virtual Wallet& getWallet() = 0;
-        };
-
-        ApiConnection(IWalletData& walletData, WalletApi::ACL acl);
-        virtual ~ApiConnection();
-
-        virtual void serializeMsg(const json& msg) = 0;
-
-        template<typename T>
-        void doResponse(const JsonRpcId& id, const T& response)
-        {
-            json msg;
-            _api.getResponse(id, response, msg);
-            serializeMsg(msg);
-        }
->>>>>>> 4efd78c4
 
     void doError(const JsonRpcId& id, ApiError code, const std::string& data = "");
 
@@ -99,22 +81,10 @@
             }
             else res = {};
         }
-<<<<<<< HEAD
     }
 
 protected:
-#ifdef BEAM_ATOMIC_SWAP_SUPPORT
-    const IAtomicSwapProvider& _swapProvider;
-#endif  // BEAM_ATOMIC_SWAP_SUPPORT
-    IWalletDB::Ptr _walletDB;
-    Wallet& _wallet;
+    IWalletData& _walletData;
     WalletApi _api;
 };
-=======
-
-    protected:
-        IWalletData& _walletData;
-        WalletApi _api;
-    };
->>>>>>> 4efd78c4
 } // beam::wallet
