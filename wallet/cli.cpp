<<<<<<< HEAD
// Copyright 2018 The Beam Team
//
// Licensed under the Apache License, Version 2.0 (the "License");
// you may not use this file except in compliance with the License.
// You may obtain a copy of the License at
//
//    http://www.apache.org/licenses/LICENSE-2.0
//
// Unless required by applicable law or agreed to in writing, software
// distributed under the License is distributed on an "AS IS" BASIS,
// WITHOUT WARRANTIES OR CONDITIONS OF ANY KIND, either express or implied.
// See the License for the specific language governing permissions and
// limitations under the License.

#include "wallet/wallet_network.h"
#include "core/common.h"

#include "wallet/wallet.h"
#include "wallet/wallet_db.h"
#include "wallet/wallet_network.h"
#include "wallet/secstring.h"

// TODO: move this includes to one place
#include "wallet/bitcoin/bitcoin_core_017.h"
#include "wallet/bitcoin/settings_provider.h"
#include "wallet/bitcoin/bitcoin_side.h"
#include "wallet/litecoin/litecoin_core_017.h"
#include "wallet/litecoin/settings.h"
#include "wallet/litecoin/litecoin_side.h"
#include "wallet/qtum/qtum_core_017.h"
#include "wallet/qtum/settings.h"
#include "wallet/qtum/qtum_side.h"
///
#include "wallet/swaps/common.h"
#include "wallet/swaps/swap_transaction.h"
#include "core/ecc_native.h"
#include "core/serialization_adapters.h"
#include "core/treasury.h"
#include "core/block_rw.h"
#include "unittests/util.h"
#include "mnemonic/mnemonic.h"
#include "utility/string_helpers.h"
#include "version.h"

#ifndef LOG_VERBOSE_ENABLED
    #define LOG_VERBOSE_ENABLED 0
#endif

#include "utility/cli/options.h"
#include "utility/log_rotation.h"
#include "utility/helpers.h"

#include <boost/program_options.hpp>
#include <boost/filesystem.hpp>
#include <boost/algorithm/string/trim.hpp>

#include <iomanip>
#include <iterator>
#include <future>

using namespace std;
using namespace beam;
using namespace beam::wallet;
using namespace ECC;

namespace beam
{
    std::ostream& operator<<(std::ostream& os, Coin::Status s)
    {
        stringstream ss;
        ss << "[";
        switch (s)
        {
        case Coin::Available: ss << "Available"; break;
        case Coin::Unavailable: ss << "Unavailable"; break;
        case Coin::Spent: ss << "Spent"; break;
        case Coin::Maturing: ss << "Maturing"; break;
        case Coin::Outgoing: ss << "In progress(outgoing)"; break;
        case Coin::Incoming: ss << "In progress(incoming/change)"; break;
        default:
            assert(false && "Unknown coin status");
        }
        ss << "]";
        string str = ss.str();
        os << str;
        assert(str.length() <= 30);
        return os;
    }

    const char* getTxStatus(const TxDescription& tx)
    {
        static const char* Pending = "pending";
        static const char* WaitingForSender = "waiting for sender";
        static const char* WaitingForReceiver = "waiting for receiver";
        static const char* Sending = "sending";
        static const char* Receiving = "receiving";
        static const char* Cancelled = "cancelled";
        static const char* Sent = "sent";
        static const char* Received = "received";
        static const char* Failed = "failed";
        static const char* Completed = "completed";
        static const char* Expired = "expired";

        switch (tx.m_status)
        {
        case TxStatus::Pending: return Pending;
        case TxStatus::InProgress: return tx.m_sender ? WaitingForReceiver : WaitingForSender;
        case TxStatus::Registering: return tx.m_sender ? Sending : Receiving;
        case TxStatus::Cancelled: return Cancelled;
        case TxStatus::Completed:
        {
            if (tx.m_selfTx)
            {
                return Completed;
            }
            return tx.m_sender ? Sent : Received;
        }
        case TxStatus::Failed: return TxFailureReason::TransactionExpired == tx.m_failureReason ? Expired : Failed;
        default:
            assert(false && "Unknown status");
        }

        return "";
    }

    const char* getSwapTxStatus(const IWalletDB::Ptr& walletDB, const TxDescription& tx)
    {
        static const char* Initial = "initial";
        static const char* Invitation = "invitation";
        static const char* BuildingBeamLockTX = "building Beam LockTX";
        static const char* BuildingBeamRefundTX = "building Beam RefundTX";
        static const char* BuildingBeamRedeemTX = "building Beam RedeemTX";
        static const char* HandlingContractTX = "handling LockTX";
        static const char* SendingRefundTX = "sending RefundTX";
        static const char* SendingRedeemTX = "sending RedeemTX";
        static const char* SendingBeamLockTX = "sending Beam LockTX";
        static const char* SendingBeamRefundTX = "sending Beam RefundTX";
        static const char* SendingBeamRedeemTX = "sending Beam RedeemTX";
        static const char* Completed = "completed";
        static const char* Cancelled = "cancelled";
        static const char* Aborted = "aborted";
        static const char* Failed = "failed";
        static const char* Expired = "expired";

        wallet::AtomicSwapTransaction::State state = wallet::AtomicSwapTransaction::State::CompleteSwap;
        storage::getTxParameter(*walletDB, tx.m_txId, wallet::TxParameterID::State, state);

        switch (state)
        {
        case wallet::AtomicSwapTransaction::State::Initial:
            return Initial;
        case wallet::AtomicSwapTransaction::State::Invitation:
            return Invitation;
        case wallet::AtomicSwapTransaction::State::BuildingBeamLockTX:
            return BuildingBeamLockTX;
        case wallet::AtomicSwapTransaction::State::BuildingBeamRefundTX:
            return BuildingBeamRefundTX;
        case wallet::AtomicSwapTransaction::State::BuildingBeamRedeemTX:
            return BuildingBeamRedeemTX;
        case wallet::AtomicSwapTransaction::State::HandlingContractTX:
            return HandlingContractTX;
        case wallet::AtomicSwapTransaction::State::SendingRefundTX:
            return SendingRefundTX;
        case wallet::AtomicSwapTransaction::State::SendingRedeemTX:
            return SendingRedeemTX;
        case wallet::AtomicSwapTransaction::State::SendingBeamLockTX:
            return SendingBeamLockTX;
        case wallet::AtomicSwapTransaction::State::SendingBeamRefundTX:
            return SendingBeamRefundTX;
        case wallet::AtomicSwapTransaction::State::SendingBeamRedeemTX:
            return SendingBeamRedeemTX;
        case wallet::AtomicSwapTransaction::State::CompleteSwap:
            return Completed;
        case wallet::AtomicSwapTransaction::State::Cancelled:
            return Cancelled;
        case wallet::AtomicSwapTransaction::State::Refunded:
            return Aborted;
        case wallet::AtomicSwapTransaction::State::Failed:
        {
            TxFailureReason reason = TxFailureReason::Unknown;
            storage::getTxParameter(*walletDB, tx.m_txId, wallet::TxParameterID::InternalFailureReason, reason);

            return TxFailureReason::TransactionExpired == reason ? Expired : Failed;
        }
        default:
            assert(false && "Unexpected status");
        }

        return "";
    }

    const char* getAtomicSwapCoinText(AtomicSwapCoin swapCoin)
    {
        switch (swapCoin)
        {
        case AtomicSwapCoin::Bitcoin:
            return "BTC";
        case AtomicSwapCoin::Litecoin:
            return "LTC";
        case AtomicSwapCoin::Qtum:
            return "QTUM";
        default:
            assert(false && "Unknow SwapCoin");
        }
        return "";
    }

    const char* getSwapSecondSideChainTypeText(SwapSecondSideChainType chainType)
    {
        switch (chainType)
        {
        case SwapSecondSideChainType::Mainnet:
            return "mainnet";
        case SwapSecondSideChainType::Testnet:
            return "testnet";
        default:
            assert(false && "Unknow chain type.");
            return "";
        }
    }
}
namespace
{
    void ResolveWID(PeerID& res, const std::string& s)
    {
        bool bValid = true;
        ByteBuffer bb = from_hex(s, &bValid);

        if ((bb.size() != res.nBytes) || !bValid)
            throw std::runtime_error("invalid WID");

        memcpy(res.m_pData, &bb.front(), res.nBytes);
    }

    template <typename T>
    bool FLoad(T& x, const std::string& sPath, bool bStrict = true)
    {
        std::FStream f;
        if (!f.Open(sPath.c_str(), true, bStrict))
            return false;

        yas::binary_iarchive<std::FStream, SERIALIZE_OPTIONS> arc(f);
        arc & x;
        return true;
    }

    template <typename T>
    void FSave(const T& x, const std::string& sPath)
    {
        std::FStream f;
        f.Open(sPath.c_str(), false, true);

        yas::binary_oarchive<std::FStream, SERIALIZE_OPTIONS> arc(f);
        arc & x;
    }

    int HandleTreasury(const po::variables_map& vm, Key::IKdf& kdf)
    {
        PeerID wid;
        Scalar::Native sk;
        Treasury::get_ID(kdf, wid, sk);

        char szID[PeerID::nTxtLen + 1];
        wid.Print(szID);

        static const char* szPlans = "treasury_plans.bin";
        static const char* szRequest = "-plan.bin";
        static const char* szResponse = "-response.bin";
        static const char* szData = "treasury_data.bin";

        Treasury tres;
        FLoad(tres, szPlans, false);


        auto nCode = vm[cli::TR_OPCODE].as<uint32_t>();
        switch (nCode)
        {
        default:
            cout << "ID: " << szID << std::endl;
            break;

        case 1:
        {
            // generate plan
            std::string sID = vm[cli::TR_WID].as<std::string>();
            ResolveWID(wid, sID);

            auto perc = vm[cli::TR_PERC].as<double>();

            bool bConsumeRemaining = (perc <= 0.);
            if (bConsumeRemaining)
                perc = vm[cli::TR_PERC_TOTAL].as<double>();

            perc *= 0.01;

            Amount val = static_cast<Amount>(Rules::get().Emission.Value0 * perc); // rounded down

            Treasury::Parameters pars; // default

            uint32_t m = vm[cli::TR_M].as<uint32_t>();
            uint32_t n = vm[cli::TR_N].as<uint32_t>();

            if (m >= n)
                throw std::runtime_error("bad m/n");

            assert(n);
            if (pars.m_Bursts % n)
                throw std::runtime_error("bad n (roundoff)");

            pars.m_Bursts /= n;
            pars.m_Maturity0 = pars.m_MaturityStep * pars.m_Bursts * m;

            Treasury::Entry* pE = tres.CreatePlan(wid, val, pars);

            if (bConsumeRemaining)
            {
                // special case - consume the remaining
                for (size_t iG = 0; iG < pE->m_Request.m_vGroups.size(); iG++)
                {
                    Treasury::Request::Group& g = pE->m_Request.m_vGroups[iG];
                    Treasury::Request::Group::Coin& c = g.m_vCoins[0];

                    AmountBig::Type valInBurst = Zero;

                    for (Treasury::EntryMap::const_iterator it = tres.m_Entries.begin(); tres.m_Entries.end() != it; it++)
                    {
                        if (&it->second == pE)
                            continue;

                        const Treasury::Request& r2 = it->second.m_Request;
                        for (size_t iG2 = 0; iG2 < r2.m_vGroups.size(); iG2++)
                        {
                            const Treasury::Request::Group& g2 = r2.m_vGroups[iG2];
                            if (g2.m_vCoins[0].m_Incubation != c.m_Incubation)
                                continue;

                            for (size_t i = 0; i < g2.m_vCoins.size(); i++)
                                valInBurst += uintBigFrom(g2.m_vCoins[i].m_Value);
                        }
                    }

                    Amount vL = AmountBig::get_Lo(valInBurst);
                    if (AmountBig::get_Hi(valInBurst) || (vL >= c.m_Value))
                        throw std::runtime_error("Nothing remains");

                    cout << "Maturity=" << c.m_Incubation << ", Consumed = " << vL << " / " << c.m_Value << std::endl;
                    c.m_Value -= vL;
                }

            }

            FSave(pE->m_Request, sID + szRequest);
            FSave(tres, szPlans);
        }
        break;

        case 2:
        {
            // generate response
            Treasury::Request treq;
            FLoad(treq, std::string(szID) + szRequest);

            Treasury::Response tresp;
            uint64_t nIndex = 1;
            tresp.Create(treq, kdf, nIndex);

            FSave(tresp, std::string(szID) + szResponse);
        }
        break;

        case 3:
        {
            // verify & import reponse
            std::string sID = vm[cli::TR_WID].as<std::string>();
            ResolveWID(wid, sID);

            Treasury::EntryMap::iterator it = tres.m_Entries.find(wid);
            if (tres.m_Entries.end() == it)
                throw std::runtime_error("plan not found");

            Treasury::Entry& e = it->second;
            e.m_pResponse.reset(new Treasury::Response);
            FLoad(*e.m_pResponse, sID + szResponse);

            if (!e.m_pResponse->IsValid(e.m_Request))
                throw std::runtime_error("invalid response");

            FSave(tres, szPlans);
        }
        break;

        case 4:
        {
            // Finally generate treasury
            Treasury::Data data;
            data.m_sCustomMsg = vm[cli::TR_COMMENT].as<std::string>();
            tres.Build(data);

            FSave(data, szData);

            Serializer ser;
            ser & data;

            ByteBuffer bb;
            ser.swap_buf(bb);

            Hash::Value hv;
            Hash::Processor() << Blob(bb) >> hv;

            char szHash[Hash::Value::nTxtLen + 1];
            hv.Print(szHash);

            cout << "Treasury data hash: " << szHash << std::endl;

        }
        break;

        case 5:
        {
            // recover and print
            Treasury::Data data;
            FLoad(data, szData);

            std::vector<Treasury::Data::Coin> vCoins;
            data.Recover(kdf, vCoins);

            cout << "Recovered coins: " << vCoins.size() << std::endl;

            for (size_t i = 0; i < vCoins.size(); i++)
            {
                const Treasury::Data::Coin& coin = vCoins[i];
                cout << "\t" << coin.m_Kidv << ", Height=" << coin.m_Incubation << std::endl;

            }
        }
        break;

        case 6:
        {
            // bursts
            Treasury::Data data;
            FLoad(data, szData);

            auto vBursts = data.get_Bursts();

            cout << "Total bursts: " << vBursts.size() << std::endl;

            for (size_t i = 0; i < vBursts.size(); i++)
            {
                const Treasury::Data::Burst& b = vBursts[i];
                cout << "\t" << "Height=" << b.m_Height << ", Value=" << b.m_Value << std::endl;
            }
        }
        break;
        }

        return 0;
    }

    void printHelp(const po::options_description& options)
    {
        cout << options << std::endl;
    }

    int ChangeAddressExpiration(const po::variables_map& vm, const IWalletDB::Ptr& walletDB)
    {
        string address = vm[cli::WALLET_ADDR].as<string>();
        string expiration = vm[cli::EXPIRATION_TIME].as<string>();
        WalletID walletID(Zero);
        bool allAddresses = address == "*";

        if (!allAddresses)
        {
            walletID.FromHex(address);
        }

        WalletAddress::ExpirationStatus expirationStatus;
        if (expiration == cli::EXPIRATION_TIME_24H)
        {
            expirationStatus = WalletAddress::ExpirationStatus::OneDay;
        }
        else if (expiration == cli::EXPIRATION_TIME_NEVER)
        {
            expirationStatus = WalletAddress::ExpirationStatus::Never;
        }
        else if (expiration == cli::EXPIRATION_TIME_NOW)
        {
            expirationStatus = WalletAddress::ExpirationStatus::Expired;
        }
        else
        {
            LOG_ERROR() << "Operation failed: provided \"" << cli::EXPIRATION_TIME << "\" parameter value \"" << expiration << "\" is not valid";
            return -1;
        }

        if (storage::changeAddressExpiration(*walletDB, walletID, expirationStatus))
        {
            if (allAddresses)
            {
                LOG_INFO() << "Expiration for all addresses  was changed to \"" << expiration << "\".";
            }
            else
            {
                LOG_INFO() << "Expiration for address " << to_string(walletID) << " was changed to \"" << expiration << "\".";
            }
            return 0;
        }
        return -1;
    }

    WalletAddress GenerateNewAddress(
        const IWalletDB::Ptr& walletDB,
        const std::string& label,
        WalletAddress::ExpirationStatus expirationStatus = WalletAddress::ExpirationStatus::OneDay)
    {
        WalletAddress address = storage::createAddress(*walletDB);

        address.setExpiration(expirationStatus);
        address.m_label = label;
        walletDB->saveAddress(address);

        LOG_INFO() << "New address generated:\n\n" << std::to_string(address.m_walletID) << "\n";
        if (!label.empty()) {
            LOG_INFO() << "label = " << label;
        }
        return address;
    }

    int CreateNewAddress(const po::variables_map& vm, const IWalletDB::Ptr& walletDB)
    {
        auto comment = vm[cli::NEW_ADDRESS_COMMENT].as<string>();
        auto expiration = vm[cli::EXPIRATION_TIME].as<string>();

        WalletAddress::ExpirationStatus expirationStatus;
        if (expiration == cli::EXPIRATION_TIME_24H)
        {
            expirationStatus = WalletAddress::ExpirationStatus::OneDay;
        }
        else if (expiration == cli::EXPIRATION_TIME_NEVER)
        {
            expirationStatus = WalletAddress::ExpirationStatus::Never;
        }
        else
        {
            LOG_ERROR() << "Operation failed: provided \"" << cli::EXPIRATION_TIME << "\" parameter value \"" << expiration << "\" is not valid";
            return -1;
        }
        
        GenerateNewAddress(walletDB, comment, expirationStatus);
        return 0;
    }

    WordList GeneratePhrase()
    {
        auto phrase = createMnemonic(getEntropy(), language::en);
        assert(phrase.size() == 12);
        cout << "======\nGenerated seed phrase: \n\n\t";
        for (const auto& word : phrase)
        {
            cout << word << ';';
        }
        cout << "\n\n\tIMPORTANT\n\n\tYour seed phrase is the access key to all the cryptocurrencies in your wallet.\n\tPrint or write down the phrase to keep it in a safe or in a locked vault.\n\tWithout the phrase you will not be able to recover your money.\n======" << endl;
        return phrase;
    }

    bool ReadWalletSeed(NoLeak<uintBig>& walletSeed, const po::variables_map& vm, bool generateNew)
    {
        SecString seed;
        WordList phrase;
        if (generateNew)
        {
            LOG_INFO() << "Generating seed phrase...";
            phrase = GeneratePhrase();
        }
        else if (vm.count(cli::SEED_PHRASE))
        {
            auto tempPhrase = vm[cli::SEED_PHRASE].as<string>();
            boost::algorithm::trim_if(tempPhrase, [](char ch) { return ch == ';'; });
            phrase = string_helpers::split(tempPhrase, ';');
            assert(phrase.size() == WORD_COUNT);
            if (!isValidMnemonic(phrase, language::en))
            {
                LOG_ERROR() << "Invalid seed phrase provided: " << tempPhrase;
                return false;
            }
        }
        else
        {
            LOG_ERROR() << "Seed phrase has not been provided.";
            return false;
        }

        auto buf = decodeMnemonic(phrase);
        seed.assign(buf.data(), buf.size());

        walletSeed.V = seed.hash().V;
        return true;
    }

    int ShowAddressList(const IWalletDB::Ptr& walletDB)
    {
        auto addresses = walletDB->getAddresses(true);
        array<uint8_t, 5> columnWidths{ { 20, 70, 8, 20, 21 } };

        // Comment | Address | Active | Expiration date | Created |
        cout << "Addresses\n\n"
            << "  " << std::left
            << setw(columnWidths[0]) << "comment" << "|"
            << setw(columnWidths[1]) << "address" << "|"
            << setw(columnWidths[2]) << "active" << "|"
            << setw(columnWidths[3]) << "expiration date" << "|"
            << setw(columnWidths[4]) << "created" << endl;

        for (const auto& address : addresses)
        {
            auto comment = address.m_label;

            if (comment.length() > columnWidths[0])
            {
                comment = comment.substr(0, columnWidths[0] - 3) + "...";
            }

            auto expirationDateText = (address.m_duration == 0) ? "never" : format_timestamp("%Y.%m.%d %H:%M:%S", address.getExpirationTime() * 1000, false);

            cout << "  " << std::left << std::boolalpha
                << setw(columnWidths[0]) << comment << " "
                << setw(columnWidths[1]) << std::to_string(address.m_walletID) << " "
                << setw(columnWidths[2]) << !address.isExpired() << " "
                << setw(columnWidths[3]) << expirationDateText << " "
                << setw(columnWidths[4]) << format_timestamp("%Y.%m.%d %H:%M:%S", address.getCreateTime() * 1000, false) << "\n";
        }

        return 0;
    }

    int ShowWalletInfo(const IWalletDB::Ptr& walletDB, const po::variables_map& vm)
    {
        Block::SystemState::ID stateID = {};
        walletDB->getSystemStateID(stateID);

        storage::Totals totals(*walletDB);

        cout << "____Wallet summary____\n\n"
            << "Current height............" << stateID.m_Height << '\n'
            << "Current state ID.........." << stateID.m_Hash << "\n\n"
            << "Available................." << PrintableAmount(totals.Avail) << '\n'
            << "Maturing.................." << PrintableAmount(totals.Maturing) << '\n'
            << "In progress..............." << PrintableAmount(totals.Incoming) << '\n'
            << "Unavailable..............." << PrintableAmount(totals.Unavail) << '\n'
            << "Available coinbase ......." << PrintableAmount(totals.AvailCoinbase) << '\n'
            << "Total coinbase............" << PrintableAmount(totals.Coinbase) << '\n'
            << "Avaliable fee............." << PrintableAmount(totals.AvailFee) << '\n'
            << "Total fee................." << PrintableAmount(totals.Fee) << '\n'
            << "Total unspent............." << PrintableAmount(totals.Unspent) << "\n\n";

        if (vm.count(cli::TX_HISTORY))
        {
            auto txHistory = walletDB->getTxHistory();
            if (txHistory.empty())
            {
                cout << "No transactions\n";
                return 0;
            }

            const array<uint8_t, 6> columnWidths{ { 20, 17, 26, 21, 33, 65} };

            cout << "TRANSACTIONS\n\n  |"
                << left << setw(columnWidths[0]) << " datetime" << " |"
                << left << setw(columnWidths[1]) << " direction" << " |"
                << right << setw(columnWidths[2]) << " amount, BEAM" << " |"
                << left << setw(columnWidths[3]) << " status" << " |"
                << setw(columnWidths[4]) << " ID" << " |" 
                << setw(columnWidths[5]) << " kernel ID" << " |" << endl;

            for (auto& tx : txHistory)
            {
                cout << "   "
                    << " " << left << setw(columnWidths[0]) << format_timestamp("%Y.%m.%d %H:%M:%S", tx.m_createTime * 1000, false) << " "
                    << " " << left << setw(columnWidths[1]) << (tx.m_selfTx ? "self transaction" : (tx.m_sender ? "outgoing" : "incoming"))
                    << " " << right << setw(columnWidths[2]) << PrintableAmount(tx.m_amount, true) << "  "
                    << " " << left << setw(columnWidths[3]+1) << getTxStatus(tx) 
                    << " " << setw(columnWidths[4]+1) << to_hex(tx.m_txId.data(), tx.m_txId.size())
                    << " " << setw(columnWidths[5]+1) << to_string(tx.m_kernelID) << '\n';
            }
            return 0;
        }

        if (vm.count(cli::SWAP_TX_HISTORY))
        {
            auto txHistory = walletDB->getTxHistory(wallet::TxType::AtomicSwap);
            if (txHistory.empty())
            {
                cout << "No swap transactions\n";
                return 0;
            }

            const array<uint8_t, 6> columnWidths{ { 20, 26, 18, 15, 23, 33} };

            cout << "SWAP TRANSACTIONS\n\n  |"
                << left << setw(columnWidths[0]) << " datetime" << " |"
                << right << setw(columnWidths[1]) << " amount, BEAM" << " |"
                << right << setw(columnWidths[2]) << " swap amount" << " |"
                << left << setw(columnWidths[3]) << " swap type" << " |"
                << left << setw(columnWidths[4]) << " status" << " |"
                << setw(columnWidths[5]) << " ID" << " |" << endl;

            for (auto& tx : txHistory)
            {
                Amount swapAmount = 0;
                storage::getTxParameter(*walletDB, tx.m_txId, wallet::kDefaultSubTxID, wallet::TxParameterID::AtomicSwapAmount, swapAmount);
                bool isBeamSide = false;
                storage::getTxParameter(*walletDB, tx.m_txId, wallet::kDefaultSubTxID, wallet::TxParameterID::AtomicSwapIsBeamSide, isBeamSide);

                AtomicSwapCoin swapCoin = AtomicSwapCoin::Unknown;
                storage::getTxParameter(*walletDB, tx.m_txId, wallet::kDefaultSubTxID, wallet::TxParameterID::AtomicSwapCoin, swapCoin);

                stringstream ss;
                ss << (isBeamSide ? "Beam" : getAtomicSwapCoinText(swapCoin)) << " <--> " << (!isBeamSide ? "Beam" : getAtomicSwapCoinText(swapCoin));

                cout << "   "
                    << " " << left << setw(columnWidths[0]) << format_timestamp("%Y.%m.%d %H:%M:%S", tx.m_createTime * 1000, false)
                    << " " << right << setw(columnWidths[1]) << PrintableAmount(tx.m_amount, true) << " "
                    << " " << right << setw(columnWidths[2]) << swapAmount << " "
                    << " " << right << setw(columnWidths[3]) << ss.str() << "  "
                    << " " << left << setw(columnWidths[4]) << getSwapTxStatus(walletDB, tx)
                    << " " << setw(columnWidths[5] + 1) << to_hex(tx.m_txId.data(), tx.m_txId.size()) << '\n';
            }
            return 0;
        }

        const array<uint8_t, 6> columnWidths{ { 49, 14, 14, 18, 30, 8} };
        cout << "  |"
            << left << setw(columnWidths[0]) << " ID" << " |"
            << right << setw(columnWidths[1]) << " beam" << " |"
            << setw(columnWidths[2]) << " groth" << " |"
            << left << setw(columnWidths[3]) << " maturity" << " |"
            << setw(columnWidths[4]) << " status" << " |"
            << setw(columnWidths[5]) << " type" << endl;

        
        walletDB->visitCoins([&columnWidths](const Coin& c)->bool
        {
            cout << "   "
                << " " << left << setw(columnWidths[0]) << c.toStringID()
                << " " << right << setw(columnWidths[1]) << c.m_ID.m_Value / Rules::Coin << " "
                << " " << right << setw(columnWidths[2]) << c.m_ID.m_Value % Rules::Coin << "  "
                << " " << left << setw(columnWidths[3]+1) << (c.IsMaturityValid() ? std::to_string(static_cast<int64_t>(c.m_maturity)) : "-")
                << " " << setw(columnWidths[4]+1) << c.m_status
                << " " << setw(columnWidths[5]+1) << c.m_ID.m_Type << endl;
            return true;
        });
        return 0;
    }

    int TxDetails(const IWalletDB::Ptr& walletDB, const po::variables_map& vm)
    {
        auto txIdStr = vm[cli::TX_ID].as<string>();
        if (txIdStr.empty()) {
            LOG_ERROR() << "Failed, --tx_id param required";
            return -1;
        }
        auto txIdVec = from_hex(txIdStr);
        TxID txId;
        if (txIdVec.size() >= 16)
            std::copy_n(txIdVec.begin(), 16, txId.begin());

        auto tx = walletDB->getTx(txId);
        if (!tx)
        {
            LOG_ERROR() << "Failed, transaction with id: "
                        << txIdStr
                        << " does not exist.";
            return -1;
        }

        LOG_INFO() << "Transaction details:\n"
                   << storage::TxDetailsInfo(walletDB, txId)
                   << "Status: "
                   << getTxStatus(*tx)
                   << (tx->m_status == TxStatus::Failed ? "\nReason: "+ GetFailureMessage(tx->m_failureReason) : "");

        return 0;
    }

    int ExportPaymentProof(const IWalletDB::Ptr& walletDB, const po::variables_map& vm)
    {
        auto txIdVec = from_hex(vm[cli::TX_ID].as<string>());
        TxID txId;
        if (txIdVec.size() >= 16)
            std::copy_n(txIdVec.begin(), 16, txId.begin());

        auto tx = walletDB->getTx(txId);
        if (!tx)
        {
            LOG_ERROR() << "Failed to export payment proof, transaction does not exist.";
            return -1;
        }
        if (!tx->m_sender || tx->m_selfTx)
        {
            LOG_ERROR() << "Cannot export payment proof for receiver or self transaction.";
            return -1;
        }
        if (tx->m_status != TxStatus::Completed)
        {
            LOG_ERROR() << "Failed to export payment proof. Transaction is not completed.";
            return -1;
        }

        auto res = storage::ExportPaymentProof(*walletDB, txId);
        if (!res.empty())
        {
            std::string sTxt;
            sTxt.resize(res.size() * 2);

            beam::to_hex(&sTxt.front(), res.data(), res.size());
            LOG_INFO() << "Exported form: " << sTxt;
        }

        return 0;
    }

    int VerifyPaymentProof(const po::variables_map& vm)
    {
        const auto& pprofData = vm[cli::PAYMENT_PROOF_DATA];
        if (pprofData.empty())
        {
            throw std::runtime_error("No payment proof provided: --payment_proof parameter is missing");
        }
        ByteBuffer buf = from_hex(pprofData.as<string>());

        if (!storage::VerifyPaymentProof(buf))
            throw std::runtime_error("Payment proof is invalid");

        return 0;
    }

    int ExportMinerKey(const po::variables_map& vm, const IWalletDB::Ptr& walletDB, const beam::SecString& pass)
    {
        uint32_t subKey = vm[cli::KEY_SUBKEY].as<Nonnegative<uint32_t>>().value;
        if (subKey < 1)
        {
            cout << "Please, specify Subkey number --subkey=N (N > 0)" << endl;
            return -1;
        }
		Key::IKdf::Ptr pKey = MasterKey::get_Child(*walletDB->get_MasterKdf(), subKey);
        const ECC::HKdf& kdf = static_cast<ECC::HKdf&>(*pKey);

        KeyString ks;
        ks.SetPassword(Blob(pass.data(), static_cast<uint32_t>(pass.size())));
        ks.m_sMeta = std::to_string(subKey);

        ks.Export(kdf);
        cout << "Secret Subkey " << subKey << ": " << ks.m_sRes << std::endl;

        return 0;
    }

    int ExportOwnerKey(const IWalletDB::Ptr& walletDB, const beam::SecString& pass)
    {
        Key::IKdf::Ptr pKey = walletDB->get_MasterKdf();
        const ECC::HKdf& kdf = static_cast<ECC::HKdf&>(*pKey);

        KeyString ks;
        ks.SetPassword(Blob(pass.data(), static_cast<uint32_t>(pass.size())));
        ks.m_sMeta = std::to_string(0);

        ECC::HKdfPub pkdf;
        pkdf.GenerateFrom(kdf);

        ks.Export(pkdf);
        cout << "Owner Viewer key: " << ks.m_sRes << std::endl;

        return 0;
    }

    bool LoadDataToImport(const std::string& path, ByteBuffer& data)
    {
        FStream f;
        if (f.Open(path.c_str(), true))
        {
            size_t size = static_cast<size_t>(f.get_Remaining());
            if (size > 0)
            {
                data.resize(size);
                return f.read(data.data(), data.size()) == size;
            }
        }
        return false;
    }

    bool SaveExportedData(const ByteBuffer& data, const std::string& path)
    {
        size_t dotPos = path.find_last_of('.');
        stringstream ss;
        ss << path.substr(0, dotPos);
        ss << getTimestamp();
        if (dotPos != string::npos)
        {
            ss << path.substr(dotPos);
        }
        string timestampedPath = ss.str();
        FStream f;
        if (f.Open(timestampedPath.c_str(), false) && f.write(data.data(), data.size()) == data.size())
        {
            LOG_INFO() << "Data has been successfully exported.";
            return true;
        }
        LOG_ERROR() << "Failed to save exported data.";
        return false;
    }

    int ExportWalletData(const po::variables_map& vm, const IWalletDB::Ptr& walletDB)
    {
        auto s = storage::ExportDataToJson(*walletDB);
        return SaveExportedData(ByteBuffer(s.begin(), s.end()), vm[cli::IMPORT_EXPORT_PATH].as<string>()) ? 0 : -1;
    }

    int ImportWalletData(const po::variables_map& vm, const IWalletDB::Ptr& walletDB)
    {
        ByteBuffer buffer;
        if (!LoadDataToImport(vm[cli::IMPORT_EXPORT_PATH].as<string>(), buffer))
        {
            return -1;
        }
        const char* p = (char*)(&buffer[0]);
        return storage::ImportDataFromJson(*walletDB, p, buffer.size()) ? 0 : -1;
    }

    CoinIDList GetPreselectedCoinIDs(const po::variables_map& vm)
    {
        CoinIDList coinIDs;
        if (vm.count(cli::UTXO))
        {
            auto tempCoins = vm[cli::UTXO].as<vector<string>>();
            for (const auto& s : tempCoins)
            {
                auto csv = string_helpers::split(s, ',');
                for (const auto& v : csv)
                {
                    auto coinID = Coin::FromString(v);
                    if (coinID)
                    {
                        coinIDs.push_back(*coinID);
                    }
                }
            }
        }
        return coinIDs;
    }

    bool LoadBaseParamsForTX(const po::variables_map& vm, Amount& amount, Amount& fee, WalletID& receiverWalletID, bool checkFee, bool skipReceiverWalletID=false)
    {
        if (!skipReceiverWalletID)
        {

            if (vm.count(cli::RECEIVER_ADDR) == 0)
            {
                LOG_ERROR() << "receiver's address is missing";
                return false;
            }
            receiverWalletID.FromHex(vm[cli::RECEIVER_ADDR].as<string>());
        }

        if (vm.count(cli::AMOUNT) == 0)
        {
            LOG_ERROR() << "amount is missing";
            return false;
        }

        auto signedAmount = vm[cli::AMOUNT].as<Positive<double>>().value;
        if (signedAmount < 0)
        {
            LOG_ERROR() << "Unable to send negative amount of coins";
            return false;
        }

        signedAmount *= Rules::Coin; // convert beams to groths

        amount = static_cast<ECC::Amount>(std::round(signedAmount));
        if (amount == 0)
        {
            LOG_ERROR() << "Unable to send zero coins";
            return false;
        }

        fee = vm[cli::FEE].as<Nonnegative<Amount>>().value;
        if (checkFee && fee < cli::kMinimumFee)
        {
            LOG_ERROR() << "Failed to initiate the send operation. The minimum fee is 100 GROTH.";
            return false;
        }

        return true;
    }

    SwapSecondSideChainType ParseSwapSecondSideChainType(const po::variables_map& vm)
    {
        SwapSecondSideChainType swapSecondSideChainType = SwapSecondSideChainType::Unknown;
        if (vm.count(cli::SWAP_NETWORK) > 0)
        {
            swapSecondSideChainType = SwapSecondSideChainTypeFromString(vm[cli::SWAP_NETWORK].as<string>());
            if (swapSecondSideChainType == SwapSecondSideChainType::Unknown)
            {
                throw std::runtime_error("Unknown type of second side chain for swap");
            }
        }
        return swapSecondSideChainType;
    }

    std::shared_ptr<bitcoin::Settings> ParseBitcoinSettings(const po::variables_map& vm)
    {
        if (vm.count(cli::BTC_NODE_ADDR) > 0 || vm.count(cli::BTC_USER_NAME) > 0 || vm.count(cli::BTC_PASS) > 0)
        {
            bitcoin::BitcoinCoreSettings bitcoindSettings;

            string btcNodeUri = vm[cli::BTC_NODE_ADDR].as<string>();
            if (!bitcoindSettings.m_address.resolve(btcNodeUri.c_str()))
            {
                throw std::runtime_error("unable to resolve bitcoin node address: " + btcNodeUri);
            }

            if (vm.count(cli::BTC_USER_NAME) == 0)
            {
                throw std::runtime_error("user name of bitcoin node should be specified");
            }

            bitcoindSettings.m_userName = vm[cli::BTC_USER_NAME].as<string>();

            // TODO roman.strilets: use SecString instead of std::string
            if (vm.count(cli::BTC_PASS) == 0)
            {
                throw std::runtime_error("Please, provide password for the bitcoin node.");
            }

            bitcoindSettings.m_pass = vm[cli::BTC_PASS].as<string>();

            if (vm.count(cli::SWAP_FEERATE) == 0)
            {
                throw std::runtime_error("swap fee rate is missing");
            }

            auto btcSettings = std::make_shared<bitcoin::Settings>();
            btcSettings->SetConnectionOptions(bitcoindSettings);
            btcSettings->SetFeeRate(vm[cli::SWAP_FEERATE].as<Positive<Amount>>().value);

            auto swapSecondSideChainType = ParseSwapSecondSideChainType(vm);
            if (swapSecondSideChainType != SwapSecondSideChainType::Unknown)
            {
                btcSettings->SetChainType(swapSecondSideChainType);
            }

            return btcSettings;
        }

        return nullptr;
    }

    std::shared_ptr<litecoin::Settings> ParseLitecoinSettings(const po::variables_map& vm)
    {
        if (vm.count(cli::LTC_NODE_ADDR) > 0 || vm.count(cli::LTC_USER_NAME) > 0 || vm.count(cli::LTC_PASS) > 0)
        {
            litecoin::LitecoinCoreSettings litecoindSettings;

            string ltcNodeUri = vm[cli::LTC_NODE_ADDR].as<string>();
            if (!litecoindSettings.m_address.resolve(ltcNodeUri.c_str()))
            {
                throw std::runtime_error("unable to resolve litecoin node address: " + ltcNodeUri);
            }

            if (vm.count(cli::LTC_USER_NAME) == 0)
            {
                throw std::runtime_error("user name of litecoin node should be specified");
            }

            litecoindSettings.m_userName = vm[cli::LTC_USER_NAME].as<string>();

            // TODO roman.strilets: use SecString instead of std::string
            if (vm.count(cli::LTC_PASS) == 0)
            {
                throw std::runtime_error("Please, provide password for the litecoin node.");
            }

            litecoindSettings.m_pass = vm[cli::LTC_PASS].as<string>();

            if (vm.count(cli::SWAP_FEERATE) == 0)
            {
                throw std::runtime_error("swap fee rate is missing");
            }

            auto ltcSettings = std::make_shared<litecoin::Settings>();
            ltcSettings->SetConnectionOptions(litecoindSettings);
            ltcSettings->SetFeeRate(vm[cli::SWAP_FEERATE].as<Positive<Amount>>().value);

            auto swapSecondSideChainType = ParseSwapSecondSideChainType(vm);
            if (swapSecondSideChainType != SwapSecondSideChainType::Unknown)
            {
                ltcSettings->SetChainType(swapSecondSideChainType);
            }

            return ltcSettings;
        }

        return nullptr;
    }

    std::shared_ptr<qtum::Settings> ParseQtumSettings(const po::variables_map& vm)
    {
        if (vm.count(cli::QTUM_NODE_ADDR) > 0 || vm.count(cli::QTUM_USER_NAME) > 0 || vm.count(cli::QTUM_PASS) > 0)
        {
            qtum::QtumCoreSettings qtumdSettings;

            string qtumNodeUri = vm[cli::QTUM_NODE_ADDR].as<string>();
            if (!qtumdSettings.m_address.resolve(qtumNodeUri.c_str()))
            {
                throw std::runtime_error("unable to resolve qtum node address: " + qtumNodeUri);
            }

            if (vm.count(cli::QTUM_USER_NAME) == 0)
            {
                throw std::runtime_error("user name of qtum node should be specified");
            }

            qtumdSettings.m_userName = vm[cli::QTUM_USER_NAME].as<string>();

            // TODO roman.strilets: use SecString instead of std::string
            if (vm.count(cli::QTUM_PASS) == 0)
            {
                throw std::runtime_error("Please, provide password for the qtum node.");
            }

            qtumdSettings.m_pass = vm[cli::QTUM_PASS].as<string>();

            if (vm.count(cli::SWAP_FEERATE) == 0)
            {
                throw std::runtime_error("swap fee rate is missing");
            }

            auto qtumSettings = std::make_shared<qtum::Settings>();
            qtumSettings->SetConnectionOptions(qtumdSettings);
            qtumSettings->SetFeeRate(vm[cli::SWAP_FEERATE].as<Positive<Amount>>().value);

            auto swapSecondSideChainType = ParseSwapSecondSideChainType(vm);
            if (swapSecondSideChainType != SwapSecondSideChainType::Unknown)
            {
                qtumSettings->SetChainType(swapSecondSideChainType);
            }

            return qtumSettings;
        }

        return nullptr;
    }

    int HandleBTC(const po::variables_map& vm, const IWalletDB::Ptr& walletDB)
    {
        bitcoin::SettingsProvider settingsProvider{ walletDB };

        if (vm.count(cli::ALTCOIN_SETTINGS_RESET))
        {
            settingsProvider.ResetSettings();
            return 0;
        }
        else if (vm.count(cli::ALTCOIN_SETTINGS_SHOW))
        {
            auto settings = settingsProvider.GetSettings();

            if (!settings.IsInitialized())
            {
                LOG_INFO() << "BTC settings are not initialized.";
                return -1;
            }

            cout << "BTC settings" << '\n'
                << "RPC user: " << settings.GetConnectionOptions().m_userName << '\n'
                << "RPC node: " << settings.GetConnectionOptions().m_address.str() << '\n'
                << "Fee rate: " << settings.GetFeeRate() << '\n'
                << "Chain type: " << getSwapSecondSideChainTypeText(settings.GetChainType()) << '\n';

            return 0;
        }
        else if (vm.count(cli::ALTCOIN_SETTINGS_SET))
        {
            auto settings = ParseBitcoinSettings(vm);
            settingsProvider.SetSettings(*settings);
            return 0;
        }

        LOG_INFO() << "subcommand didn't support or unspecified.";
        return -1;
    }
}

io::Reactor::Ptr reactor;

static const unsigned LOG_ROTATION_PERIOD_SEC = 3*60*60; // 3 hours

int main_impl(int argc, char* argv[])
{
    beam::Crash::InstallHandler(NULL);

    try
    {
        auto [options, visibleOptions] = createOptionsDescription(GENERAL_OPTIONS | WALLET_OPTIONS);

        po::variables_map vm;
        try
        {
            vm = getOptions(argc, argv, "beam-wallet.cfg", options, true);
        }
        catch (const po::invalid_option_value& e)
        {
            cout << e.what() << std::endl;
            return 0;
        }
        catch (const NonnegativeOptionException& e)
        {
            cout << e.what() << std::endl;
            return 0;
        }
        catch (const PositiveOptionException& e)
        {
            cout << e.what() << std::endl;
            return 0;
        }
        catch (const po::error& e)
        {
            cout << e.what() << std::endl;
            printHelp(visibleOptions);

            return 0;
        }

        if (vm.count(cli::HELP))
        {
            printHelp(visibleOptions);

            return 0;
        }

        if (vm.count(cli::VERSION))
        {
            cout << PROJECT_VERSION << endl;
            return 0;
        }

        if (vm.count(cli::GIT_COMMIT_HASH))
        {
            cout << GIT_COMMIT_HASH << endl;
            return 0;
        }

        int logLevel = getLogLevel(cli::LOG_LEVEL, vm, LOG_LEVEL_DEBUG);
        int fileLogLevel = getLogLevel(cli::FILE_LOG_LEVEL, vm, LOG_LEVEL_DEBUG);

#define LOG_FILES_DIR "logs"
#define LOG_FILES_PREFIX "wallet_"

        const auto path = boost::filesystem::system_complete(LOG_FILES_DIR);
        auto logger = beam::Logger::create(logLevel, logLevel, fileLogLevel, LOG_FILES_PREFIX, path.string());

        try
        {
            po::notify(vm);

            unsigned logCleanupPeriod = vm[cli::LOG_CLEANUP_DAYS].as<uint32_t>() * 24 * 3600;

            clean_old_logfiles(LOG_FILES_DIR, LOG_FILES_PREFIX, logCleanupPeriod);

            Rules::get().UpdateChecksum();

            {
                reactor = io::Reactor::create();
                io::Reactor::Scope scope(*reactor);

                io::Reactor::GracefulIntHandler gih(*reactor);

                LogRotation logRotation(*reactor, LOG_ROTATION_PERIOD_SEC, logCleanupPeriod);

                {
                    if (vm.count(cli::COMMAND) == 0)
                    {
                        LOG_ERROR() << "command parameter not specified.";
                        printHelp(visibleOptions);
                        return 0;
                    }

                    auto command = vm[cli::COMMAND].as<string>();

                    {
                        const string commands[] =
                        {
                            cli::INIT,
                            cli::RESTORE,
                            cli::SEND,
                            cli::LISTEN,
                            cli::TREASURY,
                            cli::INFO,
                            cli::EXPORT_MINER_KEY,
                            cli::EXPORT_OWNER_KEY,
                            cli::NEW_ADDRESS,
                            cli::CANCEL_TX,
                            cli::DELETE_TX,
                            cli::CHANGE_ADDRESS_EXPIRATION,
                            cli::TX_DETAILS,
                            cli::PAYMENT_PROOF_EXPORT,
                            cli::PAYMENT_PROOF_VERIFY,
                            cli::GENERATE_PHRASE,
                            cli::WALLET_ADDRESS_LIST,
                            cli::WALLET_RESCAN,
                            cli::IMPORT_DATA,
                            cli::EXPORT_DATA,
                            cli::SWAP_INIT,
                            cli::SWAP_ACCEPT,
                            cli::BTC_SETTINGS
                        };

                        if (find(begin(commands), end(commands), command) == end(commands))
                        {
                            LOG_ERROR() << "unknown command: \'" << command << "\'";
                            return -1;
                        }
                    }

                    if (command == cli::GENERATE_PHRASE)
                    {
                        GeneratePhrase();
                        return 0;
                    }

                    LOG_INFO() << "Beam Wallet " << PROJECT_VERSION << " (" << BRANCH_NAME << ")";
                    LOG_INFO() << "Rules signature: " << Rules::get().get_SignatureStr();

                    bool coldWallet = vm.count(cli::COLD_WALLET) > 0;

                    if (coldWallet && command == cli::RESTORE)
                    {
                        LOG_INFO() << "Restoring cold wallet. You have to replace generated 'wallet.db' with your existing 'wallet.db' file.";
                    }

                    assert(vm.count(cli::WALLET_STORAGE) > 0);
                    auto walletPath = vm[cli::WALLET_STORAGE].as<string>();

                    if (!WalletDB::isInitialized(walletPath) && (command != cli::INIT && command != cli::RESTORE))
                    {
                        LOG_ERROR() << "Please initialize your wallet first... \nExample: beam-wallet --command=init";
                        return -1;
                    }
                    else if (WalletDB::isInitialized(walletPath) && (command == cli::INIT || command == cli::RESTORE))
                    {
                        bool isDirectory;
                        #ifdef WIN32
                                isDirectory = boost::filesystem::is_directory(Utf8toUtf16(walletPath.c_str()));
                        #else
                                isDirectory = boost::filesystem::is_directory(walletPath);
                        #endif

                        if (isDirectory)
                        {
                            walletPath.append("/wallet.db");
                        }
                        else
                        {
                            LOG_ERROR() << "Your wallet is already initialized.";
                            return -1;
                        }                  
                    }

                    LOG_INFO() << "starting a wallet...";

                    SecString pass;
                    if (!beam::read_wallet_pass(pass, vm))
                    {
                        LOG_ERROR() << "Please, provide password for the wallet.";
                        return -1;
                    }

                    if ((command == cli::INIT || command == cli::RESTORE) && vm.count(cli::PASS) == 0)
                    {
                        if (!beam::confirm_wallet_pass(pass))
                        {
                            LOG_ERROR() << "Passwords do not match";
                            return -1;
                        }
                    }

                    if (command == cli::INIT || command == cli::RESTORE)
                    {
                        NoLeak<uintBig> walletSeed;
                        walletSeed.V = Zero;
                        if (!ReadWalletSeed(walletSeed, vm, command == cli::INIT))
                        {
                            LOG_ERROR() << "Please, provide a valid seed phrase for the wallet.";
                            return -1;
                        }
                        auto walletDB = WalletDB::init(walletPath, pass, walletSeed, reactor, coldWallet);
                        if (walletDB)
                        {
                            LOG_INFO() << "wallet successfully created...";
                            GenerateNewAddress(walletDB, "default");
                            return 0;
                        }
                        else
                        {
                            LOG_ERROR() << "something went wrong, wallet not created...";
                            return -1;
                        }
                    }

                    auto walletDB = WalletDB::open(walletPath, pass, reactor);
                    if (!walletDB)
                    {
                        LOG_ERROR() << "Please check your password. If password is lost, restore wallet.db from latest backup or delete it and restore from seed phrase.";
                        return -1;
                    }

                    const auto& currHeight = walletDB->getCurrentHeight();
                    const auto& fork1Height = Rules::get().pForks[1].m_Height;
                    const bool isFork1 = currHeight >= fork1Height;

                    if (command == cli::CHANGE_ADDRESS_EXPIRATION)
                    {
                        return ChangeAddressExpiration(vm, walletDB);
                    }

                    if (command == cli::EXPORT_MINER_KEY)
                    {
                        return ExportMinerKey(vm, walletDB, pass);
                    }

                    if (command == cli::EXPORT_OWNER_KEY)
                    {
                        return ExportOwnerKey(walletDB, pass);
                    }

                    if (command == cli::EXPORT_DATA)
                    {
                        return ExportWalletData(vm, walletDB);
                    }

                    if (command == cli::IMPORT_DATA)
                    {
                        return ImportWalletData(vm, walletDB);
                    }

                    {
                        const auto& var = vm[cli::PAYMENT_PROOF_REQUIRED];
                        if (!var.empty())
                        {
                            bool b = var.as<bool>();
                            uint8_t n = b ? 1 : 0;
                            storage::setVar(*walletDB, storage::g_szPaymentProofRequired, n);

                            cout << "Parameter set: Payment proof required: " << static_cast<uint32_t>(n) << std::endl;
                            return 0;
                        }
                    }

                    if (command == cli::NEW_ADDRESS)
                    {
                        if (!CreateNewAddress(vm, walletDB))
                        {
                            return -1;
                        }

                        if (!vm.count(cli::LISTEN))
                        {
                            return 0;
                        }
                    }

                    LOG_INFO() << "wallet sucessfully opened...";

                    if (command == cli::TREASURY)
                    {
                        return HandleTreasury(vm, *walletDB->get_MasterKdf());
                    }

                    if (command == cli::INFO)
                    {
                        return ShowWalletInfo(walletDB, vm);
                    }

                    if (command == cli::TX_DETAILS)
                    {
                        return TxDetails(walletDB, vm);
                    }

                    if (command == cli::PAYMENT_PROOF_EXPORT)
                    {
                        return ExportPaymentProof(walletDB, vm);
                    }

                    if (command == cli::PAYMENT_PROOF_VERIFY)
                    {
                        return VerifyPaymentProof(vm);
                    }

                    if (command == cli::WALLET_ADDRESS_LIST)
                    {
                        return ShowAddressList(walletDB);
                    }

                    if (command == cli::BTC_SETTINGS)
                    {
                        return HandleBTC(vm, walletDB);
                    }

                    /// HERE!!
                    io::Address receiverAddr;
                    Amount amount = 0;
                    Amount fee = 0;
                    WalletID receiverWalletID(Zero);
                    bool isTxInitiator = (command == cli::SEND);
                    if (isTxInitiator && !LoadBaseParamsForTX(vm, amount, fee, receiverWalletID, isFork1))
                    {
                        return -1;
                    }

                    bool is_server = command == cli::LISTEN || vm.count(cli::LISTEN);

                    boost::optional<TxID> currentTxID;
                    auto txCompleteAction = [&currentTxID](const TxID& txID)
                    {
                        if (currentTxID.is_initialized() && currentTxID.get() != txID)
                        {
                            return;
                        }
                        io::Reactor::get_Current().stop();
                    };

                    Wallet wallet{ walletDB, is_server ? Wallet::TxCompletedAction() : txCompleteAction,
                                            !coldWallet ? Wallet::UpdateCompletedAction() : []() {io::Reactor::get_Current().stop(); } };
                    {
                        wallet::AsyncContextHolder holder(wallet);
                        if (!coldWallet)
                        {
                            if (vm.count(cli::NODE_ADDR) == 0)
                            {
                                LOG_ERROR() << "node address should be specified";
                                return -1;
                            }

                            string nodeURI = vm[cli::NODE_ADDR].as<string>();
                            io::Address nodeAddress;
                            if (!nodeAddress.resolve(nodeURI.c_str()))
                            {
                                LOG_ERROR() << "unable to resolve node address: " << nodeURI;
                                return -1;
                            }

                            auto nnet = make_shared<proto::FlyClient::NetworkStd>(wallet);
                            nnet->m_Cfg.m_PollPeriod_ms = vm[cli::NODE_POLL_PERIOD].as<Nonnegative<uint32_t>>().value;
                            if (nnet->m_Cfg.m_PollPeriod_ms)
                            {
                                LOG_INFO() << "Node poll period = " << nnet->m_Cfg.m_PollPeriod_ms << " ms";
                                uint32_t timeout_ms = std::max(Rules::get().DA.Target_s * 1000, nnet->m_Cfg.m_PollPeriod_ms);
                                if (timeout_ms != nnet->m_Cfg.m_PollPeriod_ms)
                                {
                                    LOG_INFO() << "Node poll period has been automatically rounded up to block rate: " << timeout_ms << " ms";
                                }
                            }
                            uint32_t responceTime_s = Rules::get().DA.Target_s * wallet::kDefaultTxResponseTime;
                            if (nnet->m_Cfg.m_PollPeriod_ms >= responceTime_s * 1000)
                            {
                                LOG_WARNING() << "The \"--node_poll_period\" parameter set to more than " << uint32_t(responceTime_s / 3600) << " hours may cause transaction problems.";
                            }
                            nnet->m_Cfg.m_vNodes.push_back(nodeAddress);
                            nnet->Connect();
                            wallet.AddMessageEndpoint(make_shared<WalletNetworkViaBbs>(wallet, nnet, walletDB));
                            wallet.SetNodeEndpoint(nnet);
                        }
                        else
                        {
                            wallet.AddMessageEndpoint(make_shared<ColdWalletMessageEndpoint>(wallet, walletDB));
                        }

                        auto swapTransactionCreator = std::make_shared<AtomicSwapTransaction::Creator>();
                        wallet.RegisterTransactionType(TxType::AtomicSwap, std::static_pointer_cast<BaseTransaction::Creator>(swapTransactionCreator));

                        auto settingsProvider = std::make_shared<bitcoin::SettingsProvider>(walletDB);
                        if (settingsProvider->GetSettings().IsInitialized())
                        {
                            auto bitcoinBridge = std::make_shared<bitcoin::BitcoinCore017>(io::Reactor::get_Current(), settingsProvider);
                            auto btcSecondSideFactory = wallet::MakeSecondSideFactory<BitcoinSide, bitcoin::BitcoinCore017, bitcoin::ISettingsProvider>(bitcoinBridge, settingsProvider);
                            swapTransactionCreator->RegisterFactory(AtomicSwapCoin::Bitcoin, btcSecondSideFactory);
                        }

                        //if (ltcSettings)
                        //{
                        //    auto settingsProvider = std::make_shared<SettingsProvider>(*ltcSettings);
                        //    auto litecoinBridge = std::make_shared<litecoin::LitecoinCore016>(io::Reactor::get_Current(), settingsProvider);
                        //    auto ltcSecondSideFactory = wallet::MakeSecondSideFactory<LitecoinSide, litecoin::LitecoinCore016, litecoin::ISettingsProvider>(litecoinBridge, settingsProvider);
                        //    swapTransactionCreator->RegisterFactory(AtomicSwapCoin::Litecoin, ltcSecondSideFactory);
                        //}

                        //if (qtumSettings)
                        //{
                        //    auto settingsProvider = std::make_shared<SettingsProvider>(*qtumSettings);
                        //    auto qtumBridge = std::make_shared<qtum::QtumCore017>(io::Reactor::get_Current(), settingsProvider);
                        //    auto qtumSecondSideFactory = wallet::MakeSecondSideFactory<QtumSide, qtum::QtumCore017, qtum::ISettingsProvider>(qtumBridge, settingsProvider);
                        //    swapTransactionCreator->RegisterFactory(AtomicSwapCoin::Qtum, qtumSecondSideFactory);
                        //}

                        if (command == cli::SWAP_INIT)
                        {
                            if (vm.count(cli::SWAP_AMOUNT) == 0)
                            {
                                LOG_ERROR() << "swap amount is missing";
                                return -1;
                            }

                            Amount swapAmount = vm[cli::SWAP_AMOUNT].as<Positive<Amount>>().value;
                            SwapSecondSideChainType secondSideChainType = SwapSecondSideChainType::Mainnet;
                            wallet::AtomicSwapCoin swapCoin = wallet::AtomicSwapCoin::Bitcoin;

                            if (vm.count(cli::SWAP_COIN) > 0)
                            {
                                swapCoin = wallet::from_string(vm[cli::SWAP_COIN].as<string>());

                                if (swapCoin == wallet::AtomicSwapCoin::Unknown)
                                {
                                    LOG_ERROR() << "Unknown coin for swap";
                                    return -1;
                                }
                            }

                            if (swapCoin == wallet::AtomicSwapCoin::Bitcoin)
                            {
                                auto btcSettings = settingsProvider->GetSettings();
                                if (!btcSettings.IsInitialized())
                                {
                                    LOG_ERROR() << "BTC settings should be initialized.";
                                    return -1;
                                }

                                if (!BitcoinSide::CheckAmount(swapAmount, btcSettings.GetFeeRate()))
                                {
                                    LOG_ERROR() << "The swap amount must be greater than the redemption fee.";
                                    return -1;
                                }
                                secondSideChainType = btcSettings.GetChainType();
                            }
                            //else if (swapCoin == wallet::AtomicSwapCoin::Litecoin)
                            //{
                            //    if (!ltcSettings || ltcSettings->GetConnectionOptions().m_userName.empty() 
                            //        || ltcSettings->GetConnectionOptions().m_pass.empty() || ltcSettings->GetConnectionOptions().m_address.empty())
                            //    {
                            //        LOG_ERROR() << "LTC node credentials should be provided";
                            //        return -1;
                            //    }
                            //    if (!LitecoinSide::CheckAmount(swapAmount, ltcSettings->GetFeeRate()))
                            //    {
                            //        LOG_ERROR() << "The swap amount must be greater than the redemption fee.";
                            //        return -1;
                            //    }
                            //    secondSideChainType = ltcSettings->GetChainType();
                            //}
                            //else
                            //{
                            //    if (!qtumSettings || qtumSettings->GetConnectionOptions().m_userName.empty()
                            //        || qtumSettings->GetConnectionOptions().m_pass.empty() || qtumSettings->GetConnectionOptions().m_address.empty())
                            //    {
                            //        LOG_ERROR() << "Qtum node credentials should be provided";
                            //        return -1;
                            //    }
                            //    if (!QtumSide::CheckAmount(swapAmount, qtumSettings->GetFeeRate()))
                            //    {
                            //        LOG_ERROR() << "The swap amount must be greater than the redemption fee.";
                            //        return -1;
                            //    }
                            //    secondSideChainType = qtumSettings->GetChainType();
                            //}
                            
                            bool isBeamSide = (vm.count(cli::SWAP_BEAM_SIDE) != 0);

                            if (!LoadBaseParamsForTX(vm, amount, fee, receiverWalletID, isFork1, true))
                            {
                                return -1;
                            }

                            if (vm.count(cli::SWAP_AMOUNT) == 0)
                            {
                                LOG_ERROR() << "swap amount is missing";
                                return -1;
                            }

                            if (amount <= kMinFeeInGroth)
                            {
                                LOG_ERROR() << "The amount must be greater than the redemption fee.";
                                return -1;
                            }

                            WalletAddress senderAddress = GenerateNewAddress(walletDB, "");

                            auto swapTxParameters = InitNewSwap(senderAddress.m_walletID, amount, fee, swapCoin, swapAmount, secondSideChainType, isBeamSide);

                            currentTxID = wallet.StartTransaction(swapTxParameters);

                            // print swap tx token
                            {
                                // auto token = SwapTxParametersToToken(swapParameters);
                                isBeamSide = !*swapTxParameters.GetParameter<bool>(TxParameterID::AtomicSwapIsBeamSide);
                                swapTxParameters.SetParameter(TxParameterID::IsInitiator, !*swapTxParameters.GetParameter<bool>(TxParameterID::IsInitiator));
                                swapTxParameters.SetParameter(TxParameterID::PeerID, *swapTxParameters.GetParameter<WalletID>(TxParameterID::MyID));
                                swapTxParameters.SetParameter(TxParameterID::AtomicSwapIsBeamSide, isBeamSide);
                                swapTxParameters.SetParameter(TxParameterID::IsSender, isBeamSide);
                                swapTxParameters.DeleteParameter(TxParameterID::MyID);

                                auto swapTxToken = std::to_string(swapTxParameters);
                                LOG_INFO() << "Swap token: " << swapTxToken;
                            }
                        }

                        if (command == cli::SWAP_ACCEPT)
                        {
                            if (vm.count(cli::SWAP_TOKEN) == 0)
                            {
                                LOG_ERROR() << "swap transaction token should be specified";
                                return -1;
                            }

                            auto swapTxToken = vm[cli::SWAP_TOKEN].as<std::string>();
                            auto swapTxParameters = beam::wallet::ParseParameters(swapTxToken);

                            // validate TxType and parameters
                            auto transactionType = swapTxParameters->GetParameter<TxType>(TxParameterID::TransactionType);
                            auto isBeamSide = swapTxParameters->GetParameter<bool>(TxParameterID::AtomicSwapIsBeamSide);
                            auto swapCoin = swapTxParameters->GetParameter<AtomicSwapCoin>(TxParameterID::AtomicSwapCoin);
                            auto beamAmount = swapTxParameters->GetParameter<Amount>(TxParameterID::Amount);
                            auto swapAmount = swapTxParameters->GetParameter<Amount>(TxParameterID::AtomicSwapAmount);
                            auto chainType = swapTxParameters->GetParameter<SwapSecondSideChainType>(TxParameterID::AtomicSwapSecondSideChainType);
                            auto peerID = swapTxParameters->GetParameter<WalletID>(TxParameterID::PeerID);
                            auto peerResponseHeight = swapTxParameters->GetParameter<Height>(TxParameterID::PeerResponseHeight);

                            bool isValidToken = isBeamSide && swapCoin && beamAmount && swapAmount && chainType && peerID && peerResponseHeight;

                            if (!transactionType || *transactionType != TxType::AtomicSwap || !isValidToken)
                            {
                                LOG_ERROR() << "swap transaction token is invalid.";
                                return -1;
                            }

                            SwapSecondSideChainType ownSecondSideChainType = SwapSecondSideChainType::Mainnet;
                            Amount swapFeeRate = 0;

                            if (swapCoin == wallet::AtomicSwapCoin::Bitcoin)
                            {
                                auto btcSettings = settingsProvider->GetSettings();
                                if (!btcSettings.IsInitialized())
                                {
                                    LOG_ERROR() << "BTC settings should be initialized.";
                                    return -1;
                                }

                                if (!BitcoinSide::CheckAmount(*swapAmount, btcSettings.GetFeeRate()))
                                {
                                    LOG_ERROR() << "The swap amount must be greater than the redemption fee.";
                                    return -1;
                                }
                                ownSecondSideChainType = btcSettings.GetChainType();
                                swapFeeRate = btcSettings.GetFeeRate();
                            }

                            // validate chain types
                            if (ownSecondSideChainType != *chainType)
                            {
                                LOG_ERROR() << "Incompatible options! Your sidechain type: " 
                                    << getSwapSecondSideChainTypeText(ownSecondSideChainType)
                                    << " Token's sidechain type: " << getSwapSecondSideChainTypeText(*chainType);
                                return -1;
                            }

                            // display swap details to user
                            cout << " Swap conditions: " << "\n"
                                << " Beam side:    " << *isBeamSide << "\n"
                                << " Swap coin:    " << getAtomicSwapCoinText(*swapCoin) << "\n"
                                << " Beam amount:  " << PrintableAmount(*beamAmount) << "\n"
                                << " Swap amount:  " << *swapAmount << "\n"
                                << " Chain type:   " << getSwapSecondSideChainTypeText(*chainType) << "\n"
                                << " Peer ID:      " << to_string(*peerID);

                            // get accepting
                            // TODO: Refactor
                            bool isAccepted = false;
                            while (true)
                            {
                                std::string result;
                                cout << "Do you agree to these conditions? (y/n): ";
                                cin >> result;

                                if (result == "y" || result == "n")
                                {
                                    isAccepted = (result == "y");
                                    break;
                                }
                            }

                            if (!isAccepted)
                            {
                                LOG_INFO() << "Swap rejected!";
                                return 0;
                            }

                            // on accepting
                            WalletAddress senderAddress = GenerateNewAddress(walletDB, "");

                            swapTxParameters->SetParameter(TxParameterID::MyID, senderAddress.m_walletID);

                            // TODO: check fee
                            swapTxParameters->SetParameter(beam::wallet::TxParameterID::Fee, beam::Amount(cli::kMinimumFee));
                            auto subTxID = isBeamSide ? beam::wallet::SubTxIndex::REDEEM_TX : beam::wallet::SubTxIndex::LOCK_TX;
                            swapTxParameters->SetParameter(beam::wallet::TxParameterID::Fee, swapFeeRate, subTxID);

                            currentTxID = wallet.StartTransaction(*swapTxParameters);
                        }

                        if (isTxInitiator)
                        {
                            WalletAddress senderAddress = GenerateNewAddress(walletDB, "");
                            currentTxID = wallet.StartTransaction(CreateSimpleTransactionParameters()
                                .SetParameter(TxParameterID::MyID, senderAddress.m_walletID)
                                .SetParameter(TxParameterID::PeerID, receiverWalletID)
                                .SetParameter(TxParameterID::Amount, amount)
                                .SetParameter(TxParameterID::Fee, fee)
                                .SetParameter(TxParameterID::PreselectedCoins, GetPreselectedCoinIDs(vm)));
                        }

                        bool deleteTx = (command == cli::DELETE_TX);
                        if (command == cli::CANCEL_TX || deleteTx)
                        {
                            auto txIdVec = from_hex(vm[cli::TX_ID].as<string>());
                            TxID txId;
                            std::copy_n(txIdVec.begin(), 16, txId.begin());
                            auto tx = walletDB->getTx(txId);

                            if (tx)
                            {
                                if (deleteTx)
                                {
                                    if (tx->canDelete())
                                    {
                                        wallet.DeleteTransaction(txId);
                                        return 0;
                                    }
                                    else
                                    {
                                        LOG_ERROR() << "Transaction could not be deleted. Invalid transaction status.";
                                        return -1;
                                    }
                                }
                                else
                                {
                                    if (tx->canCancel())
                                    {
                                        currentTxID = txId;
                                        wallet.CancelTransaction(txId);
                                    }
                                    else
                                    {
                                        LOG_ERROR() << "Transaction could not be cancelled. Invalid transaction status.";
                                        return -1;
                                    }
                                }
                            }
                            else
                            {
                                LOG_ERROR() << "Unknown transaction ID.";
                                return -1;
                            }
                        }

                        if (command == cli::WALLET_RESCAN)
                        {
                            wallet.Refresh();
                        }
                    }
                    io::Reactor::get_Current().run();
                }
            }
        }
        catch (const AddressExpiredException&)
        {
        }
        catch (const FailToStartSwapException&)
        {
        }
        catch (const po::invalid_option_value& e)
        {
            cout << e.what() << std::endl;
            return 0;
        }
        catch (const NonnegativeOptionException& e)
        {
            cout << e.what() << std::endl;
            return 0;
        }
        catch (const PositiveOptionException& e)
        {
            cout << e.what() << std::endl;
            return 0;
        }
        catch (const po::error& e)
        {
            LOG_ERROR() << e.what();
            printHelp(visibleOptions);
        }
        catch (const std::runtime_error& e)
        {
            LOG_ERROR() << e.what();
        }
    }
    catch (const std::exception& e)
    {
        std::cout << e.what() << std::endl;
    }

    return 0;
}

int main(int argc, char* argv[]) {
#ifdef _WIN32
    return main_impl(argc, argv);
#else
    block_sigpipe();
    auto f = std::async(
        std::launch::async,
        [argc, argv]() -> int {
            // TODO: this hungs app on OSX
            //lock_signals_in_this_thread();
            int ret = main_impl(argc, argv);
            kill(0, SIGINT);
            return ret;
        }
    );

    wait_for_termination(0);

    if (reactor) reactor->stop();

    return f.get();
#endif
}
=======
// Copyright 2018 The Beam Team
//
// Licensed under the Apache License, Version 2.0 (the "License");
// you may not use this file except in compliance with the License.
// You may obtain a copy of the License at
//
//    http://www.apache.org/licenses/LICENSE-2.0
//
// Unless required by applicable law or agreed to in writing, software
// distributed under the License is distributed on an "AS IS" BASIS,
// WITHOUT WARRANTIES OR CONDITIONS OF ANY KIND, either express or implied.
// See the License for the specific language governing permissions and
// limitations under the License.

#include "wallet/wallet_network.h"
#include "core/common.h"

#include "wallet/wallet.h"
#include "wallet/wallet_db.h"
#include "wallet/wallet_network.h"
#include "wallet/secstring.h"

// TODO: move this includes to one place
#include "wallet/bitcoin/bitcoin_core_017.h"
#include "wallet/bitcoin/settings_provider.h"
#include "wallet/bitcoin/bitcoin_side.h"
#include "wallet/litecoin/litecoin_core_017.h"
#include "wallet/litecoin/settings.h"
#include "wallet/litecoin/litecoin_side.h"
#include "wallet/litecoin/electrum.h"
#include "wallet/qtum/qtum_core_017.h"
#include "wallet/qtum/settings.h"
#include "wallet/qtum/qtum_side.h"
///
#include "wallet/swaps/common.h"
#include "wallet/swaps/swap_transaction.h"
#include "core/ecc_native.h"
#include "core/serialization_adapters.h"
#include "core/treasury.h"
#include "core/block_rw.h"
#include "unittests/util.h"
#include "mnemonic/mnemonic.h"
#include "utility/string_helpers.h"
#include "version.h"

#ifndef LOG_VERBOSE_ENABLED
    #define LOG_VERBOSE_ENABLED 0
#endif

#include "utility/cli/options.h"
#include "utility/log_rotation.h"
#include "utility/helpers.h"

#include <boost/program_options.hpp>
#include <boost/filesystem.hpp>
#include <boost/algorithm/string/trim.hpp>

#include <iomanip>
#include <iterator>
#include <future>

using namespace std;
using namespace beam;
using namespace beam::wallet;
using namespace ECC;

namespace beam
{
    std::ostream& operator<<(std::ostream& os, Coin::Status s)
    {
        stringstream ss;
        ss << "[";
        switch (s)
        {
        case Coin::Available: ss << "Available"; break;
        case Coin::Unavailable: ss << "Unavailable"; break;
        case Coin::Spent: ss << "Spent"; break;
        case Coin::Maturing: ss << "Maturing"; break;
        case Coin::Outgoing: ss << "In progress(outgoing)"; break;
        case Coin::Incoming: ss << "In progress(incoming/change)"; break;
        default:
            assert(false && "Unknown coin status");
        }
        ss << "]";
        string str = ss.str();
        os << str;
        assert(str.length() <= 30);
        return os;
    }

    const char* getTxStatus(const TxDescription& tx)
    {
        static const char* Pending = "pending";
        static const char* WaitingForSender = "waiting for sender";
        static const char* WaitingForReceiver = "waiting for receiver";
        static const char* Sending = "sending";
        static const char* Receiving = "receiving";
        static const char* Cancelled = "cancelled";
        static const char* Sent = "sent";
        static const char* Received = "received";
        static const char* Failed = "failed";
        static const char* Completed = "completed";
        static const char* Expired = "expired";

        switch (tx.m_status)
        {
        case TxStatus::Pending: return Pending;
        case TxStatus::InProgress: return tx.m_sender ? WaitingForReceiver : WaitingForSender;
        case TxStatus::Registering: return tx.m_sender ? Sending : Receiving;
        case TxStatus::Cancelled: return Cancelled;
        case TxStatus::Completed:
        {
            if (tx.m_selfTx)
            {
                return Completed;
            }
            return tx.m_sender ? Sent : Received;
        }
        case TxStatus::Failed: return TxFailureReason::TransactionExpired == tx.m_failureReason ? Expired : Failed;
        default:
            assert(false && "Unknown status");
        }

        return "";
    }

    const char* getSwapTxStatus(const IWalletDB::Ptr& walletDB, const TxDescription& tx)
    {
        static const char* Initial = "initial";
        static const char* Invitation = "invitation";
        static const char* BuildingBeamLockTX = "building Beam LockTX";
        static const char* BuildingBeamRefundTX = "building Beam RefundTX";
        static const char* BuildingBeamRedeemTX = "building Beam RedeemTX";
        static const char* HandlingContractTX = "handling LockTX";
        static const char* SendingRefundTX = "sending RefundTX";
        static const char* SendingRedeemTX = "sending RedeemTX";
        static const char* SendingBeamLockTX = "sending Beam LockTX";
        static const char* SendingBeamRefundTX = "sending Beam RefundTX";
        static const char* SendingBeamRedeemTX = "sending Beam RedeemTX";
        static const char* Completed = "completed";
        static const char* Cancelled = "cancelled";
        static const char* Aborted = "aborted";
        static const char* Failed = "failed";
        static const char* Expired = "expired";

        wallet::AtomicSwapTransaction::State state = wallet::AtomicSwapTransaction::State::CompleteSwap;
        storage::getTxParameter(*walletDB, tx.m_txId, wallet::TxParameterID::State, state);

        switch (state)
        {
        case wallet::AtomicSwapTransaction::State::Initial:
            return Initial;
        case wallet::AtomicSwapTransaction::State::Invitation:
            return Invitation;
        case wallet::AtomicSwapTransaction::State::BuildingBeamLockTX:
            return BuildingBeamLockTX;
        case wallet::AtomicSwapTransaction::State::BuildingBeamRefundTX:
            return BuildingBeamRefundTX;
        case wallet::AtomicSwapTransaction::State::BuildingBeamRedeemTX:
            return BuildingBeamRedeemTX;
        case wallet::AtomicSwapTransaction::State::HandlingContractTX:
            return HandlingContractTX;
        case wallet::AtomicSwapTransaction::State::SendingRefundTX:
            return SendingRefundTX;
        case wallet::AtomicSwapTransaction::State::SendingRedeemTX:
            return SendingRedeemTX;
        case wallet::AtomicSwapTransaction::State::SendingBeamLockTX:
            return SendingBeamLockTX;
        case wallet::AtomicSwapTransaction::State::SendingBeamRefundTX:
            return SendingBeamRefundTX;
        case wallet::AtomicSwapTransaction::State::SendingBeamRedeemTX:
            return SendingBeamRedeemTX;
        case wallet::AtomicSwapTransaction::State::CompleteSwap:
            return Completed;
        case wallet::AtomicSwapTransaction::State::Cancelled:
            return Cancelled;
        case wallet::AtomicSwapTransaction::State::Refunded:
            return Aborted;
        case wallet::AtomicSwapTransaction::State::Failed:
        {
            TxFailureReason reason = TxFailureReason::Unknown;
            storage::getTxParameter(*walletDB, tx.m_txId, wallet::TxParameterID::InternalFailureReason, reason);

            return TxFailureReason::TransactionExpired == reason ? Expired : Failed;
        }
        default:
            assert(false && "Unexpected status");
        }

        return "";
    }

    const char* getAtomicSwapCoinText(AtomicSwapCoin swapCoin)
    {
        switch (swapCoin)
        {
        case AtomicSwapCoin::Bitcoin:
            return "BTC";
        case AtomicSwapCoin::Litecoin:
            return "LTC";
        case AtomicSwapCoin::Qtum:
            return "QTUM";
        default:
            assert(false && "Unknow SwapCoin");
        }
        return "";
    }

    const char* getSwapSecondSideChainTypeText(SwapSecondSideChainType chainType)
    {
        switch (chainType)
        {
        case SwapSecondSideChainType::Mainnet:
            return "mainnet";
        case SwapSecondSideChainType::Testnet:
            return "testnet";
        default:
            assert(false && "Unknow chain type.");
            return "";
        }
    }
}
namespace
{
    void ResolveWID(PeerID& res, const std::string& s)
    {
        bool bValid = true;
        ByteBuffer bb = from_hex(s, &bValid);

        if ((bb.size() != res.nBytes) || !bValid)
            throw std::runtime_error("invalid WID");

        memcpy(res.m_pData, &bb.front(), res.nBytes);
    }

    template <typename T>
    bool FLoad(T& x, const std::string& sPath, bool bStrict = true)
    {
        std::FStream f;
        if (!f.Open(sPath.c_str(), true, bStrict))
            return false;

        yas::binary_iarchive<std::FStream, SERIALIZE_OPTIONS> arc(f);
        arc & x;
        return true;
    }

    template <typename T>
    void FSave(const T& x, const std::string& sPath)
    {
        std::FStream f;
        f.Open(sPath.c_str(), false, true);

        yas::binary_oarchive<std::FStream, SERIALIZE_OPTIONS> arc(f);
        arc & x;
    }

    int HandleTreasury(const po::variables_map& vm, Key::IKdf& kdf)
    {
        PeerID wid;
        Scalar::Native sk;
        Treasury::get_ID(kdf, wid, sk);

        char szID[PeerID::nTxtLen + 1];
        wid.Print(szID);

        static const char* szPlans = "treasury_plans.bin";
        static const char* szRequest = "-plan.bin";
        static const char* szResponse = "-response.bin";
        static const char* szData = "treasury_data.bin";

        Treasury tres;
        FLoad(tres, szPlans, false);


        auto nCode = vm[cli::TR_OPCODE].as<uint32_t>();
        switch (nCode)
        {
        default:
            cout << "ID: " << szID << std::endl;
            break;

        case 1:
        {
            // generate plan
            std::string sID = vm[cli::TR_WID].as<std::string>();
            ResolveWID(wid, sID);

            auto perc = vm[cli::TR_PERC].as<double>();

            bool bConsumeRemaining = (perc <= 0.);
            if (bConsumeRemaining)
                perc = vm[cli::TR_PERC_TOTAL].as<double>();

            perc *= 0.01;

            Amount val = static_cast<Amount>(Rules::get().Emission.Value0 * perc); // rounded down

            Treasury::Parameters pars; // default

            uint32_t m = vm[cli::TR_M].as<uint32_t>();
            uint32_t n = vm[cli::TR_N].as<uint32_t>();

            if (m >= n)
                throw std::runtime_error("bad m/n");

            assert(n);
            if (pars.m_Bursts % n)
                throw std::runtime_error("bad n (roundoff)");

            pars.m_Bursts /= n;
            pars.m_Maturity0 = pars.m_MaturityStep * pars.m_Bursts * m;

            Treasury::Entry* pE = tres.CreatePlan(wid, val, pars);

            if (bConsumeRemaining)
            {
                // special case - consume the remaining
                for (size_t iG = 0; iG < pE->m_Request.m_vGroups.size(); iG++)
                {
                    Treasury::Request::Group& g = pE->m_Request.m_vGroups[iG];
                    Treasury::Request::Group::Coin& c = g.m_vCoins[0];

                    AmountBig::Type valInBurst = Zero;

                    for (Treasury::EntryMap::const_iterator it = tres.m_Entries.begin(); tres.m_Entries.end() != it; it++)
                    {
                        if (&it->second == pE)
                            continue;

                        const Treasury::Request& r2 = it->second.m_Request;
                        for (size_t iG2 = 0; iG2 < r2.m_vGroups.size(); iG2++)
                        {
                            const Treasury::Request::Group& g2 = r2.m_vGroups[iG2];
                            if (g2.m_vCoins[0].m_Incubation != c.m_Incubation)
                                continue;

                            for (size_t i = 0; i < g2.m_vCoins.size(); i++)
                                valInBurst += uintBigFrom(g2.m_vCoins[i].m_Value);
                        }
                    }

                    Amount vL = AmountBig::get_Lo(valInBurst);
                    if (AmountBig::get_Hi(valInBurst) || (vL >= c.m_Value))
                        throw std::runtime_error("Nothing remains");

                    cout << "Maturity=" << c.m_Incubation << ", Consumed = " << vL << " / " << c.m_Value << std::endl;
                    c.m_Value -= vL;
                }

            }

            FSave(pE->m_Request, sID + szRequest);
            FSave(tres, szPlans);
        }
        break;

        case 2:
        {
            // generate response
            Treasury::Request treq;
            FLoad(treq, std::string(szID) + szRequest);

            Treasury::Response tresp;
            uint64_t nIndex = 1;
            tresp.Create(treq, kdf, nIndex);

            FSave(tresp, std::string(szID) + szResponse);
        }
        break;

        case 3:
        {
            // verify & import reponse
            std::string sID = vm[cli::TR_WID].as<std::string>();
            ResolveWID(wid, sID);

            Treasury::EntryMap::iterator it = tres.m_Entries.find(wid);
            if (tres.m_Entries.end() == it)
                throw std::runtime_error("plan not found");

            Treasury::Entry& e = it->second;
            e.m_pResponse.reset(new Treasury::Response);
            FLoad(*e.m_pResponse, sID + szResponse);

            if (!e.m_pResponse->IsValid(e.m_Request))
                throw std::runtime_error("invalid response");

            FSave(tres, szPlans);
        }
        break;

        case 4:
        {
            // Finally generate treasury
            Treasury::Data data;
            data.m_sCustomMsg = vm[cli::TR_COMMENT].as<std::string>();
            tres.Build(data);

            FSave(data, szData);

            Serializer ser;
            ser & data;

            ByteBuffer bb;
            ser.swap_buf(bb);

            Hash::Value hv;
            Hash::Processor() << Blob(bb) >> hv;

            char szHash[Hash::Value::nTxtLen + 1];
            hv.Print(szHash);

            cout << "Treasury data hash: " << szHash << std::endl;

        }
        break;

        case 5:
        {
            // recover and print
            Treasury::Data data;
            FLoad(data, szData);

            std::vector<Treasury::Data::Coin> vCoins;
            data.Recover(kdf, vCoins);

            cout << "Recovered coins: " << vCoins.size() << std::endl;

            for (size_t i = 0; i < vCoins.size(); i++)
            {
                const Treasury::Data::Coin& coin = vCoins[i];
                cout << "\t" << coin.m_Kidv << ", Height=" << coin.m_Incubation << std::endl;

            }
        }
        break;

        case 6:
        {
            // bursts
            Treasury::Data data;
            FLoad(data, szData);

            auto vBursts = data.get_Bursts();

            cout << "Total bursts: " << vBursts.size() << std::endl;

            for (size_t i = 0; i < vBursts.size(); i++)
            {
                const Treasury::Data::Burst& b = vBursts[i];
                cout << "\t" << "Height=" << b.m_Height << ", Value=" << b.m_Value << std::endl;
            }
        }
        break;
        }

        return 0;
    }

    void printHelp(const po::options_description& options)
    {
        cout << options << std::endl;
    }

    int ChangeAddressExpiration(const po::variables_map& vm, const IWalletDB::Ptr& walletDB)
    {
        string address = vm[cli::WALLET_ADDR].as<string>();
        string expiration = vm[cli::EXPIRATION_TIME].as<string>();
        WalletID walletID(Zero);
        bool allAddresses = address == "*";

        if (!allAddresses)
        {
            walletID.FromHex(address);
        }

        WalletAddress::ExpirationStatus expirationStatus;
        if (expiration == cli::EXPIRATION_TIME_24H)
        {
            expirationStatus = WalletAddress::ExpirationStatus::OneDay;
        }
        else if (expiration == cli::EXPIRATION_TIME_NEVER)
        {
            expirationStatus = WalletAddress::ExpirationStatus::Never;
        }
        else if (expiration == cli::EXPIRATION_TIME_NOW)
        {
            expirationStatus = WalletAddress::ExpirationStatus::Expired;
        }
        else
        {
            LOG_ERROR() << "Operation failed: provided \"" << cli::EXPIRATION_TIME << "\" parameter value \"" << expiration << "\" is not valid";
            return -1;
        }

        if (storage::changeAddressExpiration(*walletDB, walletID, expirationStatus))
        {
            if (allAddresses)
            {
                LOG_INFO() << "Expiration for all addresses  was changed to \"" << expiration << "\".";
            }
            else
            {
                LOG_INFO() << "Expiration for address " << to_string(walletID) << " was changed to \"" << expiration << "\".";
            }
            return 0;
        }
        return -1;
    }

    WalletAddress GenerateNewAddress(
        const IWalletDB::Ptr& walletDB,
        const std::string& label,
        WalletAddress::ExpirationStatus expirationStatus = WalletAddress::ExpirationStatus::OneDay)
    {
        WalletAddress address = storage::createAddress(*walletDB);

        address.setExpiration(expirationStatus);
        address.m_label = label;
        walletDB->saveAddress(address);

        LOG_INFO() << "New address generated:\n\n" << std::to_string(address.m_walletID) << "\n";
        if (!label.empty()) {
            LOG_INFO() << "label = " << label;
        }
        return address;
    }

    int CreateNewAddress(const po::variables_map& vm, const IWalletDB::Ptr& walletDB)
    {
        auto comment = vm[cli::NEW_ADDRESS_COMMENT].as<string>();
        auto expiration = vm[cli::EXPIRATION_TIME].as<string>();

        WalletAddress::ExpirationStatus expirationStatus;
        if (expiration == cli::EXPIRATION_TIME_24H)
        {
            expirationStatus = WalletAddress::ExpirationStatus::OneDay;
        }
        else if (expiration == cli::EXPIRATION_TIME_NEVER)
        {
            expirationStatus = WalletAddress::ExpirationStatus::Never;
        }
        else
        {
            LOG_ERROR() << "Operation failed: provided \"" << cli::EXPIRATION_TIME << "\" parameter value \"" << expiration << "\" is not valid";
            return -1;
        }
        
        GenerateNewAddress(walletDB, comment, expirationStatus);
        return 0;
    }

    WordList GeneratePhrase()
    {
        auto phrase = createMnemonic(getEntropy(), language::en);
        assert(phrase.size() == 12);
        cout << "======\nGenerated seed phrase: \n\n\t";
        for (const auto& word : phrase)
        {
            cout << word << ';';
        }
        cout << "\n\n\tIMPORTANT\n\n\tYour seed phrase is the access key to all the cryptocurrencies in your wallet.\n\tPrint or write down the phrase to keep it in a safe or in a locked vault.\n\tWithout the phrase you will not be able to recover your money.\n======" << endl;
        return phrase;
    }

    bool ReadWalletSeed(NoLeak<uintBig>& walletSeed, const po::variables_map& vm, bool generateNew)
    {
        SecString seed;
        WordList phrase;
        if (generateNew)
        {
            LOG_INFO() << "Generating seed phrase...";
            phrase = GeneratePhrase();
        }
        else if (vm.count(cli::SEED_PHRASE))
        {
            auto tempPhrase = vm[cli::SEED_PHRASE].as<string>();
            boost::algorithm::trim_if(tempPhrase, [](char ch) { return ch == ';'; });
            phrase = string_helpers::split(tempPhrase, ';');
            assert(phrase.size() == WORD_COUNT);
            if (!isValidMnemonic(phrase, language::en))
            {
                LOG_ERROR() << "Invalid seed phrase provided: " << tempPhrase;
                return false;
            }
        }
        else
        {
            LOG_ERROR() << "Seed phrase has not been provided.";
            return false;
        }

        auto buf = decodeMnemonic(phrase);
        seed.assign(buf.data(), buf.size());

        walletSeed.V = seed.hash().V;
        return true;
    }

    int ShowAddressList(const IWalletDB::Ptr& walletDB)
    {
        auto addresses = walletDB->getAddresses(true);
        array<uint8_t, 5> columnWidths{ { 20, 70, 8, 20, 21 } };

        // Comment | Address | Active | Expiration date | Created |
        cout << "Addresses\n\n"
            << "  " << std::left
            << setw(columnWidths[0]) << "comment" << "|"
            << setw(columnWidths[1]) << "address" << "|"
            << setw(columnWidths[2]) << "active" << "|"
            << setw(columnWidths[3]) << "expiration date" << "|"
            << setw(columnWidths[4]) << "created" << endl;

        for (const auto& address : addresses)
        {
            auto comment = address.m_label;

            if (comment.length() > columnWidths[0])
            {
                comment = comment.substr(0, columnWidths[0] - 3) + "...";
            }

            auto expirationDateText = (address.m_duration == 0) ? "never" : format_timestamp("%Y.%m.%d %H:%M:%S", address.getExpirationTime() * 1000, false);

            cout << "  " << std::left << std::boolalpha
                << setw(columnWidths[0]) << comment << " "
                << setw(columnWidths[1]) << std::to_string(address.m_walletID) << " "
                << setw(columnWidths[2]) << !address.isExpired() << " "
                << setw(columnWidths[3]) << expirationDateText << " "
                << setw(columnWidths[4]) << format_timestamp("%Y.%m.%d %H:%M:%S", address.getCreateTime() * 1000, false) << "\n";
        }

        return 0;
    }

    int ShowWalletInfo(const IWalletDB::Ptr& walletDB, const po::variables_map& vm)
    {
        Block::SystemState::ID stateID = {};
        walletDB->getSystemStateID(stateID);

        storage::Totals totals(*walletDB);

        cout << "____Wallet summary____\n\n"
            << "Current height............" << stateID.m_Height << '\n'
            << "Current state ID.........." << stateID.m_Hash << "\n\n"
            << "Available................." << PrintableAmount(totals.Avail) << '\n'
            << "Maturing.................." << PrintableAmount(totals.Maturing) << '\n'
            << "In progress..............." << PrintableAmount(totals.Incoming) << '\n'
            << "Unavailable..............." << PrintableAmount(totals.Unavail) << '\n'
            << "Available coinbase ......." << PrintableAmount(totals.AvailCoinbase) << '\n'
            << "Total coinbase............" << PrintableAmount(totals.Coinbase) << '\n'
            << "Avaliable fee............." << PrintableAmount(totals.AvailFee) << '\n'
            << "Total fee................." << PrintableAmount(totals.Fee) << '\n'
            << "Total unspent............." << PrintableAmount(totals.Unspent) << "\n\n";

        if (vm.count(cli::TX_HISTORY))
        {
            auto txHistory = walletDB->getTxHistory();
            if (txHistory.empty())
            {
                cout << "No transactions\n";
                return 0;
            }

            const array<uint8_t, 6> columnWidths{ { 20, 17, 26, 21, 33, 65} };

            cout << "TRANSACTIONS\n\n  |"
                << left << setw(columnWidths[0]) << " datetime" << " |"
                << left << setw(columnWidths[1]) << " direction" << " |"
                << right << setw(columnWidths[2]) << " amount, BEAM" << " |"
                << left << setw(columnWidths[3]) << " status" << " |"
                << setw(columnWidths[4]) << " ID" << " |" 
                << setw(columnWidths[5]) << " kernel ID" << " |" << endl;

            for (auto& tx : txHistory)
            {
                cout << "   "
                    << " " << left << setw(columnWidths[0]) << format_timestamp("%Y.%m.%d %H:%M:%S", tx.m_createTime * 1000, false) << " "
                    << " " << left << setw(columnWidths[1]) << (tx.m_selfTx ? "self transaction" : (tx.m_sender ? "outgoing" : "incoming"))
                    << " " << right << setw(columnWidths[2]) << PrintableAmount(tx.m_amount, true) << "  "
                    << " " << left << setw(columnWidths[3]+1) << getTxStatus(tx) 
                    << " " << setw(columnWidths[4]+1) << to_hex(tx.m_txId.data(), tx.m_txId.size())
                    << " " << setw(columnWidths[5]+1) << to_string(tx.m_kernelID) << '\n';
            }
            return 0;
        }

        if (vm.count(cli::SWAP_TX_HISTORY))
        {
            auto txHistory = walletDB->getTxHistory(wallet::TxType::AtomicSwap);
            if (txHistory.empty())
            {
                cout << "No swap transactions\n";
                return 0;
            }

            const array<uint8_t, 6> columnWidths{ { 20, 26, 18, 15, 23, 33} };

            cout << "SWAP TRANSACTIONS\n\n  |"
                << left << setw(columnWidths[0]) << " datetime" << " |"
                << right << setw(columnWidths[1]) << " amount, BEAM" << " |"
                << right << setw(columnWidths[2]) << " swap amount" << " |"
                << left << setw(columnWidths[3]) << " swap type" << " |"
                << left << setw(columnWidths[4]) << " status" << " |"
                << setw(columnWidths[5]) << " ID" << " |" << endl;

            for (auto& tx : txHistory)
            {
                Amount swapAmount = 0;
                storage::getTxParameter(*walletDB, tx.m_txId, wallet::kDefaultSubTxID, wallet::TxParameterID::AtomicSwapAmount, swapAmount);
                bool isBeamSide = false;
                storage::getTxParameter(*walletDB, tx.m_txId, wallet::kDefaultSubTxID, wallet::TxParameterID::AtomicSwapIsBeamSide, isBeamSide);

                AtomicSwapCoin swapCoin = AtomicSwapCoin::Unknown;
                storage::getTxParameter(*walletDB, tx.m_txId, wallet::kDefaultSubTxID, wallet::TxParameterID::AtomicSwapCoin, swapCoin);

                stringstream ss;
                ss << (isBeamSide ? "Beam" : getAtomicSwapCoinText(swapCoin)) << " <--> " << (!isBeamSide ? "Beam" : getAtomicSwapCoinText(swapCoin));

                cout << "   "
                    << " " << left << setw(columnWidths[0]) << format_timestamp("%Y.%m.%d %H:%M:%S", tx.m_createTime * 1000, false)
                    << " " << right << setw(columnWidths[1]) << PrintableAmount(tx.m_amount, true) << " "
                    << " " << right << setw(columnWidths[2]) << swapAmount << " "
                    << " " << right << setw(columnWidths[3]) << ss.str() << "  "
                    << " " << left << setw(columnWidths[4]) << getSwapTxStatus(walletDB, tx)
                    << " " << setw(columnWidths[5] + 1) << to_hex(tx.m_txId.data(), tx.m_txId.size()) << '\n';
            }
            return 0;
        }

        const array<uint8_t, 6> columnWidths{ { 49, 14, 14, 18, 30, 8} };
        cout << "  |"
            << left << setw(columnWidths[0]) << " ID" << " |"
            << right << setw(columnWidths[1]) << " beam" << " |"
            << setw(columnWidths[2]) << " groth" << " |"
            << left << setw(columnWidths[3]) << " maturity" << " |"
            << setw(columnWidths[4]) << " status" << " |"
            << setw(columnWidths[5]) << " type" << endl;

        
        walletDB->visitCoins([&columnWidths](const Coin& c)->bool
        {
            cout << "   "
                << " " << left << setw(columnWidths[0]) << c.toStringID()
                << " " << right << setw(columnWidths[1]) << c.m_ID.m_Value / Rules::Coin << " "
                << " " << right << setw(columnWidths[2]) << c.m_ID.m_Value % Rules::Coin << "  "
                << " " << left << setw(columnWidths[3]+1) << (c.IsMaturityValid() ? std::to_string(static_cast<int64_t>(c.m_maturity)) : "-")
                << " " << setw(columnWidths[4]+1) << c.m_status
                << " " << setw(columnWidths[5]+1) << c.m_ID.m_Type << endl;
            return true;
        });
        return 0;
    }

    int TxDetails(const IWalletDB::Ptr& walletDB, const po::variables_map& vm)
    {
        auto txIdStr = vm[cli::TX_ID].as<string>();
        if (txIdStr.empty()) {
            LOG_ERROR() << "Failed, --tx_id param required";
            return -1;
        }
        auto txIdVec = from_hex(txIdStr);
        TxID txId;
        if (txIdVec.size() >= 16)
            std::copy_n(txIdVec.begin(), 16, txId.begin());

        auto tx = walletDB->getTx(txId);
        if (!tx)
        {
            LOG_ERROR() << "Failed, transaction with id: "
                        << txIdStr
                        << " does not exist.";
            return -1;
        }

        LOG_INFO() << "Transaction details:\n"
                   << storage::TxDetailsInfo(walletDB, txId)
                   << "Status: "
                   << getTxStatus(*tx)
                   << (tx->m_status == TxStatus::Failed ? "\nReason: "+ GetFailureMessage(tx->m_failureReason) : "");

        return 0;
    }

    int ExportPaymentProof(const IWalletDB::Ptr& walletDB, const po::variables_map& vm)
    {
        auto txIdVec = from_hex(vm[cli::TX_ID].as<string>());
        TxID txId;
        if (txIdVec.size() >= 16)
            std::copy_n(txIdVec.begin(), 16, txId.begin());

        auto tx = walletDB->getTx(txId);
        if (!tx)
        {
            LOG_ERROR() << "Failed to export payment proof, transaction does not exist.";
            return -1;
        }
        if (!tx->m_sender || tx->m_selfTx)
        {
            LOG_ERROR() << "Cannot export payment proof for receiver or self transaction.";
            return -1;
        }
        if (tx->m_status != TxStatus::Completed)
        {
            LOG_ERROR() << "Failed to export payment proof. Transaction is not completed.";
            return -1;
        }

        auto res = storage::ExportPaymentProof(*walletDB, txId);
        if (!res.empty())
        {
            std::string sTxt;
            sTxt.resize(res.size() * 2);

            beam::to_hex(&sTxt.front(), res.data(), res.size());
            LOG_INFO() << "Exported form: " << sTxt;
        }

        return 0;
    }

    int VerifyPaymentProof(const po::variables_map& vm)
    {
        const auto& pprofData = vm[cli::PAYMENT_PROOF_DATA];
        if (pprofData.empty())
        {
            throw std::runtime_error("No payment proof provided: --payment_proof parameter is missing");
        }
        ByteBuffer buf = from_hex(pprofData.as<string>());

        if (!storage::VerifyPaymentProof(buf))
            throw std::runtime_error("Payment proof is invalid");

        return 0;
    }

    int ExportMinerKey(const po::variables_map& vm, const IWalletDB::Ptr& walletDB, const beam::SecString& pass)
    {
        uint32_t subKey = vm[cli::KEY_SUBKEY].as<Nonnegative<uint32_t>>().value;
        if (subKey < 1)
        {
            cout << "Please, specify Subkey number --subkey=N (N > 0)" << endl;
            return -1;
        }
		Key::IKdf::Ptr pKey = MasterKey::get_Child(*walletDB->get_MasterKdf(), subKey);
        const ECC::HKdf& kdf = static_cast<ECC::HKdf&>(*pKey);

        KeyString ks;
        ks.SetPassword(Blob(pass.data(), static_cast<uint32_t>(pass.size())));
        ks.m_sMeta = std::to_string(subKey);

        ks.Export(kdf);
        cout << "Secret Subkey " << subKey << ": " << ks.m_sRes << std::endl;

        return 0;
    }

    int ExportOwnerKey(const IWalletDB::Ptr& walletDB, const beam::SecString& pass)
    {
        Key::IKdf::Ptr pKey = walletDB->get_MasterKdf();
        const ECC::HKdf& kdf = static_cast<ECC::HKdf&>(*pKey);

        KeyString ks;
        ks.SetPassword(Blob(pass.data(), static_cast<uint32_t>(pass.size())));
        ks.m_sMeta = std::to_string(0);

        ECC::HKdfPub pkdf;
        pkdf.GenerateFrom(kdf);

        ks.Export(pkdf);
        cout << "Owner Viewer key: " << ks.m_sRes << std::endl;

        return 0;
    }

    bool LoadDataToImport(const std::string& path, ByteBuffer& data)
    {
        FStream f;
        if (f.Open(path.c_str(), true))
        {
            size_t size = static_cast<size_t>(f.get_Remaining());
            if (size > 0)
            {
                data.resize(size);
                return f.read(data.data(), data.size()) == size;
            }
        }
        return false;
    }

    bool SaveExportedData(const ByteBuffer& data, const std::string& path)
    {
        size_t dotPos = path.find_last_of('.');
        stringstream ss;
        ss << path.substr(0, dotPos);
        ss << getTimestamp();
        if (dotPos != string::npos)
        {
            ss << path.substr(dotPos);
        }
        string timestampedPath = ss.str();
        FStream f;
        if (f.Open(timestampedPath.c_str(), false) && f.write(data.data(), data.size()) == data.size())
        {
            LOG_INFO() << "Data has been successfully exported.";
            return true;
        }
        LOG_ERROR() << "Failed to save exported data.";
        return false;
    }

    int ExportWalletData(const po::variables_map& vm, const IWalletDB::Ptr& walletDB)
    {
        auto s = storage::ExportDataToJson(*walletDB);
        return SaveExportedData(ByteBuffer(s.begin(), s.end()), vm[cli::IMPORT_EXPORT_PATH].as<string>()) ? 0 : -1;
    }

    int ImportWalletData(const po::variables_map& vm, const IWalletDB::Ptr& walletDB)
    {
        ByteBuffer buffer;
        if (!LoadDataToImport(vm[cli::IMPORT_EXPORT_PATH].as<string>(), buffer))
        {
            return -1;
        }
        const char* p = (char*)(&buffer[0]);
        return storage::ImportDataFromJson(*walletDB, p, buffer.size()) ? 0 : -1;
    }

    CoinIDList GetPreselectedCoinIDs(const po::variables_map& vm)
    {
        CoinIDList coinIDs;
        if (vm.count(cli::UTXO))
        {
            auto tempCoins = vm[cli::UTXO].as<vector<string>>();
            for (const auto& s : tempCoins)
            {
                auto csv = string_helpers::split(s, ',');
                for (const auto& v : csv)
                {
                    auto coinID = Coin::FromString(v);
                    if (coinID)
                    {
                        coinIDs.push_back(*coinID);
                    }
                }
            }
        }
        return coinIDs;
    }

    bool LoadBaseParamsForTX(const po::variables_map& vm, Amount& amount, Amount& fee, WalletID& receiverWalletID, bool checkFee, bool skipReceiverWalletID=false)
    {
        if (!skipReceiverWalletID)
        {

            if (vm.count(cli::RECEIVER_ADDR) == 0)
            {
                LOG_ERROR() << "receiver's address is missing";
                return false;
            }
            receiverWalletID.FromHex(vm[cli::RECEIVER_ADDR].as<string>());
        }

        if (vm.count(cli::AMOUNT) == 0)
        {
            LOG_ERROR() << "amount is missing";
            return false;
        }

        auto signedAmount = vm[cli::AMOUNT].as<Positive<double>>().value;
        if (signedAmount < 0)
        {
            LOG_ERROR() << "Unable to send negative amount of coins";
            return false;
        }

        signedAmount *= Rules::Coin; // convert beams to groths

        amount = static_cast<ECC::Amount>(std::round(signedAmount));
        if (amount == 0)
        {
            LOG_ERROR() << "Unable to send zero coins";
            return false;
        }

        fee = vm[cli::FEE].as<Nonnegative<Amount>>().value;
        if (checkFee && fee < cli::kMinimumFee)
        {
            LOG_ERROR() << "Failed to initiate the send operation. The minimum fee is 100 GROTH.";
            return false;
        }

        return true;
    }

    SwapSecondSideChainType ParseSwapSecondSideChainType(const po::variables_map& vm)
    {
        SwapSecondSideChainType swapSecondSideChainType = SwapSecondSideChainType::Unknown;
        if (vm.count(cli::SWAP_NETWORK) > 0)
        {
            swapSecondSideChainType = SwapSecondSideChainTypeFromString(vm[cli::SWAP_NETWORK].as<string>());
            if (swapSecondSideChainType == SwapSecondSideChainType::Unknown)
            {
                throw std::runtime_error("Unknown type of second side chain for swap");
            }
        }
        return swapSecondSideChainType;
    }

    std::shared_ptr<bitcoin::Settings> ParseBitcoinSettings(const po::variables_map& vm)
    {
        if (vm.count(cli::BTC_NODE_ADDR) > 0 || vm.count(cli::BTC_USER_NAME) > 0 || vm.count(cli::BTC_PASS) > 0)
        {
            bitcoin::BitcoinCoreSettings bitcoindSettings;

            string btcNodeUri = vm[cli::BTC_NODE_ADDR].as<string>();
            if (!bitcoindSettings.m_address.resolve(btcNodeUri.c_str()))
            {
                throw std::runtime_error("unable to resolve bitcoin node address: " + btcNodeUri);
            }

            if (vm.count(cli::BTC_USER_NAME) == 0)
            {
                throw std::runtime_error("user name of bitcoin node should be specified");
            }

            bitcoindSettings.m_userName = vm[cli::BTC_USER_NAME].as<string>();

            // TODO roman.strilets: use SecString instead of std::string
            if (vm.count(cli::BTC_PASS) == 0)
            {
                throw std::runtime_error("Please, provide password for the bitcoin node.");
            }

            bitcoindSettings.m_pass = vm[cli::BTC_PASS].as<string>();

            if (vm.count(cli::SWAP_FEERATE) == 0)
            {
                throw std::runtime_error("swap fee rate is missing");
            }

            auto btcSettings = std::make_shared<bitcoin::Settings>();
            btcSettings->SetConnectionOptions(bitcoindSettings);
            btcSettings->SetFeeRate(vm[cli::SWAP_FEERATE].as<Positive<Amount>>().value);

            auto swapSecondSideChainType = ParseSwapSecondSideChainType(vm);
            if (swapSecondSideChainType != SwapSecondSideChainType::Unknown)
            {
                btcSettings->SetChainType(swapSecondSideChainType);
            }

            return btcSettings;
        }

        return nullptr;
    }

    std::shared_ptr<litecoin::Settings> ParseLitecoinSettings(const po::variables_map& vm)
    {
        if (vm.count(cli::LTC_NODE_ADDR) > 0 || vm.count(cli::LTC_USER_NAME) > 0 || vm.count(cli::LTC_PASS) > 0)
        {
            litecoin::LitecoinCoreSettings litecoindSettings;

            string ltcNodeUri = vm[cli::LTC_NODE_ADDR].as<string>();
            if (!litecoindSettings.m_address.resolve(ltcNodeUri.c_str()))
            {
                throw std::runtime_error("unable to resolve litecoin node address: " + ltcNodeUri);
            }

            if (vm.count(cli::LTC_USER_NAME) == 0)
            {
                throw std::runtime_error("user name of litecoin node should be specified");
            }

            litecoindSettings.m_userName = vm[cli::LTC_USER_NAME].as<string>();

            // TODO roman.strilets: use SecString instead of std::string
            if (vm.count(cli::LTC_PASS) == 0)
            {
                throw std::runtime_error("Please, provide password for the litecoin node.");
            }

            litecoindSettings.m_pass = vm[cli::LTC_PASS].as<string>();

            if (vm.count(cli::SWAP_FEERATE) == 0)
            {
                throw std::runtime_error("swap fee rate is missing");
            }

            auto ltcSettings = std::make_shared<litecoin::Settings>();
            ltcSettings->SetConnectionOptions(litecoindSettings);
            ltcSettings->SetFeeRate(vm[cli::SWAP_FEERATE].as<Positive<Amount>>().value);

            auto swapSecondSideChainType = ParseSwapSecondSideChainType(vm);
            if (swapSecondSideChainType != SwapSecondSideChainType::Unknown)
            {
                ltcSettings->SetChainType(swapSecondSideChainType);
            }

            return ltcSettings;
        }

        return nullptr;
    }

    std::shared_ptr<litecoin::Settings> ParseLitecoinElectrumSettings(const po::variables_map& vm)
    {
        if (vm.count(cli::LTC_ELECTRUM_SEED) > 0 || vm.count(cli::LTC_ELECTRUM_ADDR) > 0)
        {
            litecoin::ElectrumSettings electrumSettings;

            string electrumAddr = vm[cli::LTC_ELECTRUM_ADDR].as<string>();
            if (!electrumSettings.m_address.resolve(electrumAddr.c_str()))
            {
                throw std::runtime_error("unable to resolve litecoin electrum address: " + electrumAddr);
            }

            if (vm.count(cli::LTC_ELECTRUM_SEED) == 0)
            {
                throw std::runtime_error("litectoin electrum seed should be specified");
            }

            auto tempPhrase = vm[cli::LTC_ELECTRUM_SEED].as<string>();
            boost::algorithm::trim_if(tempPhrase, [](char ch) { return ch == ';'; });
            electrumSettings.m_secretWords = string_helpers::split(tempPhrase, ';');

            if (vm.count(cli::SWAP_FEERATE) == 0)
            {
                throw std::runtime_error("swap fee rate is missing");
            }

            // TODO roman.strilets its temporary solution
            electrumSettings.m_isMainnet = false;
            electrumSettings.m_addressVersion = 0x6f;

            auto ltcSettings = std::make_shared<litecoin::Settings>();
            ltcSettings->SetElectrumConnectionOptions(electrumSettings);
            ltcSettings->SetFeeRate(vm[cli::SWAP_FEERATE].as<Positive<Amount>>().value);

            auto swapSecondSideChainType = ParseSwapSecondSideChainType(vm);
            if (swapSecondSideChainType != SwapSecondSideChainType::Unknown)
            {
                ltcSettings->SetChainType(swapSecondSideChainType);
            }

            return ltcSettings;
        }

        return nullptr;
    }

    std::shared_ptr<qtum::Settings> ParseQtumSettings(const po::variables_map& vm)
    {
        if (vm.count(cli::QTUM_NODE_ADDR) > 0 || vm.count(cli::QTUM_USER_NAME) > 0 || vm.count(cli::QTUM_PASS) > 0)
        {
            qtum::QtumCoreSettings qtumdSettings;

            string qtumNodeUri = vm[cli::QTUM_NODE_ADDR].as<string>();
            if (!qtumdSettings.m_address.resolve(qtumNodeUri.c_str()))
            {
                throw std::runtime_error("unable to resolve qtum node address: " + qtumNodeUri);
            }

            if (vm.count(cli::QTUM_USER_NAME) == 0)
            {
                throw std::runtime_error("user name of qtum node should be specified");
            }

            qtumdSettings.m_userName = vm[cli::QTUM_USER_NAME].as<string>();

            // TODO roman.strilets: use SecString instead of std::string
            if (vm.count(cli::QTUM_PASS) == 0)
            {
                throw std::runtime_error("Please, provide password for the qtum node.");
            }

            qtumdSettings.m_pass = vm[cli::QTUM_PASS].as<string>();

            if (vm.count(cli::SWAP_FEERATE) == 0)
            {
                throw std::runtime_error("swap fee rate is missing");
            }

            auto qtumSettings = std::make_shared<qtum::Settings>();
            qtumSettings->SetConnectionOptions(qtumdSettings);
            qtumSettings->SetFeeRate(vm[cli::SWAP_FEERATE].as<Positive<Amount>>().value);

            auto swapSecondSideChainType = ParseSwapSecondSideChainType(vm);
            if (swapSecondSideChainType != SwapSecondSideChainType::Unknown)
            {
                qtumSettings->SetChainType(swapSecondSideChainType);
            }

            return qtumSettings;
        }

        return nullptr;
    }

    int HandleBTC(const po::variables_map& vm, const IWalletDB::Ptr& walletDB)
    {
        bitcoin::SettingsProvider settingsProvider{ walletDB };
        settingsProvider.Initialize();

        if (vm.count(cli::ALTCOIN_SETTINGS_RESET))
        {
            settingsProvider.ResetSettings();
            return 0;
        }
        else if (vm.count(cli::ALTCOIN_SETTINGS_SHOW))
        {
            auto settings = settingsProvider.GetSettings();

            if (!settings.IsInitialized())
            {
                LOG_INFO() << "BTC settings are not initialized.";
                return -1;
            }

            cout << "BTC settings" << '\n'
                << "RPC user: " << settings.GetConnectionOptions().m_userName << '\n'
                << "RPC node: " << settings.GetConnectionOptions().m_address.str() << '\n'
                << "Fee rate: " << settings.GetFeeRate() << '\n'
                << "Chain type: " << getSwapSecondSideChainTypeText(settings.GetChainType()) << '\n';

            return 0;
        }
        else if (vm.count(cli::ALTCOIN_SETTINGS_SET))
        {
            auto settings = ParseBitcoinSettings(vm);
            settingsProvider.SetSettings(*settings);
            return 0;
        }

        LOG_INFO() << "subcommand didn't support or unspecified.";
        return -1;
    }

    int HandleLTC(const po::variables_map& vm, const IWalletDB::Ptr& walletDB)
    {
        litecoin::SettingsProvider settingsProvider{ walletDB };
        settingsProvider.Initialize();

        if (vm.count(cli::ALTCOIN_SETTINGS_RESET))
        {
            settingsProvider.ResetSettings();
            return 0;
        }
        else if (vm.count(cli::ALTCOIN_SETTINGS_SHOW))
        {
            auto settings = settingsProvider.GetSettings();

            if (settings.GetConnectionOptions().IsInitialized())
            {
                cout << "LTC settings" << '\n'
                    << "RPC user: " << settings.GetConnectionOptions().m_userName << '\n'
                    << "RPC node: " << settings.GetConnectionOptions().m_address.str() << '\n'
                    << "Fee rate: " << settings.GetFeeRate() << '\n'
                    << "Chain type: " << getSwapSecondSideChainTypeText(settings.GetChainType()) << '\n';
                return 0;
            }

            if (settings.GetElectrumConnectionOptions().IsInitialized())
            {
                cout << "LTC settings" << '\n'
                    << "Electrum node: " << settings.GetElectrumConnectionOptions().m_address.str() << '\n'
                    << "Fee rate: " << settings.GetFeeRate() << '\n'
                    << "Chain type: " << getSwapSecondSideChainTypeText(settings.GetChainType()) << '\n';
                return 0;
            }
            
            LOG_INFO() << "LTC settings are not initialized.";
            return 0;
        }
        else if (vm.count(cli::ALTCOIN_SETTINGS_SET))
        {
            auto settings = ParseLitecoinSettings(vm);
            if (!settings)
            {
                settings = ParseLitecoinElectrumSettings(vm);
                // TODO roman.strilets process error
            }

            settingsProvider.SetSettings(*settings);
            return 0;
        }

        LOG_INFO() << "subcommand didn't support or unspecified.";
        return -1;
    }


    int HandleQtum(const po::variables_map& vm, const IWalletDB::Ptr& walletDB)
    {
        qtum::SettingsProvider settingsProvider{ walletDB };
        settingsProvider.Initialize();

        if (vm.count(cli::ALTCOIN_SETTINGS_RESET))
        {
            settingsProvider.ResetSettings();
            return 0;
        }
        else if (vm.count(cli::ALTCOIN_SETTINGS_SHOW))
        {
            auto settings = settingsProvider.GetSettings();

            if (!settings.IsInitialized())
            {
                LOG_INFO() << "QTUM settings are not initialized.";
                return -1;
            }

            cout << "QTUM settings" << '\n'
                << "RPC user: " << settings.GetConnectionOptions().m_userName << '\n'
                << "RPC node: " << settings.GetConnectionOptions().m_address.str() << '\n'
                << "Fee rate: " << settings.GetFeeRate() << '\n'
                << "Chain type: " << getSwapSecondSideChainTypeText(settings.GetChainType()) << '\n';

            return 0;
        }
        else if (vm.count(cli::ALTCOIN_SETTINGS_SET))
        {
            auto settings = ParseQtumSettings(vm);
            settingsProvider.SetSettings(*settings);
            return 0;
        }

        LOG_INFO() << "subcommand not supported or not specified.";
        return -1;
    }

    boost::optional<TxID> InitSwap(const po::variables_map& vm, const IWalletDB::Ptr& walletDB, Wallet& wallet, bool checkFee)
    {
        if (vm.count(cli::SWAP_AMOUNT) == 0)
        {
            throw std::runtime_error("swap amount is missing");
        }

        Amount swapAmount = vm[cli::SWAP_AMOUNT].as<Positive<Amount>>().value;
        SwapSecondSideChainType secondSideChainType = SwapSecondSideChainType::Mainnet;
        wallet::AtomicSwapCoin swapCoin = wallet::AtomicSwapCoin::Bitcoin;

        if (vm.count(cli::SWAP_COIN) > 0)
        {
            swapCoin = wallet::from_string(vm[cli::SWAP_COIN].as<string>());
        }

        switch (swapCoin)
        {
            case beam::wallet::AtomicSwapCoin::Bitcoin:
            {
                auto btcSettingsProvider = std::make_shared<bitcoin::SettingsProvider>(walletDB);
                btcSettingsProvider->Initialize();

                auto btcSettings = btcSettingsProvider->GetSettings();
                if (!btcSettings.IsInitialized())
                {
                    throw std::runtime_error("BTC settings should be initialized.");
                }

                if (!BitcoinSide::CheckAmount(swapAmount, btcSettings.GetFeeRate()))
                {
                    throw std::runtime_error("The swap amount must be greater than the redemption fee.");
                }
                secondSideChainType = btcSettings.GetChainType();
                break;
            }
            case beam::wallet::AtomicSwapCoin::Litecoin:
            {
                auto ltcSettingsProvider = std::make_shared<litecoin::SettingsProvider>(walletDB);
                ltcSettingsProvider->Initialize();

                auto ltcSettings = ltcSettingsProvider->GetSettings();
                if (!ltcSettings.GetElectrumConnectionOptions().IsInitialized())
                {
                    throw std::runtime_error("LTC settings should be initialized.");
                }
                if (!LitecoinSide::CheckAmount(swapAmount, ltcSettings.GetFeeRate()))
                {
                    throw std::runtime_error("The swap amount must be greater than the redemption fee.");
                }
                secondSideChainType = ltcSettings.GetChainType();
                break;
            }
            case beam::wallet::AtomicSwapCoin::Qtum:
            {
                auto qtumSettingsProvider = std::make_shared<qtum::SettingsProvider>(walletDB);
                qtumSettingsProvider->Initialize();

                auto qtumSettings = qtumSettingsProvider->GetSettings();
                if (!qtumSettings.IsInitialized())
                {
                    throw std::runtime_error("Qtum settings should be initialized.");
                }
                if (!QtumSide::CheckAmount(swapAmount, qtumSettings.GetFeeRate()))
                {
                    throw std::runtime_error("The swap amount must be greater than the redemption fee.");
                }
                secondSideChainType = qtumSettings.GetChainType();
                break;
            }
            default:
            {
                throw std::runtime_error("Unsupported coin for swap");
                break;
            }
        }

        bool isBeamSide = (vm.count(cli::SWAP_BEAM_SIDE) != 0);

        Amount amount = 0;
        Amount fee = 0;
        WalletID receiverWalletID(Zero);

        if (!LoadBaseParamsForTX(vm, amount, fee, receiverWalletID, checkFee, true))
        {
            return boost::none;
        }

        if (vm.count(cli::SWAP_AMOUNT) == 0)
        {
            throw std::runtime_error("swap amount is missing");
        }

        if (amount <= kMinFeeInGroth)
        {
            throw std::runtime_error("The amount must be greater than the redemption fee.");
        }

        WalletAddress senderAddress = GenerateNewAddress(walletDB, "");

        auto swapTxParameters = InitNewSwap(senderAddress.m_walletID, amount, fee, swapCoin, swapAmount, secondSideChainType, isBeamSide);

        boost::optional<TxID> currentTxID = wallet.StartTransaction(swapTxParameters);

        // print swap tx token
        {
            // auto token = SwapTxParametersToToken(swapParameters);
            isBeamSide = !*swapTxParameters.GetParameter<bool>(TxParameterID::AtomicSwapIsBeamSide);
            swapTxParameters.SetParameter(TxParameterID::IsInitiator, !*swapTxParameters.GetParameter<bool>(TxParameterID::IsInitiator));
            swapTxParameters.SetParameter(TxParameterID::PeerID, *swapTxParameters.GetParameter<WalletID>(TxParameterID::MyID));
            swapTxParameters.SetParameter(TxParameterID::AtomicSwapIsBeamSide, isBeamSide);
            swapTxParameters.SetParameter(TxParameterID::IsSender, isBeamSide);
            swapTxParameters.DeleteParameter(TxParameterID::MyID);

            auto swapTxToken = std::to_string(swapTxParameters);
            LOG_INFO() << "Swap token: " << swapTxToken;
            // TODO: exit after print and new start with listen command?
        }
        return currentTxID;
    }

    boost::optional<TxID> AcceptSwap(const po::variables_map& vm, const IWalletDB::Ptr& walletDB, Wallet& wallet, bool checkFee)
    {
        if (vm.count(cli::SWAP_TOKEN) == 0)
        {
            throw std::runtime_error("swap transaction token should be specified");
        }

        auto swapTxToken = vm[cli::SWAP_TOKEN].as<std::string>();
        auto swapTxParameters = beam::wallet::ParseParameters(swapTxToken);

        // validate TxType and parameters
        auto transactionType = swapTxParameters->GetParameter<TxType>(TxParameterID::TransactionType);
        auto isBeamSide = swapTxParameters->GetParameter<bool>(TxParameterID::AtomicSwapIsBeamSide);
        auto swapCoin = swapTxParameters->GetParameter<AtomicSwapCoin>(TxParameterID::AtomicSwapCoin);
        auto beamAmount = swapTxParameters->GetParameter<Amount>(TxParameterID::Amount);
        auto swapAmount = swapTxParameters->GetParameter<Amount>(TxParameterID::AtomicSwapAmount);
        auto chainType = swapTxParameters->GetParameter<SwapSecondSideChainType>(TxParameterID::AtomicSwapSecondSideChainType);
        auto peerID = swapTxParameters->GetParameter<WalletID>(TxParameterID::PeerID);
        auto peerResponseHeight = swapTxParameters->GetParameter<Height>(TxParameterID::PeerResponseHeight);

        bool isValidToken = isBeamSide && swapCoin && beamAmount && swapAmount && chainType && peerID && peerResponseHeight;

        if (!transactionType || *transactionType != TxType::AtomicSwap || !isValidToken)
        {
            throw std::runtime_error("swap transaction token is invalid.");
        }

        SwapSecondSideChainType ownSecondSideChainType = SwapSecondSideChainType::Mainnet;
        Amount swapFeeRate = 0;

        if (swapCoin == wallet::AtomicSwapCoin::Bitcoin)
        {
            auto btcSettingsProvider = std::make_shared<bitcoin::SettingsProvider>(walletDB);
            btcSettingsProvider->Initialize();
            auto btcSettings = btcSettingsProvider->GetSettings();
            if (!btcSettings.IsInitialized())
            {
                throw std::runtime_error("BTC settings should be initialized.");
            }

            if (!BitcoinSide::CheckAmount(*swapAmount, btcSettings.GetFeeRate()))
            {
                throw std::runtime_error("The swap amount must be greater than the redemption fee.");
            }
            ownSecondSideChainType = btcSettings.GetChainType();
            swapFeeRate = btcSettings.GetFeeRate();
        }
        else if (swapCoin == wallet::AtomicSwapCoin::Litecoin)
        {
            auto ltcSettingsProvider = std::make_shared<litecoin::SettingsProvider>(walletDB);
            ltcSettingsProvider->Initialize();
            auto ltcSettings = ltcSettingsProvider->GetSettings();
            if (!ltcSettings.GetElectrumConnectionOptions().IsInitialized())
            {
                throw std::runtime_error("LTC settings should be initialized.");
            }

            if (!LitecoinSide::CheckAmount(*swapAmount, ltcSettings.GetFeeRate()))
            {
                throw std::runtime_error("The swap amount must be greater than the redemption fee.");
            }
            ownSecondSideChainType = ltcSettings.GetChainType();
            swapFeeRate = ltcSettings.GetFeeRate();
        }
        else if (swapCoin == wallet::AtomicSwapCoin::Qtum)
        {
            auto qtumSettingsProvider = std::make_shared<qtum::SettingsProvider>(walletDB);
            qtumSettingsProvider->Initialize();
            auto qtumSettings = qtumSettingsProvider->GetSettings();
            if (!qtumSettings.IsInitialized())
            {
                throw std::runtime_error("Qtum settings should be initialized.");
            }

            if (!QtumSide::CheckAmount(*swapAmount, qtumSettings.GetFeeRate()))
            {
                throw std::runtime_error("The swap amount must be greater than the redemption fee.");
            }
            ownSecondSideChainType = qtumSettings.GetChainType();
            swapFeeRate = qtumSettings.GetFeeRate();
        }
        else
        {
            throw std::runtime_error("Unsupported swap coin.");
        }

        // validate chain types
        if (ownSecondSideChainType != *chainType)
        {
            stringstream msg;
            msg << "Incompatible options! Your sidechain type: "
                << getSwapSecondSideChainTypeText(ownSecondSideChainType)
                << " Token's sidechain type: " << getSwapSecondSideChainTypeText(*chainType);
            throw std::runtime_error(msg.str());
        }

        // display swap details to user
        cout << " Swap conditions: " << "\n"
            << " Beam side:    " << *isBeamSide << "\n"
            << " Swap coin:    " << getAtomicSwapCoinText(*swapCoin) << "\n"
            << " Beam amount:  " << PrintableAmount(*beamAmount) << "\n"
            << " Swap amount:  " << *swapAmount << "\n"
            << " Chain type:   " << getSwapSecondSideChainTypeText(*chainType) << "\n"
            << " Peer ID:      " << to_string(*peerID) << "\n";

        // get accepting
        // TODO: Refactor
        bool isAccepted = false;
        while (true)
        {
            std::string result;
            cout << "Do you agree to these conditions? (y/n): ";
            cin >> result;

            if (result == "y" || result == "n")
            {
                isAccepted = (result == "y");
                break;
            }
        }

        if (!isAccepted)
        {
            LOG_INFO() << "Swap rejected!";
            return boost::none;
        }

        // on accepting
        WalletAddress senderAddress = GenerateNewAddress(walletDB, "");

        swapTxParameters->SetParameter(TxParameterID::MyID, senderAddress.m_walletID);

        // TODO: check fee
        swapTxParameters->SetParameter(beam::wallet::TxParameterID::Fee, beam::Amount(cli::kMinimumFee));
        auto subTxID = isBeamSide ? beam::wallet::SubTxIndex::REDEEM_TX : beam::wallet::SubTxIndex::LOCK_TX;
        swapTxParameters->SetParameter(beam::wallet::TxParameterID::Fee, swapFeeRate, subTxID);

        return wallet.StartTransaction(*swapTxParameters);
    }
}

io::Reactor::Ptr reactor;

static const unsigned LOG_ROTATION_PERIOD_SEC = 3*60*60; // 3 hours

int main_impl(int argc, char* argv[])
{
    beam::Crash::InstallHandler(NULL);

    try
    {
        auto [options, visibleOptions] = createOptionsDescription(GENERAL_OPTIONS | WALLET_OPTIONS);

        po::variables_map vm;
        try
        {
            vm = getOptions(argc, argv, "beam-wallet.cfg", options, true);
        }
        catch (const po::invalid_option_value& e)
        {
            cout << e.what() << std::endl;
            return 0;
        }
        catch (const NonnegativeOptionException& e)
        {
            cout << e.what() << std::endl;
            return 0;
        }
        catch (const PositiveOptionException& e)
        {
            cout << e.what() << std::endl;
            return 0;
        }
        catch (const po::error& e)
        {
            cout << e.what() << std::endl;
            printHelp(visibleOptions);

            return 0;
        }

        if (vm.count(cli::HELP))
        {
            printHelp(visibleOptions);

            return 0;
        }

        if (vm.count(cli::VERSION))
        {
            cout << PROJECT_VERSION << endl;
            return 0;
        }

        if (vm.count(cli::GIT_COMMIT_HASH))
        {
            cout << GIT_COMMIT_HASH << endl;
            return 0;
        }

        int logLevel = getLogLevel(cli::LOG_LEVEL, vm, LOG_LEVEL_DEBUG);
        int fileLogLevel = getLogLevel(cli::FILE_LOG_LEVEL, vm, LOG_LEVEL_DEBUG);

#define LOG_FILES_DIR "logs"
#define LOG_FILES_PREFIX "wallet_"

        const auto path = boost::filesystem::system_complete(LOG_FILES_DIR);
        auto logger = beam::Logger::create(logLevel, logLevel, fileLogLevel, LOG_FILES_PREFIX, path.string());

        try
        {
            po::notify(vm);

            unsigned logCleanupPeriod = vm[cli::LOG_CLEANUP_DAYS].as<uint32_t>() * 24 * 3600;

            clean_old_logfiles(LOG_FILES_DIR, LOG_FILES_PREFIX, logCleanupPeriod);

            Rules::get().UpdateChecksum();

            {
                reactor = io::Reactor::create();
                io::Reactor::Scope scope(*reactor);

                io::Reactor::GracefulIntHandler gih(*reactor);

                LogRotation logRotation(*reactor, LOG_ROTATION_PERIOD_SEC, logCleanupPeriod);

                {
                    if (vm.count(cli::COMMAND) == 0)
                    {
                        LOG_ERROR() << "command parameter not specified.";
                        printHelp(visibleOptions);
                        return 0;
                    }

                    auto command = vm[cli::COMMAND].as<string>();

                    {
                        const string commands[] =
                        {
                            cli::INIT,
                            cli::RESTORE,
                            cli::SEND,
                            cli::LISTEN,
                            cli::TREASURY,
                            cli::INFO,
                            cli::EXPORT_MINER_KEY,
                            cli::EXPORT_OWNER_KEY,
                            cli::NEW_ADDRESS,
                            cli::CANCEL_TX,
                            cli::DELETE_TX,
                            cli::CHANGE_ADDRESS_EXPIRATION,
                            cli::TX_DETAILS,
                            cli::PAYMENT_PROOF_EXPORT,
                            cli::PAYMENT_PROOF_VERIFY,
                            cli::GENERATE_PHRASE,
                            cli::WALLET_ADDRESS_LIST,
                            cli::WALLET_RESCAN,
                            cli::IMPORT_DATA,
                            cli::EXPORT_DATA,
                            cli::SWAP_INIT,
                            cli::SWAP_ACCEPT,
                            cli::BTC_SETTINGS,
                            cli::LTC_SETTINGS,
                            cli::QTUM_SETTINGS
                        };

                        if (find(begin(commands), end(commands), command) == end(commands))
                        {
                            LOG_ERROR() << "unknown command: \'" << command << "\'";
                            return -1;
                        }
                    }

                    if (command == cli::GENERATE_PHRASE)
                    {
                        GeneratePhrase();
                        return 0;
                    }

                    LOG_INFO() << "Beam Wallet " << PROJECT_VERSION << " (" << BRANCH_NAME << ")";
                    LOG_INFO() << "Rules signature: " << Rules::get().get_SignatureStr();

                    bool coldWallet = vm.count(cli::COLD_WALLET) > 0;

                    if (coldWallet && command == cli::RESTORE)
                    {
                        LOG_INFO() << "Restoring cold wallet. You have to replace generated 'wallet.db' with your existing 'wallet.db' file.";
                    }

                    assert(vm.count(cli::WALLET_STORAGE) > 0);
                    auto walletPath = vm[cli::WALLET_STORAGE].as<string>();

                    if (!WalletDB::isInitialized(walletPath) && (command != cli::INIT && command != cli::RESTORE))
                    {
                        LOG_ERROR() << "Please initialize your wallet first... \nExample: beam-wallet --command=init";
                        return -1;
                    }
                    else if (WalletDB::isInitialized(walletPath) && (command == cli::INIT || command == cli::RESTORE))
                    {
                        bool isDirectory;
                        #ifdef WIN32
                                isDirectory = boost::filesystem::is_directory(Utf8toUtf16(walletPath.c_str()));
                        #else
                                isDirectory = boost::filesystem::is_directory(walletPath);
                        #endif

                        if (isDirectory)
                        {
                            walletPath.append("/wallet.db");
                        }
                        else
                        {
                            LOG_ERROR() << "Your wallet is already initialized.";
                            return -1;
                        }                  
                    }

                    LOG_INFO() << "starting a wallet...";

                    SecString pass;
                    if (!beam::read_wallet_pass(pass, vm))
                    {
                        LOG_ERROR() << "Please, provide password for the wallet.";
                        return -1;
                    }

                    if ((command == cli::INIT || command == cli::RESTORE) && vm.count(cli::PASS) == 0)
                    {
                        if (!beam::confirm_wallet_pass(pass))
                        {
                            LOG_ERROR() << "Passwords do not match";
                            return -1;
                        }
                    }

                    if (command == cli::INIT || command == cli::RESTORE)
                    {
                        NoLeak<uintBig> walletSeed;
                        walletSeed.V = Zero;
                        if (!ReadWalletSeed(walletSeed, vm, command == cli::INIT))
                        {
                            LOG_ERROR() << "Please, provide a valid seed phrase for the wallet.";
                            return -1;
                        }
                        auto walletDB = WalletDB::init(walletPath, pass, walletSeed, reactor, coldWallet);
                        if (walletDB)
                        {
                            LOG_INFO() << "wallet successfully created...";
                            GenerateNewAddress(walletDB, "default");
                            return 0;
                        }
                        else
                        {
                            LOG_ERROR() << "something went wrong, wallet not created...";
                            return -1;
                        }
                    }

                    auto walletDB = WalletDB::open(walletPath, pass, reactor);
                    if (!walletDB)
                    {
                        LOG_ERROR() << "Please check your password. If password is lost, restore wallet.db from latest backup or delete it and restore from seed phrase.";
                        return -1;
                    }

                    const auto& currHeight = walletDB->getCurrentHeight();
                    const auto& fork1Height = Rules::get().pForks[1].m_Height;
                    const bool isFork1 = currHeight >= fork1Height;

                    if (command == cli::CHANGE_ADDRESS_EXPIRATION)
                    {
                        return ChangeAddressExpiration(vm, walletDB);
                    }

                    if (command == cli::EXPORT_MINER_KEY)
                    {
                        return ExportMinerKey(vm, walletDB, pass);
                    }

                    if (command == cli::EXPORT_OWNER_KEY)
                    {
                        return ExportOwnerKey(walletDB, pass);
                    }

                    if (command == cli::EXPORT_DATA)
                    {
                        return ExportWalletData(vm, walletDB);
                    }

                    if (command == cli::IMPORT_DATA)
                    {
                        return ImportWalletData(vm, walletDB);
                    }

                    {
                        const auto& var = vm[cli::PAYMENT_PROOF_REQUIRED];
                        if (!var.empty())
                        {
                            bool b = var.as<bool>();
                            uint8_t n = b ? 1 : 0;
                            storage::setVar(*walletDB, storage::g_szPaymentProofRequired, n);

                            cout << "Parameter set: Payment proof required: " << static_cast<uint32_t>(n) << std::endl;
                            return 0;
                        }
                    }

                    if (command == cli::NEW_ADDRESS)
                    {
                        if (!CreateNewAddress(vm, walletDB))
                        {
                            return -1;
                        }

                        if (!vm.count(cli::LISTEN))
                        {
                            return 0;
                        }
                    }

                    LOG_INFO() << "wallet sucessfully opened...";

                    if (command == cli::TREASURY)
                    {
                        return HandleTreasury(vm, *walletDB->get_MasterKdf());
                    }

                    if (command == cli::INFO)
                    {
                        return ShowWalletInfo(walletDB, vm);
                    }

                    if (command == cli::TX_DETAILS)
                    {
                        return TxDetails(walletDB, vm);
                    }

                    if (command == cli::PAYMENT_PROOF_EXPORT)
                    {
                        return ExportPaymentProof(walletDB, vm);
                    }

                    if (command == cli::PAYMENT_PROOF_VERIFY)
                    {
                        return VerifyPaymentProof(vm);
                    }

                    if (command == cli::WALLET_ADDRESS_LIST)
                    {
                        return ShowAddressList(walletDB);
                    }

                    if (command == cli::BTC_SETTINGS)
                    {
                        return HandleBTC(vm, walletDB);
                    }

                    if (command == cli::LTC_SETTINGS)
                    {
                        return HandleLTC(vm, walletDB);
                    }

                    if (command == cli::QTUM_SETTINGS)
                    {
                        return HandleQtum(vm, walletDB);
                    }

                    /// HERE!!
                    io::Address receiverAddr;
                    Amount amount = 0;
                    Amount fee = 0;
                    WalletID receiverWalletID(Zero);
                    bool isTxInitiator = (command == cli::SEND);
                    if (isTxInitiator && !LoadBaseParamsForTX(vm, amount, fee, receiverWalletID, isFork1))
                    {
                        return -1;
                    }

                    bool is_server = command == cli::LISTEN || vm.count(cli::LISTEN);

                    boost::optional<TxID> currentTxID;
                    auto txCompleteAction = [&currentTxID](const TxID& txID)
                    {
                        if (currentTxID.is_initialized() && currentTxID.get() != txID)
                        {
                            return;
                        }
                        io::Reactor::get_Current().stop();
                    };

                    Wallet wallet{ walletDB, is_server ? Wallet::TxCompletedAction() : txCompleteAction,
                                            !coldWallet ? Wallet::UpdateCompletedAction() : []() {io::Reactor::get_Current().stop(); } };
                    {
                        wallet::AsyncContextHolder holder(wallet);
                        if (!coldWallet)
                        {
                            if (vm.count(cli::NODE_ADDR) == 0)
                            {
                                LOG_ERROR() << "node address should be specified";
                                return -1;
                            }

                            string nodeURI = vm[cli::NODE_ADDR].as<string>();
                            io::Address nodeAddress;
                            if (!nodeAddress.resolve(nodeURI.c_str()))
                            {
                                LOG_ERROR() << "unable to resolve node address: " << nodeURI;
                                return -1;
                            }

                            auto nnet = make_shared<proto::FlyClient::NetworkStd>(wallet);
                            nnet->m_Cfg.m_PollPeriod_ms = vm[cli::NODE_POLL_PERIOD].as<Nonnegative<uint32_t>>().value;
                            if (nnet->m_Cfg.m_PollPeriod_ms)
                            {
                                LOG_INFO() << "Node poll period = " << nnet->m_Cfg.m_PollPeriod_ms << " ms";
                                uint32_t timeout_ms = std::max(Rules::get().DA.Target_s * 1000, nnet->m_Cfg.m_PollPeriod_ms);
                                if (timeout_ms != nnet->m_Cfg.m_PollPeriod_ms)
                                {
                                    LOG_INFO() << "Node poll period has been automatically rounded up to block rate: " << timeout_ms << " ms";
                                }
                            }
                            uint32_t responceTime_s = Rules::get().DA.Target_s * wallet::kDefaultTxResponseTime;
                            if (nnet->m_Cfg.m_PollPeriod_ms >= responceTime_s * 1000)
                            {
                                LOG_WARNING() << "The \"--node_poll_period\" parameter set to more than " << uint32_t(responceTime_s / 3600) << " hours may cause transaction problems.";
                            }
                            nnet->m_Cfg.m_vNodes.push_back(nodeAddress);
                            nnet->Connect();
                            wallet.AddMessageEndpoint(make_shared<WalletNetworkViaBbs>(wallet, nnet, walletDB));
                            wallet.SetNodeEndpoint(nnet);
                        }
                        else
                        {
                            wallet.AddMessageEndpoint(make_shared<ColdWalletMessageEndpoint>(wallet, walletDB));
                        }

                        auto swapTransactionCreator = std::make_shared<AtomicSwapTransaction::Creator>();
                        wallet.RegisterTransactionType(TxType::AtomicSwap, std::static_pointer_cast<BaseTransaction::Creator>(swapTransactionCreator));

                        auto btcSettingsProvider = std::make_shared<bitcoin::SettingsProvider>(walletDB);
                        btcSettingsProvider->Initialize();

                        if (btcSettingsProvider->GetSettings().IsInitialized())
                        {
                            auto bitcoinBridge = std::make_shared<bitcoin::BitcoinCore017>(io::Reactor::get_Current(), btcSettingsProvider);
                            auto btcSecondSideFactory = wallet::MakeSecondSideFactory<BitcoinSide, bitcoin::BitcoinCore017, bitcoin::ISettingsProvider>(bitcoinBridge, btcSettingsProvider);
                            swapTransactionCreator->RegisterFactory(AtomicSwapCoin::Bitcoin, btcSecondSideFactory);
                        }

                        auto ltcSettingsProvider = std::make_shared<litecoin::SettingsProvider>(walletDB);
                        ltcSettingsProvider->Initialize();

                        if (ltcSettingsProvider->GetSettings().GetElectrumConnectionOptions().IsInitialized())
                        {
                            auto litecoinBridge = std::make_shared<litecoin::Electrum>(io::Reactor::get_Current(), ltcSettingsProvider);
                            auto ltcSecondSideFactory = wallet::MakeSecondSideFactory<LitecoinSide, litecoin::Electrum, litecoin::ISettingsProvider>(litecoinBridge, ltcSettingsProvider);
                            swapTransactionCreator->RegisterFactory(AtomicSwapCoin::Litecoin, ltcSecondSideFactory);
                        }

                        auto qtumSettingsProvider = std::make_shared<qtum::SettingsProvider>(walletDB);
                        qtumSettingsProvider->Initialize();

                        if (qtumSettingsProvider->GetSettings().IsInitialized())
                        {
                            auto qtumBridge = std::make_shared<qtum::QtumCore017>(io::Reactor::get_Current(), qtumSettingsProvider);
                            auto qtumSecondSideFactory = wallet::MakeSecondSideFactory<QtumSide, qtum::QtumCore017, qtum::ISettingsProvider>(qtumBridge, qtumSettingsProvider);
                            swapTransactionCreator->RegisterFactory(AtomicSwapCoin::Qtum, qtumSecondSideFactory);
                        }

                        if (command == cli::SWAP_INIT)
                        {
                            currentTxID = InitSwap(vm, walletDB, wallet, isFork1);
                            if (!currentTxID)
                            {
                                return -1;
                            }
                        }

                        if (command == cli::SWAP_ACCEPT)
                        {
                            currentTxID = AcceptSwap(vm, walletDB, wallet, isFork1);
                            if (!currentTxID)
                            {
                                return -1;
                            }
                        }

                        if (isTxInitiator)
                        {
                            WalletAddress senderAddress = GenerateNewAddress(walletDB, "");
                            currentTxID = wallet.StartTransaction(CreateSimpleTransactionParameters()
                                .SetParameter(TxParameterID::MyID, senderAddress.m_walletID)
                                .SetParameter(TxParameterID::PeerID, receiverWalletID)
                                .SetParameter(TxParameterID::Amount, amount)
                                .SetParameter(TxParameterID::Fee, fee)
                                .SetParameter(TxParameterID::PreselectedCoins, GetPreselectedCoinIDs(vm)));
                        }

                        bool deleteTx = (command == cli::DELETE_TX);
                        if (command == cli::CANCEL_TX || deleteTx)
                        {
                            auto txIdVec = from_hex(vm[cli::TX_ID].as<string>());
                            TxID txId;
                            std::copy_n(txIdVec.begin(), 16, txId.begin());
                            auto tx = walletDB->getTx(txId);

                            if (tx)
                            {
                                if (deleteTx)
                                {
                                    if (tx->canDelete())
                                    {
                                        wallet.DeleteTransaction(txId);
                                        return 0;
                                    }
                                    else
                                    {
                                        LOG_ERROR() << "Transaction could not be deleted. Invalid transaction status.";
                                        return -1;
                                    }
                                }
                                else
                                {
                                    if (tx->canCancel())
                                    {
                                        currentTxID = txId;
                                        wallet.CancelTransaction(txId);
                                    }
                                    else
                                    {
                                        LOG_ERROR() << "Transaction could not be cancelled. Invalid transaction status.";
                                        return -1;
                                    }
                                }
                            }
                            else
                            {
                                LOG_ERROR() << "Unknown transaction ID.";
                                return -1;
                            }
                        }

                        if (command == cli::WALLET_RESCAN)
                        {
                            wallet.Refresh();
                        }
                    }
                    io::Reactor::get_Current().run();
                }
            }
        }
        catch (const AddressExpiredException&)
        {
        }
        catch (const FailToStartSwapException&)
        {
        }
        catch (const po::invalid_option_value& e)
        {
            cout << e.what() << std::endl;
            return 0;
        }
        catch (const NonnegativeOptionException& e)
        {
            cout << e.what() << std::endl;
            return 0;
        }
        catch (const PositiveOptionException& e)
        {
            cout << e.what() << std::endl;
            return 0;
        }
        catch (const po::error& e)
        {
            LOG_ERROR() << e.what();
            printHelp(visibleOptions);
        }
        catch (const std::runtime_error& e)
        {
            LOG_ERROR() << e.what();
        }
    }
    catch (const std::exception& e)
    {
        std::cout << e.what() << std::endl;
    }

    return 0;
}

int main(int argc, char* argv[]) {
#ifdef _WIN32
    return main_impl(argc, argv);
#else
    block_sigpipe();
    auto f = std::async(
        std::launch::async,
        [argc, argv]() -> int {
            // TODO: this hungs app on OSX
            //lock_signals_in_this_thread();
            int ret = main_impl(argc, argv);
            kill(0, SIGINT);
            return ret;
        }
    );

    wait_for_termination(0);

    if (reactor) reactor->stop();

    return f.get();
#endif
}
>>>>>>> 6461c9bf
<|MERGE_RESOLUTION|>--- conflicted
+++ resolved
@@ -1,4 +1,3 @@
-<<<<<<< HEAD
 // Copyright 2018 The Beam Team
 //
 // Licensed under the Apache License, Version 2.0 (the "License");
@@ -28,6 +27,7 @@
 #include "wallet/litecoin/litecoin_core_017.h"
 #include "wallet/litecoin/settings.h"
 #include "wallet/litecoin/litecoin_side.h"
+#include "wallet/litecoin/electrum.h"
 #include "wallet/qtum/qtum_core_017.h"
 #include "wallet/qtum/settings.h"
 #include "wallet/qtum/qtum_side.h"
@@ -1104,6 +1104,52 @@
         return nullptr;
     }
 
+    std::shared_ptr<litecoin::Settings> ParseLitecoinElectrumSettings(const po::variables_map& vm)
+    {
+        if (vm.count(cli::LTC_ELECTRUM_SEED) > 0 || vm.count(cli::LTC_ELECTRUM_ADDR) > 0)
+        {
+            litecoin::ElectrumSettings electrumSettings;
+
+            string electrumAddr = vm[cli::LTC_ELECTRUM_ADDR].as<string>();
+            if (!electrumSettings.m_address.resolve(electrumAddr.c_str()))
+            {
+                throw std::runtime_error("unable to resolve litecoin electrum address: " + electrumAddr);
+            }
+
+            if (vm.count(cli::LTC_ELECTRUM_SEED) == 0)
+            {
+                throw std::runtime_error("litectoin electrum seed should be specified");
+            }
+
+            auto tempPhrase = vm[cli::LTC_ELECTRUM_SEED].as<string>();
+            boost::algorithm::trim_if(tempPhrase, [](char ch) { return ch == ';'; });
+            electrumSettings.m_secretWords = string_helpers::split(tempPhrase, ';');
+
+            if (vm.count(cli::SWAP_FEERATE) == 0)
+            {
+                throw std::runtime_error("swap fee rate is missing");
+            }
+
+            // TODO roman.strilets its temporary solution
+            electrumSettings.m_isMainnet = false;
+            electrumSettings.m_addressVersion = 0x6f;
+
+            auto ltcSettings = std::make_shared<litecoin::Settings>();
+            ltcSettings->SetElectrumConnectionOptions(electrumSettings);
+            ltcSettings->SetFeeRate(vm[cli::SWAP_FEERATE].as<Positive<Amount>>().value);
+
+            auto swapSecondSideChainType = ParseSwapSecondSideChainType(vm);
+            if (swapSecondSideChainType != SwapSecondSideChainType::Unknown)
+            {
+                ltcSettings->SetChainType(swapSecondSideChainType);
+            }
+
+            return ltcSettings;
+        }
+
+        return nullptr;
+    }
+
     std::shared_ptr<qtum::Settings> ParseQtumSettings(const po::variables_map& vm)
     {
         if (vm.count(cli::QTUM_NODE_ADDR) > 0 || vm.count(cli::QTUM_USER_NAME) > 0 || vm.count(cli::QTUM_PASS) > 0)
@@ -1155,6 +1201,7 @@
     int HandleBTC(const po::variables_map& vm, const IWalletDB::Ptr& walletDB)
     {
         bitcoin::SettingsProvider settingsProvider{ walletDB };
+        settingsProvider.Initialize();
 
         if (vm.count(cli::ALTCOIN_SETTINGS_RESET))
         {
@@ -1188,6 +1235,360 @@
 
         LOG_INFO() << "subcommand didn't support or unspecified.";
         return -1;
+    }
+
+    int HandleLTC(const po::variables_map& vm, const IWalletDB::Ptr& walletDB)
+    {
+        litecoin::SettingsProvider settingsProvider{ walletDB };
+        settingsProvider.Initialize();
+
+        if (vm.count(cli::ALTCOIN_SETTINGS_RESET))
+        {
+            settingsProvider.ResetSettings();
+            return 0;
+        }
+        else if (vm.count(cli::ALTCOIN_SETTINGS_SHOW))
+        {
+            auto settings = settingsProvider.GetSettings();
+
+            if (settings.GetConnectionOptions().IsInitialized())
+            {
+                cout << "LTC settings" << '\n'
+                    << "RPC user: " << settings.GetConnectionOptions().m_userName << '\n'
+                    << "RPC node: " << settings.GetConnectionOptions().m_address.str() << '\n'
+                    << "Fee rate: " << settings.GetFeeRate() << '\n'
+                    << "Chain type: " << getSwapSecondSideChainTypeText(settings.GetChainType()) << '\n';
+                return 0;
+            }
+
+            if (settings.GetElectrumConnectionOptions().IsInitialized())
+            {
+                cout << "LTC settings" << '\n'
+                    << "Electrum node: " << settings.GetElectrumConnectionOptions().m_address.str() << '\n'
+                    << "Fee rate: " << settings.GetFeeRate() << '\n'
+                    << "Chain type: " << getSwapSecondSideChainTypeText(settings.GetChainType()) << '\n';
+                return 0;
+            }
+            
+            LOG_INFO() << "LTC settings are not initialized.";
+            return 0;
+        }
+        else if (vm.count(cli::ALTCOIN_SETTINGS_SET))
+        {
+            auto settings = ParseLitecoinSettings(vm);
+            if (!settings)
+            {
+                settings = ParseLitecoinElectrumSettings(vm);
+                // TODO roman.strilets process error
+            }
+
+            settingsProvider.SetSettings(*settings);
+            return 0;
+        }
+
+        LOG_INFO() << "subcommand didn't support or unspecified.";
+        return -1;
+    }
+
+
+    int HandleQtum(const po::variables_map& vm, const IWalletDB::Ptr& walletDB)
+    {
+        qtum::SettingsProvider settingsProvider{ walletDB };
+        settingsProvider.Initialize();
+
+        if (vm.count(cli::ALTCOIN_SETTINGS_RESET))
+        {
+            settingsProvider.ResetSettings();
+            return 0;
+        }
+        else if (vm.count(cli::ALTCOIN_SETTINGS_SHOW))
+        {
+            auto settings = settingsProvider.GetSettings();
+
+            if (!settings.IsInitialized())
+            {
+                LOG_INFO() << "QTUM settings are not initialized.";
+                return -1;
+            }
+
+            cout << "QTUM settings" << '\n'
+                << "RPC user: " << settings.GetConnectionOptions().m_userName << '\n'
+                << "RPC node: " << settings.GetConnectionOptions().m_address.str() << '\n'
+                << "Fee rate: " << settings.GetFeeRate() << '\n'
+                << "Chain type: " << getSwapSecondSideChainTypeText(settings.GetChainType()) << '\n';
+
+            return 0;
+        }
+        else if (vm.count(cli::ALTCOIN_SETTINGS_SET))
+        {
+            auto settings = ParseQtumSettings(vm);
+            settingsProvider.SetSettings(*settings);
+            return 0;
+        }
+
+        LOG_INFO() << "subcommand not supported or not specified.";
+        return -1;
+    }
+
+    boost::optional<TxID> InitSwap(const po::variables_map& vm, const IWalletDB::Ptr& walletDB, Wallet& wallet, bool checkFee)
+    {
+        if (vm.count(cli::SWAP_AMOUNT) == 0)
+        {
+            throw std::runtime_error("swap amount is missing");
+        }
+
+        Amount swapAmount = vm[cli::SWAP_AMOUNT].as<Positive<Amount>>().value;
+        SwapSecondSideChainType secondSideChainType = SwapSecondSideChainType::Mainnet;
+        wallet::AtomicSwapCoin swapCoin = wallet::AtomicSwapCoin::Bitcoin;
+
+        if (vm.count(cli::SWAP_COIN) > 0)
+        {
+            swapCoin = wallet::from_string(vm[cli::SWAP_COIN].as<string>());
+        }
+
+        switch (swapCoin)
+        {
+            case beam::wallet::AtomicSwapCoin::Bitcoin:
+            {
+                auto btcSettingsProvider = std::make_shared<bitcoin::SettingsProvider>(walletDB);
+                btcSettingsProvider->Initialize();
+
+                auto btcSettings = btcSettingsProvider->GetSettings();
+                if (!btcSettings.IsInitialized())
+                {
+                    throw std::runtime_error("BTC settings should be initialized.");
+                }
+
+                if (!BitcoinSide::CheckAmount(swapAmount, btcSettings.GetFeeRate()))
+                {
+                    throw std::runtime_error("The swap amount must be greater than the redemption fee.");
+                }
+                secondSideChainType = btcSettings.GetChainType();
+                break;
+            }
+            case beam::wallet::AtomicSwapCoin::Litecoin:
+            {
+                auto ltcSettingsProvider = std::make_shared<litecoin::SettingsProvider>(walletDB);
+                ltcSettingsProvider->Initialize();
+
+                auto ltcSettings = ltcSettingsProvider->GetSettings();
+                if (!ltcSettings.GetElectrumConnectionOptions().IsInitialized())
+                {
+                    throw std::runtime_error("LTC settings should be initialized.");
+                }
+                if (!LitecoinSide::CheckAmount(swapAmount, ltcSettings.GetFeeRate()))
+                {
+                    throw std::runtime_error("The swap amount must be greater than the redemption fee.");
+                }
+                secondSideChainType = ltcSettings.GetChainType();
+                break;
+            }
+            case beam::wallet::AtomicSwapCoin::Qtum:
+            {
+                auto qtumSettingsProvider = std::make_shared<qtum::SettingsProvider>(walletDB);
+                qtumSettingsProvider->Initialize();
+
+                auto qtumSettings = qtumSettingsProvider->GetSettings();
+                if (!qtumSettings.IsInitialized())
+                {
+                    throw std::runtime_error("Qtum settings should be initialized.");
+                }
+                if (!QtumSide::CheckAmount(swapAmount, qtumSettings.GetFeeRate()))
+                {
+                    throw std::runtime_error("The swap amount must be greater than the redemption fee.");
+                }
+                secondSideChainType = qtumSettings.GetChainType();
+                break;
+            }
+            default:
+            {
+                throw std::runtime_error("Unsupported coin for swap");
+                break;
+            }
+        }
+
+        bool isBeamSide = (vm.count(cli::SWAP_BEAM_SIDE) != 0);
+
+        Amount amount = 0;
+        Amount fee = 0;
+        WalletID receiverWalletID(Zero);
+
+        if (!LoadBaseParamsForTX(vm, amount, fee, receiverWalletID, checkFee, true))
+        {
+            return boost::none;
+        }
+
+        if (vm.count(cli::SWAP_AMOUNT) == 0)
+        {
+            throw std::runtime_error("swap amount is missing");
+        }
+
+        if (amount <= kMinFeeInGroth)
+        {
+            throw std::runtime_error("The amount must be greater than the redemption fee.");
+        }
+
+        WalletAddress senderAddress = GenerateNewAddress(walletDB, "");
+
+        auto swapTxParameters = InitNewSwap(senderAddress.m_walletID, amount, fee, swapCoin, swapAmount, secondSideChainType, isBeamSide);
+
+        boost::optional<TxID> currentTxID = wallet.StartTransaction(swapTxParameters);
+
+        // print swap tx token
+        {
+            // auto token = SwapTxParametersToToken(swapParameters);
+            isBeamSide = !*swapTxParameters.GetParameter<bool>(TxParameterID::AtomicSwapIsBeamSide);
+            swapTxParameters.SetParameter(TxParameterID::IsInitiator, !*swapTxParameters.GetParameter<bool>(TxParameterID::IsInitiator));
+            swapTxParameters.SetParameter(TxParameterID::PeerID, *swapTxParameters.GetParameter<WalletID>(TxParameterID::MyID));
+            swapTxParameters.SetParameter(TxParameterID::AtomicSwapIsBeamSide, isBeamSide);
+            swapTxParameters.SetParameter(TxParameterID::IsSender, isBeamSide);
+            swapTxParameters.DeleteParameter(TxParameterID::MyID);
+
+            auto swapTxToken = std::to_string(swapTxParameters);
+            LOG_INFO() << "Swap token: " << swapTxToken;
+            // TODO: exit after print and new start with listen command?
+        }
+        return currentTxID;
+    }
+
+    boost::optional<TxID> AcceptSwap(const po::variables_map& vm, const IWalletDB::Ptr& walletDB, Wallet& wallet, bool checkFee)
+    {
+        if (vm.count(cli::SWAP_TOKEN) == 0)
+        {
+            throw std::runtime_error("swap transaction token should be specified");
+        }
+
+        auto swapTxToken = vm[cli::SWAP_TOKEN].as<std::string>();
+        auto swapTxParameters = beam::wallet::ParseParameters(swapTxToken);
+
+        // validate TxType and parameters
+        auto transactionType = swapTxParameters->GetParameter<TxType>(TxParameterID::TransactionType);
+        auto isBeamSide = swapTxParameters->GetParameter<bool>(TxParameterID::AtomicSwapIsBeamSide);
+        auto swapCoin = swapTxParameters->GetParameter<AtomicSwapCoin>(TxParameterID::AtomicSwapCoin);
+        auto beamAmount = swapTxParameters->GetParameter<Amount>(TxParameterID::Amount);
+        auto swapAmount = swapTxParameters->GetParameter<Amount>(TxParameterID::AtomicSwapAmount);
+        auto chainType = swapTxParameters->GetParameter<SwapSecondSideChainType>(TxParameterID::AtomicSwapSecondSideChainType);
+        auto peerID = swapTxParameters->GetParameter<WalletID>(TxParameterID::PeerID);
+        auto peerResponseHeight = swapTxParameters->GetParameter<Height>(TxParameterID::PeerResponseHeight);
+
+        bool isValidToken = isBeamSide && swapCoin && beamAmount && swapAmount && chainType && peerID && peerResponseHeight;
+
+        if (!transactionType || *transactionType != TxType::AtomicSwap || !isValidToken)
+        {
+            throw std::runtime_error("swap transaction token is invalid.");
+        }
+
+        SwapSecondSideChainType ownSecondSideChainType = SwapSecondSideChainType::Mainnet;
+        Amount swapFeeRate = 0;
+
+        if (swapCoin == wallet::AtomicSwapCoin::Bitcoin)
+        {
+            auto btcSettingsProvider = std::make_shared<bitcoin::SettingsProvider>(walletDB);
+            btcSettingsProvider->Initialize();
+            auto btcSettings = btcSettingsProvider->GetSettings();
+            if (!btcSettings.IsInitialized())
+            {
+                throw std::runtime_error("BTC settings should be initialized.");
+            }
+
+            if (!BitcoinSide::CheckAmount(*swapAmount, btcSettings.GetFeeRate()))
+            {
+                throw std::runtime_error("The swap amount must be greater than the redemption fee.");
+            }
+            ownSecondSideChainType = btcSettings.GetChainType();
+            swapFeeRate = btcSettings.GetFeeRate();
+        }
+        else if (swapCoin == wallet::AtomicSwapCoin::Litecoin)
+        {
+            auto ltcSettingsProvider = std::make_shared<litecoin::SettingsProvider>(walletDB);
+            ltcSettingsProvider->Initialize();
+            auto ltcSettings = ltcSettingsProvider->GetSettings();
+            if (!ltcSettings.GetElectrumConnectionOptions().IsInitialized())
+            {
+                throw std::runtime_error("LTC settings should be initialized.");
+            }
+
+            if (!LitecoinSide::CheckAmount(*swapAmount, ltcSettings.GetFeeRate()))
+            {
+                throw std::runtime_error("The swap amount must be greater than the redemption fee.");
+            }
+            ownSecondSideChainType = ltcSettings.GetChainType();
+            swapFeeRate = ltcSettings.GetFeeRate();
+        }
+        else if (swapCoin == wallet::AtomicSwapCoin::Qtum)
+        {
+            auto qtumSettingsProvider = std::make_shared<qtum::SettingsProvider>(walletDB);
+            qtumSettingsProvider->Initialize();
+            auto qtumSettings = qtumSettingsProvider->GetSettings();
+            if (!qtumSettings.IsInitialized())
+            {
+                throw std::runtime_error("Qtum settings should be initialized.");
+            }
+
+            if (!QtumSide::CheckAmount(*swapAmount, qtumSettings.GetFeeRate()))
+            {
+                throw std::runtime_error("The swap amount must be greater than the redemption fee.");
+            }
+            ownSecondSideChainType = qtumSettings.GetChainType();
+            swapFeeRate = qtumSettings.GetFeeRate();
+        }
+        else
+        {
+            throw std::runtime_error("Unsupported swap coin.");
+        }
+
+        // validate chain types
+        if (ownSecondSideChainType != *chainType)
+        {
+            stringstream msg;
+            msg << "Incompatible options! Your sidechain type: "
+                << getSwapSecondSideChainTypeText(ownSecondSideChainType)
+                << " Token's sidechain type: " << getSwapSecondSideChainTypeText(*chainType);
+            throw std::runtime_error(msg.str());
+        }
+
+        // display swap details to user
+        cout << " Swap conditions: " << "\n"
+            << " Beam side:    " << *isBeamSide << "\n"
+            << " Swap coin:    " << getAtomicSwapCoinText(*swapCoin) << "\n"
+            << " Beam amount:  " << PrintableAmount(*beamAmount) << "\n"
+            << " Swap amount:  " << *swapAmount << "\n"
+            << " Chain type:   " << getSwapSecondSideChainTypeText(*chainType) << "\n"
+            << " Peer ID:      " << to_string(*peerID) << "\n";
+
+        // get accepting
+        // TODO: Refactor
+        bool isAccepted = false;
+        while (true)
+        {
+            std::string result;
+            cout << "Do you agree to these conditions? (y/n): ";
+            cin >> result;
+
+            if (result == "y" || result == "n")
+            {
+                isAccepted = (result == "y");
+                break;
+            }
+        }
+
+        if (!isAccepted)
+        {
+            LOG_INFO() << "Swap rejected!";
+            return boost::none;
+        }
+
+        // on accepting
+        WalletAddress senderAddress = GenerateNewAddress(walletDB, "");
+
+        swapTxParameters->SetParameter(TxParameterID::MyID, senderAddress.m_walletID);
+
+        // TODO: check fee
+        swapTxParameters->SetParameter(beam::wallet::TxParameterID::Fee, beam::Amount(cli::kMinimumFee));
+        auto subTxID = isBeamSide ? beam::wallet::SubTxIndex::REDEEM_TX : beam::wallet::SubTxIndex::LOCK_TX;
+        swapTxParameters->SetParameter(beam::wallet::TxParameterID::Fee, swapFeeRate, subTxID);
+
+        return wallet.StartTransaction(*swapTxParameters);
     }
 }
 
@@ -1312,7 +1713,9 @@
                             cli::EXPORT_DATA,
                             cli::SWAP_INIT,
                             cli::SWAP_ACCEPT,
-                            cli::BTC_SETTINGS
+                            cli::BTC_SETTINGS,
+                            cli::LTC_SETTINGS,
+                            cli::QTUM_SETTINGS
                         };
 
                         if (find(begin(commands), end(commands), command) == end(commands))
@@ -1504,6 +1907,16 @@
                     if (command == cli::BTC_SETTINGS)
                     {
                         return HandleBTC(vm, walletDB);
+                    }
+
+                    if (command == cli::LTC_SETTINGS)
+                    {
+                        return HandleLTC(vm, walletDB);
+                    }
+
+                    if (command == cli::QTUM_SETTINGS)
+                    {
+                        return HandleQtum(vm, walletDB);
                     }
 
                     /// HERE!!
@@ -1578,241 +1991,52 @@
                         auto swapTransactionCreator = std::make_shared<AtomicSwapTransaction::Creator>();
                         wallet.RegisterTransactionType(TxType::AtomicSwap, std::static_pointer_cast<BaseTransaction::Creator>(swapTransactionCreator));
 
-                        auto settingsProvider = std::make_shared<bitcoin::SettingsProvider>(walletDB);
-                        if (settingsProvider->GetSettings().IsInitialized())
-                        {
-                            auto bitcoinBridge = std::make_shared<bitcoin::BitcoinCore017>(io::Reactor::get_Current(), settingsProvider);
-                            auto btcSecondSideFactory = wallet::MakeSecondSideFactory<BitcoinSide, bitcoin::BitcoinCore017, bitcoin::ISettingsProvider>(bitcoinBridge, settingsProvider);
+                        auto btcSettingsProvider = std::make_shared<bitcoin::SettingsProvider>(walletDB);
+                        btcSettingsProvider->Initialize();
+
+                        if (btcSettingsProvider->GetSettings().IsInitialized())
+                        {
+                            auto bitcoinBridge = std::make_shared<bitcoin::BitcoinCore017>(io::Reactor::get_Current(), btcSettingsProvider);
+                            auto btcSecondSideFactory = wallet::MakeSecondSideFactory<BitcoinSide, bitcoin::BitcoinCore017, bitcoin::ISettingsProvider>(bitcoinBridge, btcSettingsProvider);
                             swapTransactionCreator->RegisterFactory(AtomicSwapCoin::Bitcoin, btcSecondSideFactory);
                         }
 
-                        //if (ltcSettings)
-                        //{
-                        //    auto settingsProvider = std::make_shared<SettingsProvider>(*ltcSettings);
-                        //    auto litecoinBridge = std::make_shared<litecoin::LitecoinCore016>(io::Reactor::get_Current(), settingsProvider);
-                        //    auto ltcSecondSideFactory = wallet::MakeSecondSideFactory<LitecoinSide, litecoin::LitecoinCore016, litecoin::ISettingsProvider>(litecoinBridge, settingsProvider);
-                        //    swapTransactionCreator->RegisterFactory(AtomicSwapCoin::Litecoin, ltcSecondSideFactory);
-                        //}
-
-                        //if (qtumSettings)
-                        //{
-                        //    auto settingsProvider = std::make_shared<SettingsProvider>(*qtumSettings);
-                        //    auto qtumBridge = std::make_shared<qtum::QtumCore017>(io::Reactor::get_Current(), settingsProvider);
-                        //    auto qtumSecondSideFactory = wallet::MakeSecondSideFactory<QtumSide, qtum::QtumCore017, qtum::ISettingsProvider>(qtumBridge, settingsProvider);
-                        //    swapTransactionCreator->RegisterFactory(AtomicSwapCoin::Qtum, qtumSecondSideFactory);
-                        //}
+                        auto ltcSettingsProvider = std::make_shared<litecoin::SettingsProvider>(walletDB);
+                        ltcSettingsProvider->Initialize();
+
+                        if (ltcSettingsProvider->GetSettings().GetElectrumConnectionOptions().IsInitialized())
+                        {
+                            auto litecoinBridge = std::make_shared<litecoin::Electrum>(io::Reactor::get_Current(), ltcSettingsProvider);
+                            auto ltcSecondSideFactory = wallet::MakeSecondSideFactory<LitecoinSide, litecoin::Electrum, litecoin::ISettingsProvider>(litecoinBridge, ltcSettingsProvider);
+                            swapTransactionCreator->RegisterFactory(AtomicSwapCoin::Litecoin, ltcSecondSideFactory);
+                        }
+
+                        auto qtumSettingsProvider = std::make_shared<qtum::SettingsProvider>(walletDB);
+                        qtumSettingsProvider->Initialize();
+
+                        if (qtumSettingsProvider->GetSettings().IsInitialized())
+                        {
+                            auto qtumBridge = std::make_shared<qtum::QtumCore017>(io::Reactor::get_Current(), qtumSettingsProvider);
+                            auto qtumSecondSideFactory = wallet::MakeSecondSideFactory<QtumSide, qtum::QtumCore017, qtum::ISettingsProvider>(qtumBridge, qtumSettingsProvider);
+                            swapTransactionCreator->RegisterFactory(AtomicSwapCoin::Qtum, qtumSecondSideFactory);
+                        }
 
                         if (command == cli::SWAP_INIT)
                         {
-                            if (vm.count(cli::SWAP_AMOUNT) == 0)
-                            {
-                                LOG_ERROR() << "swap amount is missing";
-                                return -1;
-                            }
-
-                            Amount swapAmount = vm[cli::SWAP_AMOUNT].as<Positive<Amount>>().value;
-                            SwapSecondSideChainType secondSideChainType = SwapSecondSideChainType::Mainnet;
-                            wallet::AtomicSwapCoin swapCoin = wallet::AtomicSwapCoin::Bitcoin;
-
-                            if (vm.count(cli::SWAP_COIN) > 0)
-                            {
-                                swapCoin = wallet::from_string(vm[cli::SWAP_COIN].as<string>());
-
-                                if (swapCoin == wallet::AtomicSwapCoin::Unknown)
-                                {
-                                    LOG_ERROR() << "Unknown coin for swap";
-                                    return -1;
-                                }
-                            }
-
-                            if (swapCoin == wallet::AtomicSwapCoin::Bitcoin)
-                            {
-                                auto btcSettings = settingsProvider->GetSettings();
-                                if (!btcSettings.IsInitialized())
-                                {
-                                    LOG_ERROR() << "BTC settings should be initialized.";
-                                    return -1;
-                                }
-
-                                if (!BitcoinSide::CheckAmount(swapAmount, btcSettings.GetFeeRate()))
-                                {
-                                    LOG_ERROR() << "The swap amount must be greater than the redemption fee.";
-                                    return -1;
-                                }
-                                secondSideChainType = btcSettings.GetChainType();
-                            }
-                            //else if (swapCoin == wallet::AtomicSwapCoin::Litecoin)
-                            //{
-                            //    if (!ltcSettings || ltcSettings->GetConnectionOptions().m_userName.empty() 
-                            //        || ltcSettings->GetConnectionOptions().m_pass.empty() || ltcSettings->GetConnectionOptions().m_address.empty())
-                            //    {
-                            //        LOG_ERROR() << "LTC node credentials should be provided";
-                            //        return -1;
-                            //    }
-                            //    if (!LitecoinSide::CheckAmount(swapAmount, ltcSettings->GetFeeRate()))
-                            //    {
-                            //        LOG_ERROR() << "The swap amount must be greater than the redemption fee.";
-                            //        return -1;
-                            //    }
-                            //    secondSideChainType = ltcSettings->GetChainType();
-                            //}
-                            //else
-                            //{
-                            //    if (!qtumSettings || qtumSettings->GetConnectionOptions().m_userName.empty()
-                            //        || qtumSettings->GetConnectionOptions().m_pass.empty() || qtumSettings->GetConnectionOptions().m_address.empty())
-                            //    {
-                            //        LOG_ERROR() << "Qtum node credentials should be provided";
-                            //        return -1;
-                            //    }
-                            //    if (!QtumSide::CheckAmount(swapAmount, qtumSettings->GetFeeRate()))
-                            //    {
-                            //        LOG_ERROR() << "The swap amount must be greater than the redemption fee.";
-                            //        return -1;
-                            //    }
-                            //    secondSideChainType = qtumSettings->GetChainType();
-                            //}
-                            
-                            bool isBeamSide = (vm.count(cli::SWAP_BEAM_SIDE) != 0);
-
-                            if (!LoadBaseParamsForTX(vm, amount, fee, receiverWalletID, isFork1, true))
+                            currentTxID = InitSwap(vm, walletDB, wallet, isFork1);
+                            if (!currentTxID)
                             {
                                 return -1;
                             }
-
-                            if (vm.count(cli::SWAP_AMOUNT) == 0)
+                        }
+
+                        if (command == cli::SWAP_ACCEPT)
+                        {
+                            currentTxID = AcceptSwap(vm, walletDB, wallet, isFork1);
+                            if (!currentTxID)
                             {
-                                LOG_ERROR() << "swap amount is missing";
                                 return -1;
                             }
-
-                            if (amount <= kMinFeeInGroth)
-                            {
-                                LOG_ERROR() << "The amount must be greater than the redemption fee.";
-                                return -1;
-                            }
-
-                            WalletAddress senderAddress = GenerateNewAddress(walletDB, "");
-
-                            auto swapTxParameters = InitNewSwap(senderAddress.m_walletID, amount, fee, swapCoin, swapAmount, secondSideChainType, isBeamSide);
-
-                            currentTxID = wallet.StartTransaction(swapTxParameters);
-
-                            // print swap tx token
-                            {
-                                // auto token = SwapTxParametersToToken(swapParameters);
-                                isBeamSide = !*swapTxParameters.GetParameter<bool>(TxParameterID::AtomicSwapIsBeamSide);
-                                swapTxParameters.SetParameter(TxParameterID::IsInitiator, !*swapTxParameters.GetParameter<bool>(TxParameterID::IsInitiator));
-                                swapTxParameters.SetParameter(TxParameterID::PeerID, *swapTxParameters.GetParameter<WalletID>(TxParameterID::MyID));
-                                swapTxParameters.SetParameter(TxParameterID::AtomicSwapIsBeamSide, isBeamSide);
-                                swapTxParameters.SetParameter(TxParameterID::IsSender, isBeamSide);
-                                swapTxParameters.DeleteParameter(TxParameterID::MyID);
-
-                                auto swapTxToken = std::to_string(swapTxParameters);
-                                LOG_INFO() << "Swap token: " << swapTxToken;
-                            }
-                        }
-
-                        if (command == cli::SWAP_ACCEPT)
-                        {
-                            if (vm.count(cli::SWAP_TOKEN) == 0)
-                            {
-                                LOG_ERROR() << "swap transaction token should be specified";
-                                return -1;
-                            }
-
-                            auto swapTxToken = vm[cli::SWAP_TOKEN].as<std::string>();
-                            auto swapTxParameters = beam::wallet::ParseParameters(swapTxToken);
-
-                            // validate TxType and parameters
-                            auto transactionType = swapTxParameters->GetParameter<TxType>(TxParameterID::TransactionType);
-                            auto isBeamSide = swapTxParameters->GetParameter<bool>(TxParameterID::AtomicSwapIsBeamSide);
-                            auto swapCoin = swapTxParameters->GetParameter<AtomicSwapCoin>(TxParameterID::AtomicSwapCoin);
-                            auto beamAmount = swapTxParameters->GetParameter<Amount>(TxParameterID::Amount);
-                            auto swapAmount = swapTxParameters->GetParameter<Amount>(TxParameterID::AtomicSwapAmount);
-                            auto chainType = swapTxParameters->GetParameter<SwapSecondSideChainType>(TxParameterID::AtomicSwapSecondSideChainType);
-                            auto peerID = swapTxParameters->GetParameter<WalletID>(TxParameterID::PeerID);
-                            auto peerResponseHeight = swapTxParameters->GetParameter<Height>(TxParameterID::PeerResponseHeight);
-
-                            bool isValidToken = isBeamSide && swapCoin && beamAmount && swapAmount && chainType && peerID && peerResponseHeight;
-
-                            if (!transactionType || *transactionType != TxType::AtomicSwap || !isValidToken)
-                            {
-                                LOG_ERROR() << "swap transaction token is invalid.";
-                                return -1;
-                            }
-
-                            SwapSecondSideChainType ownSecondSideChainType = SwapSecondSideChainType::Mainnet;
-                            Amount swapFeeRate = 0;
-
-                            if (swapCoin == wallet::AtomicSwapCoin::Bitcoin)
-                            {
-                                auto btcSettings = settingsProvider->GetSettings();
-                                if (!btcSettings.IsInitialized())
-                                {
-                                    LOG_ERROR() << "BTC settings should be initialized.";
-                                    return -1;
-                                }
-
-                                if (!BitcoinSide::CheckAmount(*swapAmount, btcSettings.GetFeeRate()))
-                                {
-                                    LOG_ERROR() << "The swap amount must be greater than the redemption fee.";
-                                    return -1;
-                                }
-                                ownSecondSideChainType = btcSettings.GetChainType();
-                                swapFeeRate = btcSettings.GetFeeRate();
-                            }
-
-                            // validate chain types
-                            if (ownSecondSideChainType != *chainType)
-                            {
-                                LOG_ERROR() << "Incompatible options! Your sidechain type: " 
-                                    << getSwapSecondSideChainTypeText(ownSecondSideChainType)
-                                    << " Token's sidechain type: " << getSwapSecondSideChainTypeText(*chainType);
-                                return -1;
-                            }
-
-                            // display swap details to user
-                            cout << " Swap conditions: " << "\n"
-                                << " Beam side:    " << *isBeamSide << "\n"
-                                << " Swap coin:    " << getAtomicSwapCoinText(*swapCoin) << "\n"
-                                << " Beam amount:  " << PrintableAmount(*beamAmount) << "\n"
-                                << " Swap amount:  " << *swapAmount << "\n"
-                                << " Chain type:   " << getSwapSecondSideChainTypeText(*chainType) << "\n"
-                                << " Peer ID:      " << to_string(*peerID);
-
-                            // get accepting
-                            // TODO: Refactor
-                            bool isAccepted = false;
-                            while (true)
-                            {
-                                std::string result;
-                                cout << "Do you agree to these conditions? (y/n): ";
-                                cin >> result;
-
-                                if (result == "y" || result == "n")
-                                {
-                                    isAccepted = (result == "y");
-                                    break;
-                                }
-                            }
-
-                            if (!isAccepted)
-                            {
-                                LOG_INFO() << "Swap rejected!";
-                                return 0;
-                            }
-
-                            // on accepting
-                            WalletAddress senderAddress = GenerateNewAddress(walletDB, "");
-
-                            swapTxParameters->SetParameter(TxParameterID::MyID, senderAddress.m_walletID);
-
-                            // TODO: check fee
-                            swapTxParameters->SetParameter(beam::wallet::TxParameterID::Fee, beam::Amount(cli::kMinimumFee));
-                            auto subTxID = isBeamSide ? beam::wallet::SubTxIndex::REDEEM_TX : beam::wallet::SubTxIndex::LOCK_TX;
-                            swapTxParameters->SetParameter(beam::wallet::TxParameterID::Fee, swapFeeRate, subTxID);
-
-                            currentTxID = wallet.StartTransaction(*swapTxParameters);
                         }
 
                         if (isTxInitiator)
@@ -1940,2173 +2164,4 @@
 
     return f.get();
 #endif
-}
-=======
-// Copyright 2018 The Beam Team
-//
-// Licensed under the Apache License, Version 2.0 (the "License");
-// you may not use this file except in compliance with the License.
-// You may obtain a copy of the License at
-//
-//    http://www.apache.org/licenses/LICENSE-2.0
-//
-// Unless required by applicable law or agreed to in writing, software
-// distributed under the License is distributed on an "AS IS" BASIS,
-// WITHOUT WARRANTIES OR CONDITIONS OF ANY KIND, either express or implied.
-// See the License for the specific language governing permissions and
-// limitations under the License.
-
-#include "wallet/wallet_network.h"
-#include "core/common.h"
-
-#include "wallet/wallet.h"
-#include "wallet/wallet_db.h"
-#include "wallet/wallet_network.h"
-#include "wallet/secstring.h"
-
-// TODO: move this includes to one place
-#include "wallet/bitcoin/bitcoin_core_017.h"
-#include "wallet/bitcoin/settings_provider.h"
-#include "wallet/bitcoin/bitcoin_side.h"
-#include "wallet/litecoin/litecoin_core_017.h"
-#include "wallet/litecoin/settings.h"
-#include "wallet/litecoin/litecoin_side.h"
-#include "wallet/litecoin/electrum.h"
-#include "wallet/qtum/qtum_core_017.h"
-#include "wallet/qtum/settings.h"
-#include "wallet/qtum/qtum_side.h"
-///
-#include "wallet/swaps/common.h"
-#include "wallet/swaps/swap_transaction.h"
-#include "core/ecc_native.h"
-#include "core/serialization_adapters.h"
-#include "core/treasury.h"
-#include "core/block_rw.h"
-#include "unittests/util.h"
-#include "mnemonic/mnemonic.h"
-#include "utility/string_helpers.h"
-#include "version.h"
-
-#ifndef LOG_VERBOSE_ENABLED
-    #define LOG_VERBOSE_ENABLED 0
-#endif
-
-#include "utility/cli/options.h"
-#include "utility/log_rotation.h"
-#include "utility/helpers.h"
-
-#include <boost/program_options.hpp>
-#include <boost/filesystem.hpp>
-#include <boost/algorithm/string/trim.hpp>
-
-#include <iomanip>
-#include <iterator>
-#include <future>
-
-using namespace std;
-using namespace beam;
-using namespace beam::wallet;
-using namespace ECC;
-
-namespace beam
-{
-    std::ostream& operator<<(std::ostream& os, Coin::Status s)
-    {
-        stringstream ss;
-        ss << "[";
-        switch (s)
-        {
-        case Coin::Available: ss << "Available"; break;
-        case Coin::Unavailable: ss << "Unavailable"; break;
-        case Coin::Spent: ss << "Spent"; break;
-        case Coin::Maturing: ss << "Maturing"; break;
-        case Coin::Outgoing: ss << "In progress(outgoing)"; break;
-        case Coin::Incoming: ss << "In progress(incoming/change)"; break;
-        default:
-            assert(false && "Unknown coin status");
-        }
-        ss << "]";
-        string str = ss.str();
-        os << str;
-        assert(str.length() <= 30);
-        return os;
-    }
-
-    const char* getTxStatus(const TxDescription& tx)
-    {
-        static const char* Pending = "pending";
-        static const char* WaitingForSender = "waiting for sender";
-        static const char* WaitingForReceiver = "waiting for receiver";
-        static const char* Sending = "sending";
-        static const char* Receiving = "receiving";
-        static const char* Cancelled = "cancelled";
-        static const char* Sent = "sent";
-        static const char* Received = "received";
-        static const char* Failed = "failed";
-        static const char* Completed = "completed";
-        static const char* Expired = "expired";
-
-        switch (tx.m_status)
-        {
-        case TxStatus::Pending: return Pending;
-        case TxStatus::InProgress: return tx.m_sender ? WaitingForReceiver : WaitingForSender;
-        case TxStatus::Registering: return tx.m_sender ? Sending : Receiving;
-        case TxStatus::Cancelled: return Cancelled;
-        case TxStatus::Completed:
-        {
-            if (tx.m_selfTx)
-            {
-                return Completed;
-            }
-            return tx.m_sender ? Sent : Received;
-        }
-        case TxStatus::Failed: return TxFailureReason::TransactionExpired == tx.m_failureReason ? Expired : Failed;
-        default:
-            assert(false && "Unknown status");
-        }
-
-        return "";
-    }
-
-    const char* getSwapTxStatus(const IWalletDB::Ptr& walletDB, const TxDescription& tx)
-    {
-        static const char* Initial = "initial";
-        static const char* Invitation = "invitation";
-        static const char* BuildingBeamLockTX = "building Beam LockTX";
-        static const char* BuildingBeamRefundTX = "building Beam RefundTX";
-        static const char* BuildingBeamRedeemTX = "building Beam RedeemTX";
-        static const char* HandlingContractTX = "handling LockTX";
-        static const char* SendingRefundTX = "sending RefundTX";
-        static const char* SendingRedeemTX = "sending RedeemTX";
-        static const char* SendingBeamLockTX = "sending Beam LockTX";
-        static const char* SendingBeamRefundTX = "sending Beam RefundTX";
-        static const char* SendingBeamRedeemTX = "sending Beam RedeemTX";
-        static const char* Completed = "completed";
-        static const char* Cancelled = "cancelled";
-        static const char* Aborted = "aborted";
-        static const char* Failed = "failed";
-        static const char* Expired = "expired";
-
-        wallet::AtomicSwapTransaction::State state = wallet::AtomicSwapTransaction::State::CompleteSwap;
-        storage::getTxParameter(*walletDB, tx.m_txId, wallet::TxParameterID::State, state);
-
-        switch (state)
-        {
-        case wallet::AtomicSwapTransaction::State::Initial:
-            return Initial;
-        case wallet::AtomicSwapTransaction::State::Invitation:
-            return Invitation;
-        case wallet::AtomicSwapTransaction::State::BuildingBeamLockTX:
-            return BuildingBeamLockTX;
-        case wallet::AtomicSwapTransaction::State::BuildingBeamRefundTX:
-            return BuildingBeamRefundTX;
-        case wallet::AtomicSwapTransaction::State::BuildingBeamRedeemTX:
-            return BuildingBeamRedeemTX;
-        case wallet::AtomicSwapTransaction::State::HandlingContractTX:
-            return HandlingContractTX;
-        case wallet::AtomicSwapTransaction::State::SendingRefundTX:
-            return SendingRefundTX;
-        case wallet::AtomicSwapTransaction::State::SendingRedeemTX:
-            return SendingRedeemTX;
-        case wallet::AtomicSwapTransaction::State::SendingBeamLockTX:
-            return SendingBeamLockTX;
-        case wallet::AtomicSwapTransaction::State::SendingBeamRefundTX:
-            return SendingBeamRefundTX;
-        case wallet::AtomicSwapTransaction::State::SendingBeamRedeemTX:
-            return SendingBeamRedeemTX;
-        case wallet::AtomicSwapTransaction::State::CompleteSwap:
-            return Completed;
-        case wallet::AtomicSwapTransaction::State::Cancelled:
-            return Cancelled;
-        case wallet::AtomicSwapTransaction::State::Refunded:
-            return Aborted;
-        case wallet::AtomicSwapTransaction::State::Failed:
-        {
-            TxFailureReason reason = TxFailureReason::Unknown;
-            storage::getTxParameter(*walletDB, tx.m_txId, wallet::TxParameterID::InternalFailureReason, reason);
-
-            return TxFailureReason::TransactionExpired == reason ? Expired : Failed;
-        }
-        default:
-            assert(false && "Unexpected status");
-        }
-
-        return "";
-    }
-
-    const char* getAtomicSwapCoinText(AtomicSwapCoin swapCoin)
-    {
-        switch (swapCoin)
-        {
-        case AtomicSwapCoin::Bitcoin:
-            return "BTC";
-        case AtomicSwapCoin::Litecoin:
-            return "LTC";
-        case AtomicSwapCoin::Qtum:
-            return "QTUM";
-        default:
-            assert(false && "Unknow SwapCoin");
-        }
-        return "";
-    }
-
-    const char* getSwapSecondSideChainTypeText(SwapSecondSideChainType chainType)
-    {
-        switch (chainType)
-        {
-        case SwapSecondSideChainType::Mainnet:
-            return "mainnet";
-        case SwapSecondSideChainType::Testnet:
-            return "testnet";
-        default:
-            assert(false && "Unknow chain type.");
-            return "";
-        }
-    }
-}
-namespace
-{
-    void ResolveWID(PeerID& res, const std::string& s)
-    {
-        bool bValid = true;
-        ByteBuffer bb = from_hex(s, &bValid);
-
-        if ((bb.size() != res.nBytes) || !bValid)
-            throw std::runtime_error("invalid WID");
-
-        memcpy(res.m_pData, &bb.front(), res.nBytes);
-    }
-
-    template <typename T>
-    bool FLoad(T& x, const std::string& sPath, bool bStrict = true)
-    {
-        std::FStream f;
-        if (!f.Open(sPath.c_str(), true, bStrict))
-            return false;
-
-        yas::binary_iarchive<std::FStream, SERIALIZE_OPTIONS> arc(f);
-        arc & x;
-        return true;
-    }
-
-    template <typename T>
-    void FSave(const T& x, const std::string& sPath)
-    {
-        std::FStream f;
-        f.Open(sPath.c_str(), false, true);
-
-        yas::binary_oarchive<std::FStream, SERIALIZE_OPTIONS> arc(f);
-        arc & x;
-    }
-
-    int HandleTreasury(const po::variables_map& vm, Key::IKdf& kdf)
-    {
-        PeerID wid;
-        Scalar::Native sk;
-        Treasury::get_ID(kdf, wid, sk);
-
-        char szID[PeerID::nTxtLen + 1];
-        wid.Print(szID);
-
-        static const char* szPlans = "treasury_plans.bin";
-        static const char* szRequest = "-plan.bin";
-        static const char* szResponse = "-response.bin";
-        static const char* szData = "treasury_data.bin";
-
-        Treasury tres;
-        FLoad(tres, szPlans, false);
-
-
-        auto nCode = vm[cli::TR_OPCODE].as<uint32_t>();
-        switch (nCode)
-        {
-        default:
-            cout << "ID: " << szID << std::endl;
-            break;
-
-        case 1:
-        {
-            // generate plan
-            std::string sID = vm[cli::TR_WID].as<std::string>();
-            ResolveWID(wid, sID);
-
-            auto perc = vm[cli::TR_PERC].as<double>();
-
-            bool bConsumeRemaining = (perc <= 0.);
-            if (bConsumeRemaining)
-                perc = vm[cli::TR_PERC_TOTAL].as<double>();
-
-            perc *= 0.01;
-
-            Amount val = static_cast<Amount>(Rules::get().Emission.Value0 * perc); // rounded down
-
-            Treasury::Parameters pars; // default
-
-            uint32_t m = vm[cli::TR_M].as<uint32_t>();
-            uint32_t n = vm[cli::TR_N].as<uint32_t>();
-
-            if (m >= n)
-                throw std::runtime_error("bad m/n");
-
-            assert(n);
-            if (pars.m_Bursts % n)
-                throw std::runtime_error("bad n (roundoff)");
-
-            pars.m_Bursts /= n;
-            pars.m_Maturity0 = pars.m_MaturityStep * pars.m_Bursts * m;
-
-            Treasury::Entry* pE = tres.CreatePlan(wid, val, pars);
-
-            if (bConsumeRemaining)
-            {
-                // special case - consume the remaining
-                for (size_t iG = 0; iG < pE->m_Request.m_vGroups.size(); iG++)
-                {
-                    Treasury::Request::Group& g = pE->m_Request.m_vGroups[iG];
-                    Treasury::Request::Group::Coin& c = g.m_vCoins[0];
-
-                    AmountBig::Type valInBurst = Zero;
-
-                    for (Treasury::EntryMap::const_iterator it = tres.m_Entries.begin(); tres.m_Entries.end() != it; it++)
-                    {
-                        if (&it->second == pE)
-                            continue;
-
-                        const Treasury::Request& r2 = it->second.m_Request;
-                        for (size_t iG2 = 0; iG2 < r2.m_vGroups.size(); iG2++)
-                        {
-                            const Treasury::Request::Group& g2 = r2.m_vGroups[iG2];
-                            if (g2.m_vCoins[0].m_Incubation != c.m_Incubation)
-                                continue;
-
-                            for (size_t i = 0; i < g2.m_vCoins.size(); i++)
-                                valInBurst += uintBigFrom(g2.m_vCoins[i].m_Value);
-                        }
-                    }
-
-                    Amount vL = AmountBig::get_Lo(valInBurst);
-                    if (AmountBig::get_Hi(valInBurst) || (vL >= c.m_Value))
-                        throw std::runtime_error("Nothing remains");
-
-                    cout << "Maturity=" << c.m_Incubation << ", Consumed = " << vL << " / " << c.m_Value << std::endl;
-                    c.m_Value -= vL;
-                }
-
-            }
-
-            FSave(pE->m_Request, sID + szRequest);
-            FSave(tres, szPlans);
-        }
-        break;
-
-        case 2:
-        {
-            // generate response
-            Treasury::Request treq;
-            FLoad(treq, std::string(szID) + szRequest);
-
-            Treasury::Response tresp;
-            uint64_t nIndex = 1;
-            tresp.Create(treq, kdf, nIndex);
-
-            FSave(tresp, std::string(szID) + szResponse);
-        }
-        break;
-
-        case 3:
-        {
-            // verify & import reponse
-            std::string sID = vm[cli::TR_WID].as<std::string>();
-            ResolveWID(wid, sID);
-
-            Treasury::EntryMap::iterator it = tres.m_Entries.find(wid);
-            if (tres.m_Entries.end() == it)
-                throw std::runtime_error("plan not found");
-
-            Treasury::Entry& e = it->second;
-            e.m_pResponse.reset(new Treasury::Response);
-            FLoad(*e.m_pResponse, sID + szResponse);
-
-            if (!e.m_pResponse->IsValid(e.m_Request))
-                throw std::runtime_error("invalid response");
-
-            FSave(tres, szPlans);
-        }
-        break;
-
-        case 4:
-        {
-            // Finally generate treasury
-            Treasury::Data data;
-            data.m_sCustomMsg = vm[cli::TR_COMMENT].as<std::string>();
-            tres.Build(data);
-
-            FSave(data, szData);
-
-            Serializer ser;
-            ser & data;
-
-            ByteBuffer bb;
-            ser.swap_buf(bb);
-
-            Hash::Value hv;
-            Hash::Processor() << Blob(bb) >> hv;
-
-            char szHash[Hash::Value::nTxtLen + 1];
-            hv.Print(szHash);
-
-            cout << "Treasury data hash: " << szHash << std::endl;
-
-        }
-        break;
-
-        case 5:
-        {
-            // recover and print
-            Treasury::Data data;
-            FLoad(data, szData);
-
-            std::vector<Treasury::Data::Coin> vCoins;
-            data.Recover(kdf, vCoins);
-
-            cout << "Recovered coins: " << vCoins.size() << std::endl;
-
-            for (size_t i = 0; i < vCoins.size(); i++)
-            {
-                const Treasury::Data::Coin& coin = vCoins[i];
-                cout << "\t" << coin.m_Kidv << ", Height=" << coin.m_Incubation << std::endl;
-
-            }
-        }
-        break;
-
-        case 6:
-        {
-            // bursts
-            Treasury::Data data;
-            FLoad(data, szData);
-
-            auto vBursts = data.get_Bursts();
-
-            cout << "Total bursts: " << vBursts.size() << std::endl;
-
-            for (size_t i = 0; i < vBursts.size(); i++)
-            {
-                const Treasury::Data::Burst& b = vBursts[i];
-                cout << "\t" << "Height=" << b.m_Height << ", Value=" << b.m_Value << std::endl;
-            }
-        }
-        break;
-        }
-
-        return 0;
-    }
-
-    void printHelp(const po::options_description& options)
-    {
-        cout << options << std::endl;
-    }
-
-    int ChangeAddressExpiration(const po::variables_map& vm, const IWalletDB::Ptr& walletDB)
-    {
-        string address = vm[cli::WALLET_ADDR].as<string>();
-        string expiration = vm[cli::EXPIRATION_TIME].as<string>();
-        WalletID walletID(Zero);
-        bool allAddresses = address == "*";
-
-        if (!allAddresses)
-        {
-            walletID.FromHex(address);
-        }
-
-        WalletAddress::ExpirationStatus expirationStatus;
-        if (expiration == cli::EXPIRATION_TIME_24H)
-        {
-            expirationStatus = WalletAddress::ExpirationStatus::OneDay;
-        }
-        else if (expiration == cli::EXPIRATION_TIME_NEVER)
-        {
-            expirationStatus = WalletAddress::ExpirationStatus::Never;
-        }
-        else if (expiration == cli::EXPIRATION_TIME_NOW)
-        {
-            expirationStatus = WalletAddress::ExpirationStatus::Expired;
-        }
-        else
-        {
-            LOG_ERROR() << "Operation failed: provided \"" << cli::EXPIRATION_TIME << "\" parameter value \"" << expiration << "\" is not valid";
-            return -1;
-        }
-
-        if (storage::changeAddressExpiration(*walletDB, walletID, expirationStatus))
-        {
-            if (allAddresses)
-            {
-                LOG_INFO() << "Expiration for all addresses  was changed to \"" << expiration << "\".";
-            }
-            else
-            {
-                LOG_INFO() << "Expiration for address " << to_string(walletID) << " was changed to \"" << expiration << "\".";
-            }
-            return 0;
-        }
-        return -1;
-    }
-
-    WalletAddress GenerateNewAddress(
-        const IWalletDB::Ptr& walletDB,
-        const std::string& label,
-        WalletAddress::ExpirationStatus expirationStatus = WalletAddress::ExpirationStatus::OneDay)
-    {
-        WalletAddress address = storage::createAddress(*walletDB);
-
-        address.setExpiration(expirationStatus);
-        address.m_label = label;
-        walletDB->saveAddress(address);
-
-        LOG_INFO() << "New address generated:\n\n" << std::to_string(address.m_walletID) << "\n";
-        if (!label.empty()) {
-            LOG_INFO() << "label = " << label;
-        }
-        return address;
-    }
-
-    int CreateNewAddress(const po::variables_map& vm, const IWalletDB::Ptr& walletDB)
-    {
-        auto comment = vm[cli::NEW_ADDRESS_COMMENT].as<string>();
-        auto expiration = vm[cli::EXPIRATION_TIME].as<string>();
-
-        WalletAddress::ExpirationStatus expirationStatus;
-        if (expiration == cli::EXPIRATION_TIME_24H)
-        {
-            expirationStatus = WalletAddress::ExpirationStatus::OneDay;
-        }
-        else if (expiration == cli::EXPIRATION_TIME_NEVER)
-        {
-            expirationStatus = WalletAddress::ExpirationStatus::Never;
-        }
-        else
-        {
-            LOG_ERROR() << "Operation failed: provided \"" << cli::EXPIRATION_TIME << "\" parameter value \"" << expiration << "\" is not valid";
-            return -1;
-        }
-        
-        GenerateNewAddress(walletDB, comment, expirationStatus);
-        return 0;
-    }
-
-    WordList GeneratePhrase()
-    {
-        auto phrase = createMnemonic(getEntropy(), language::en);
-        assert(phrase.size() == 12);
-        cout << "======\nGenerated seed phrase: \n\n\t";
-        for (const auto& word : phrase)
-        {
-            cout << word << ';';
-        }
-        cout << "\n\n\tIMPORTANT\n\n\tYour seed phrase is the access key to all the cryptocurrencies in your wallet.\n\tPrint or write down the phrase to keep it in a safe or in a locked vault.\n\tWithout the phrase you will not be able to recover your money.\n======" << endl;
-        return phrase;
-    }
-
-    bool ReadWalletSeed(NoLeak<uintBig>& walletSeed, const po::variables_map& vm, bool generateNew)
-    {
-        SecString seed;
-        WordList phrase;
-        if (generateNew)
-        {
-            LOG_INFO() << "Generating seed phrase...";
-            phrase = GeneratePhrase();
-        }
-        else if (vm.count(cli::SEED_PHRASE))
-        {
-            auto tempPhrase = vm[cli::SEED_PHRASE].as<string>();
-            boost::algorithm::trim_if(tempPhrase, [](char ch) { return ch == ';'; });
-            phrase = string_helpers::split(tempPhrase, ';');
-            assert(phrase.size() == WORD_COUNT);
-            if (!isValidMnemonic(phrase, language::en))
-            {
-                LOG_ERROR() << "Invalid seed phrase provided: " << tempPhrase;
-                return false;
-            }
-        }
-        else
-        {
-            LOG_ERROR() << "Seed phrase has not been provided.";
-            return false;
-        }
-
-        auto buf = decodeMnemonic(phrase);
-        seed.assign(buf.data(), buf.size());
-
-        walletSeed.V = seed.hash().V;
-        return true;
-    }
-
-    int ShowAddressList(const IWalletDB::Ptr& walletDB)
-    {
-        auto addresses = walletDB->getAddresses(true);
-        array<uint8_t, 5> columnWidths{ { 20, 70, 8, 20, 21 } };
-
-        // Comment | Address | Active | Expiration date | Created |
-        cout << "Addresses\n\n"
-            << "  " << std::left
-            << setw(columnWidths[0]) << "comment" << "|"
-            << setw(columnWidths[1]) << "address" << "|"
-            << setw(columnWidths[2]) << "active" << "|"
-            << setw(columnWidths[3]) << "expiration date" << "|"
-            << setw(columnWidths[4]) << "created" << endl;
-
-        for (const auto& address : addresses)
-        {
-            auto comment = address.m_label;
-
-            if (comment.length() > columnWidths[0])
-            {
-                comment = comment.substr(0, columnWidths[0] - 3) + "...";
-            }
-
-            auto expirationDateText = (address.m_duration == 0) ? "never" : format_timestamp("%Y.%m.%d %H:%M:%S", address.getExpirationTime() * 1000, false);
-
-            cout << "  " << std::left << std::boolalpha
-                << setw(columnWidths[0]) << comment << " "
-                << setw(columnWidths[1]) << std::to_string(address.m_walletID) << " "
-                << setw(columnWidths[2]) << !address.isExpired() << " "
-                << setw(columnWidths[3]) << expirationDateText << " "
-                << setw(columnWidths[4]) << format_timestamp("%Y.%m.%d %H:%M:%S", address.getCreateTime() * 1000, false) << "\n";
-        }
-
-        return 0;
-    }
-
-    int ShowWalletInfo(const IWalletDB::Ptr& walletDB, const po::variables_map& vm)
-    {
-        Block::SystemState::ID stateID = {};
-        walletDB->getSystemStateID(stateID);
-
-        storage::Totals totals(*walletDB);
-
-        cout << "____Wallet summary____\n\n"
-            << "Current height............" << stateID.m_Height << '\n'
-            << "Current state ID.........." << stateID.m_Hash << "\n\n"
-            << "Available................." << PrintableAmount(totals.Avail) << '\n'
-            << "Maturing.................." << PrintableAmount(totals.Maturing) << '\n'
-            << "In progress..............." << PrintableAmount(totals.Incoming) << '\n'
-            << "Unavailable..............." << PrintableAmount(totals.Unavail) << '\n'
-            << "Available coinbase ......." << PrintableAmount(totals.AvailCoinbase) << '\n'
-            << "Total coinbase............" << PrintableAmount(totals.Coinbase) << '\n'
-            << "Avaliable fee............." << PrintableAmount(totals.AvailFee) << '\n'
-            << "Total fee................." << PrintableAmount(totals.Fee) << '\n'
-            << "Total unspent............." << PrintableAmount(totals.Unspent) << "\n\n";
-
-        if (vm.count(cli::TX_HISTORY))
-        {
-            auto txHistory = walletDB->getTxHistory();
-            if (txHistory.empty())
-            {
-                cout << "No transactions\n";
-                return 0;
-            }
-
-            const array<uint8_t, 6> columnWidths{ { 20, 17, 26, 21, 33, 65} };
-
-            cout << "TRANSACTIONS\n\n  |"
-                << left << setw(columnWidths[0]) << " datetime" << " |"
-                << left << setw(columnWidths[1]) << " direction" << " |"
-                << right << setw(columnWidths[2]) << " amount, BEAM" << " |"
-                << left << setw(columnWidths[3]) << " status" << " |"
-                << setw(columnWidths[4]) << " ID" << " |" 
-                << setw(columnWidths[5]) << " kernel ID" << " |" << endl;
-
-            for (auto& tx : txHistory)
-            {
-                cout << "   "
-                    << " " << left << setw(columnWidths[0]) << format_timestamp("%Y.%m.%d %H:%M:%S", tx.m_createTime * 1000, false) << " "
-                    << " " << left << setw(columnWidths[1]) << (tx.m_selfTx ? "self transaction" : (tx.m_sender ? "outgoing" : "incoming"))
-                    << " " << right << setw(columnWidths[2]) << PrintableAmount(tx.m_amount, true) << "  "
-                    << " " << left << setw(columnWidths[3]+1) << getTxStatus(tx) 
-                    << " " << setw(columnWidths[4]+1) << to_hex(tx.m_txId.data(), tx.m_txId.size())
-                    << " " << setw(columnWidths[5]+1) << to_string(tx.m_kernelID) << '\n';
-            }
-            return 0;
-        }
-
-        if (vm.count(cli::SWAP_TX_HISTORY))
-        {
-            auto txHistory = walletDB->getTxHistory(wallet::TxType::AtomicSwap);
-            if (txHistory.empty())
-            {
-                cout << "No swap transactions\n";
-                return 0;
-            }
-
-            const array<uint8_t, 6> columnWidths{ { 20, 26, 18, 15, 23, 33} };
-
-            cout << "SWAP TRANSACTIONS\n\n  |"
-                << left << setw(columnWidths[0]) << " datetime" << " |"
-                << right << setw(columnWidths[1]) << " amount, BEAM" << " |"
-                << right << setw(columnWidths[2]) << " swap amount" << " |"
-                << left << setw(columnWidths[3]) << " swap type" << " |"
-                << left << setw(columnWidths[4]) << " status" << " |"
-                << setw(columnWidths[5]) << " ID" << " |" << endl;
-
-            for (auto& tx : txHistory)
-            {
-                Amount swapAmount = 0;
-                storage::getTxParameter(*walletDB, tx.m_txId, wallet::kDefaultSubTxID, wallet::TxParameterID::AtomicSwapAmount, swapAmount);
-                bool isBeamSide = false;
-                storage::getTxParameter(*walletDB, tx.m_txId, wallet::kDefaultSubTxID, wallet::TxParameterID::AtomicSwapIsBeamSide, isBeamSide);
-
-                AtomicSwapCoin swapCoin = AtomicSwapCoin::Unknown;
-                storage::getTxParameter(*walletDB, tx.m_txId, wallet::kDefaultSubTxID, wallet::TxParameterID::AtomicSwapCoin, swapCoin);
-
-                stringstream ss;
-                ss << (isBeamSide ? "Beam" : getAtomicSwapCoinText(swapCoin)) << " <--> " << (!isBeamSide ? "Beam" : getAtomicSwapCoinText(swapCoin));
-
-                cout << "   "
-                    << " " << left << setw(columnWidths[0]) << format_timestamp("%Y.%m.%d %H:%M:%S", tx.m_createTime * 1000, false)
-                    << " " << right << setw(columnWidths[1]) << PrintableAmount(tx.m_amount, true) << " "
-                    << " " << right << setw(columnWidths[2]) << swapAmount << " "
-                    << " " << right << setw(columnWidths[3]) << ss.str() << "  "
-                    << " " << left << setw(columnWidths[4]) << getSwapTxStatus(walletDB, tx)
-                    << " " << setw(columnWidths[5] + 1) << to_hex(tx.m_txId.data(), tx.m_txId.size()) << '\n';
-            }
-            return 0;
-        }
-
-        const array<uint8_t, 6> columnWidths{ { 49, 14, 14, 18, 30, 8} };
-        cout << "  |"
-            << left << setw(columnWidths[0]) << " ID" << " |"
-            << right << setw(columnWidths[1]) << " beam" << " |"
-            << setw(columnWidths[2]) << " groth" << " |"
-            << left << setw(columnWidths[3]) << " maturity" << " |"
-            << setw(columnWidths[4]) << " status" << " |"
-            << setw(columnWidths[5]) << " type" << endl;
-
-        
-        walletDB->visitCoins([&columnWidths](const Coin& c)->bool
-        {
-            cout << "   "
-                << " " << left << setw(columnWidths[0]) << c.toStringID()
-                << " " << right << setw(columnWidths[1]) << c.m_ID.m_Value / Rules::Coin << " "
-                << " " << right << setw(columnWidths[2]) << c.m_ID.m_Value % Rules::Coin << "  "
-                << " " << left << setw(columnWidths[3]+1) << (c.IsMaturityValid() ? std::to_string(static_cast<int64_t>(c.m_maturity)) : "-")
-                << " " << setw(columnWidths[4]+1) << c.m_status
-                << " " << setw(columnWidths[5]+1) << c.m_ID.m_Type << endl;
-            return true;
-        });
-        return 0;
-    }
-
-    int TxDetails(const IWalletDB::Ptr& walletDB, const po::variables_map& vm)
-    {
-        auto txIdStr = vm[cli::TX_ID].as<string>();
-        if (txIdStr.empty()) {
-            LOG_ERROR() << "Failed, --tx_id param required";
-            return -1;
-        }
-        auto txIdVec = from_hex(txIdStr);
-        TxID txId;
-        if (txIdVec.size() >= 16)
-            std::copy_n(txIdVec.begin(), 16, txId.begin());
-
-        auto tx = walletDB->getTx(txId);
-        if (!tx)
-        {
-            LOG_ERROR() << "Failed, transaction with id: "
-                        << txIdStr
-                        << " does not exist.";
-            return -1;
-        }
-
-        LOG_INFO() << "Transaction details:\n"
-                   << storage::TxDetailsInfo(walletDB, txId)
-                   << "Status: "
-                   << getTxStatus(*tx)
-                   << (tx->m_status == TxStatus::Failed ? "\nReason: "+ GetFailureMessage(tx->m_failureReason) : "");
-
-        return 0;
-    }
-
-    int ExportPaymentProof(const IWalletDB::Ptr& walletDB, const po::variables_map& vm)
-    {
-        auto txIdVec = from_hex(vm[cli::TX_ID].as<string>());
-        TxID txId;
-        if (txIdVec.size() >= 16)
-            std::copy_n(txIdVec.begin(), 16, txId.begin());
-
-        auto tx = walletDB->getTx(txId);
-        if (!tx)
-        {
-            LOG_ERROR() << "Failed to export payment proof, transaction does not exist.";
-            return -1;
-        }
-        if (!tx->m_sender || tx->m_selfTx)
-        {
-            LOG_ERROR() << "Cannot export payment proof for receiver or self transaction.";
-            return -1;
-        }
-        if (tx->m_status != TxStatus::Completed)
-        {
-            LOG_ERROR() << "Failed to export payment proof. Transaction is not completed.";
-            return -1;
-        }
-
-        auto res = storage::ExportPaymentProof(*walletDB, txId);
-        if (!res.empty())
-        {
-            std::string sTxt;
-            sTxt.resize(res.size() * 2);
-
-            beam::to_hex(&sTxt.front(), res.data(), res.size());
-            LOG_INFO() << "Exported form: " << sTxt;
-        }
-
-        return 0;
-    }
-
-    int VerifyPaymentProof(const po::variables_map& vm)
-    {
-        const auto& pprofData = vm[cli::PAYMENT_PROOF_DATA];
-        if (pprofData.empty())
-        {
-            throw std::runtime_error("No payment proof provided: --payment_proof parameter is missing");
-        }
-        ByteBuffer buf = from_hex(pprofData.as<string>());
-
-        if (!storage::VerifyPaymentProof(buf))
-            throw std::runtime_error("Payment proof is invalid");
-
-        return 0;
-    }
-
-    int ExportMinerKey(const po::variables_map& vm, const IWalletDB::Ptr& walletDB, const beam::SecString& pass)
-    {
-        uint32_t subKey = vm[cli::KEY_SUBKEY].as<Nonnegative<uint32_t>>().value;
-        if (subKey < 1)
-        {
-            cout << "Please, specify Subkey number --subkey=N (N > 0)" << endl;
-            return -1;
-        }
-		Key::IKdf::Ptr pKey = MasterKey::get_Child(*walletDB->get_MasterKdf(), subKey);
-        const ECC::HKdf& kdf = static_cast<ECC::HKdf&>(*pKey);
-
-        KeyString ks;
-        ks.SetPassword(Blob(pass.data(), static_cast<uint32_t>(pass.size())));
-        ks.m_sMeta = std::to_string(subKey);
-
-        ks.Export(kdf);
-        cout << "Secret Subkey " << subKey << ": " << ks.m_sRes << std::endl;
-
-        return 0;
-    }
-
-    int ExportOwnerKey(const IWalletDB::Ptr& walletDB, const beam::SecString& pass)
-    {
-        Key::IKdf::Ptr pKey = walletDB->get_MasterKdf();
-        const ECC::HKdf& kdf = static_cast<ECC::HKdf&>(*pKey);
-
-        KeyString ks;
-        ks.SetPassword(Blob(pass.data(), static_cast<uint32_t>(pass.size())));
-        ks.m_sMeta = std::to_string(0);
-
-        ECC::HKdfPub pkdf;
-        pkdf.GenerateFrom(kdf);
-
-        ks.Export(pkdf);
-        cout << "Owner Viewer key: " << ks.m_sRes << std::endl;
-
-        return 0;
-    }
-
-    bool LoadDataToImport(const std::string& path, ByteBuffer& data)
-    {
-        FStream f;
-        if (f.Open(path.c_str(), true))
-        {
-            size_t size = static_cast<size_t>(f.get_Remaining());
-            if (size > 0)
-            {
-                data.resize(size);
-                return f.read(data.data(), data.size()) == size;
-            }
-        }
-        return false;
-    }
-
-    bool SaveExportedData(const ByteBuffer& data, const std::string& path)
-    {
-        size_t dotPos = path.find_last_of('.');
-        stringstream ss;
-        ss << path.substr(0, dotPos);
-        ss << getTimestamp();
-        if (dotPos != string::npos)
-        {
-            ss << path.substr(dotPos);
-        }
-        string timestampedPath = ss.str();
-        FStream f;
-        if (f.Open(timestampedPath.c_str(), false) && f.write(data.data(), data.size()) == data.size())
-        {
-            LOG_INFO() << "Data has been successfully exported.";
-            return true;
-        }
-        LOG_ERROR() << "Failed to save exported data.";
-        return false;
-    }
-
-    int ExportWalletData(const po::variables_map& vm, const IWalletDB::Ptr& walletDB)
-    {
-        auto s = storage::ExportDataToJson(*walletDB);
-        return SaveExportedData(ByteBuffer(s.begin(), s.end()), vm[cli::IMPORT_EXPORT_PATH].as<string>()) ? 0 : -1;
-    }
-
-    int ImportWalletData(const po::variables_map& vm, const IWalletDB::Ptr& walletDB)
-    {
-        ByteBuffer buffer;
-        if (!LoadDataToImport(vm[cli::IMPORT_EXPORT_PATH].as<string>(), buffer))
-        {
-            return -1;
-        }
-        const char* p = (char*)(&buffer[0]);
-        return storage::ImportDataFromJson(*walletDB, p, buffer.size()) ? 0 : -1;
-    }
-
-    CoinIDList GetPreselectedCoinIDs(const po::variables_map& vm)
-    {
-        CoinIDList coinIDs;
-        if (vm.count(cli::UTXO))
-        {
-            auto tempCoins = vm[cli::UTXO].as<vector<string>>();
-            for (const auto& s : tempCoins)
-            {
-                auto csv = string_helpers::split(s, ',');
-                for (const auto& v : csv)
-                {
-                    auto coinID = Coin::FromString(v);
-                    if (coinID)
-                    {
-                        coinIDs.push_back(*coinID);
-                    }
-                }
-            }
-        }
-        return coinIDs;
-    }
-
-    bool LoadBaseParamsForTX(const po::variables_map& vm, Amount& amount, Amount& fee, WalletID& receiverWalletID, bool checkFee, bool skipReceiverWalletID=false)
-    {
-        if (!skipReceiverWalletID)
-        {
-
-            if (vm.count(cli::RECEIVER_ADDR) == 0)
-            {
-                LOG_ERROR() << "receiver's address is missing";
-                return false;
-            }
-            receiverWalletID.FromHex(vm[cli::RECEIVER_ADDR].as<string>());
-        }
-
-        if (vm.count(cli::AMOUNT) == 0)
-        {
-            LOG_ERROR() << "amount is missing";
-            return false;
-        }
-
-        auto signedAmount = vm[cli::AMOUNT].as<Positive<double>>().value;
-        if (signedAmount < 0)
-        {
-            LOG_ERROR() << "Unable to send negative amount of coins";
-            return false;
-        }
-
-        signedAmount *= Rules::Coin; // convert beams to groths
-
-        amount = static_cast<ECC::Amount>(std::round(signedAmount));
-        if (amount == 0)
-        {
-            LOG_ERROR() << "Unable to send zero coins";
-            return false;
-        }
-
-        fee = vm[cli::FEE].as<Nonnegative<Amount>>().value;
-        if (checkFee && fee < cli::kMinimumFee)
-        {
-            LOG_ERROR() << "Failed to initiate the send operation. The minimum fee is 100 GROTH.";
-            return false;
-        }
-
-        return true;
-    }
-
-    SwapSecondSideChainType ParseSwapSecondSideChainType(const po::variables_map& vm)
-    {
-        SwapSecondSideChainType swapSecondSideChainType = SwapSecondSideChainType::Unknown;
-        if (vm.count(cli::SWAP_NETWORK) > 0)
-        {
-            swapSecondSideChainType = SwapSecondSideChainTypeFromString(vm[cli::SWAP_NETWORK].as<string>());
-            if (swapSecondSideChainType == SwapSecondSideChainType::Unknown)
-            {
-                throw std::runtime_error("Unknown type of second side chain for swap");
-            }
-        }
-        return swapSecondSideChainType;
-    }
-
-    std::shared_ptr<bitcoin::Settings> ParseBitcoinSettings(const po::variables_map& vm)
-    {
-        if (vm.count(cli::BTC_NODE_ADDR) > 0 || vm.count(cli::BTC_USER_NAME) > 0 || vm.count(cli::BTC_PASS) > 0)
-        {
-            bitcoin::BitcoinCoreSettings bitcoindSettings;
-
-            string btcNodeUri = vm[cli::BTC_NODE_ADDR].as<string>();
-            if (!bitcoindSettings.m_address.resolve(btcNodeUri.c_str()))
-            {
-                throw std::runtime_error("unable to resolve bitcoin node address: " + btcNodeUri);
-            }
-
-            if (vm.count(cli::BTC_USER_NAME) == 0)
-            {
-                throw std::runtime_error("user name of bitcoin node should be specified");
-            }
-
-            bitcoindSettings.m_userName = vm[cli::BTC_USER_NAME].as<string>();
-
-            // TODO roman.strilets: use SecString instead of std::string
-            if (vm.count(cli::BTC_PASS) == 0)
-            {
-                throw std::runtime_error("Please, provide password for the bitcoin node.");
-            }
-
-            bitcoindSettings.m_pass = vm[cli::BTC_PASS].as<string>();
-
-            if (vm.count(cli::SWAP_FEERATE) == 0)
-            {
-                throw std::runtime_error("swap fee rate is missing");
-            }
-
-            auto btcSettings = std::make_shared<bitcoin::Settings>();
-            btcSettings->SetConnectionOptions(bitcoindSettings);
-            btcSettings->SetFeeRate(vm[cli::SWAP_FEERATE].as<Positive<Amount>>().value);
-
-            auto swapSecondSideChainType = ParseSwapSecondSideChainType(vm);
-            if (swapSecondSideChainType != SwapSecondSideChainType::Unknown)
-            {
-                btcSettings->SetChainType(swapSecondSideChainType);
-            }
-
-            return btcSettings;
-        }
-
-        return nullptr;
-    }
-
-    std::shared_ptr<litecoin::Settings> ParseLitecoinSettings(const po::variables_map& vm)
-    {
-        if (vm.count(cli::LTC_NODE_ADDR) > 0 || vm.count(cli::LTC_USER_NAME) > 0 || vm.count(cli::LTC_PASS) > 0)
-        {
-            litecoin::LitecoinCoreSettings litecoindSettings;
-
-            string ltcNodeUri = vm[cli::LTC_NODE_ADDR].as<string>();
-            if (!litecoindSettings.m_address.resolve(ltcNodeUri.c_str()))
-            {
-                throw std::runtime_error("unable to resolve litecoin node address: " + ltcNodeUri);
-            }
-
-            if (vm.count(cli::LTC_USER_NAME) == 0)
-            {
-                throw std::runtime_error("user name of litecoin node should be specified");
-            }
-
-            litecoindSettings.m_userName = vm[cli::LTC_USER_NAME].as<string>();
-
-            // TODO roman.strilets: use SecString instead of std::string
-            if (vm.count(cli::LTC_PASS) == 0)
-            {
-                throw std::runtime_error("Please, provide password for the litecoin node.");
-            }
-
-            litecoindSettings.m_pass = vm[cli::LTC_PASS].as<string>();
-
-            if (vm.count(cli::SWAP_FEERATE) == 0)
-            {
-                throw std::runtime_error("swap fee rate is missing");
-            }
-
-            auto ltcSettings = std::make_shared<litecoin::Settings>();
-            ltcSettings->SetConnectionOptions(litecoindSettings);
-            ltcSettings->SetFeeRate(vm[cli::SWAP_FEERATE].as<Positive<Amount>>().value);
-
-            auto swapSecondSideChainType = ParseSwapSecondSideChainType(vm);
-            if (swapSecondSideChainType != SwapSecondSideChainType::Unknown)
-            {
-                ltcSettings->SetChainType(swapSecondSideChainType);
-            }
-
-            return ltcSettings;
-        }
-
-        return nullptr;
-    }
-
-    std::shared_ptr<litecoin::Settings> ParseLitecoinElectrumSettings(const po::variables_map& vm)
-    {
-        if (vm.count(cli::LTC_ELECTRUM_SEED) > 0 || vm.count(cli::LTC_ELECTRUM_ADDR) > 0)
-        {
-            litecoin::ElectrumSettings electrumSettings;
-
-            string electrumAddr = vm[cli::LTC_ELECTRUM_ADDR].as<string>();
-            if (!electrumSettings.m_address.resolve(electrumAddr.c_str()))
-            {
-                throw std::runtime_error("unable to resolve litecoin electrum address: " + electrumAddr);
-            }
-
-            if (vm.count(cli::LTC_ELECTRUM_SEED) == 0)
-            {
-                throw std::runtime_error("litectoin electrum seed should be specified");
-            }
-
-            auto tempPhrase = vm[cli::LTC_ELECTRUM_SEED].as<string>();
-            boost::algorithm::trim_if(tempPhrase, [](char ch) { return ch == ';'; });
-            electrumSettings.m_secretWords = string_helpers::split(tempPhrase, ';');
-
-            if (vm.count(cli::SWAP_FEERATE) == 0)
-            {
-                throw std::runtime_error("swap fee rate is missing");
-            }
-
-            // TODO roman.strilets its temporary solution
-            electrumSettings.m_isMainnet = false;
-            electrumSettings.m_addressVersion = 0x6f;
-
-            auto ltcSettings = std::make_shared<litecoin::Settings>();
-            ltcSettings->SetElectrumConnectionOptions(electrumSettings);
-            ltcSettings->SetFeeRate(vm[cli::SWAP_FEERATE].as<Positive<Amount>>().value);
-
-            auto swapSecondSideChainType = ParseSwapSecondSideChainType(vm);
-            if (swapSecondSideChainType != SwapSecondSideChainType::Unknown)
-            {
-                ltcSettings->SetChainType(swapSecondSideChainType);
-            }
-
-            return ltcSettings;
-        }
-
-        return nullptr;
-    }
-
-    std::shared_ptr<qtum::Settings> ParseQtumSettings(const po::variables_map& vm)
-    {
-        if (vm.count(cli::QTUM_NODE_ADDR) > 0 || vm.count(cli::QTUM_USER_NAME) > 0 || vm.count(cli::QTUM_PASS) > 0)
-        {
-            qtum::QtumCoreSettings qtumdSettings;
-
-            string qtumNodeUri = vm[cli::QTUM_NODE_ADDR].as<string>();
-            if (!qtumdSettings.m_address.resolve(qtumNodeUri.c_str()))
-            {
-                throw std::runtime_error("unable to resolve qtum node address: " + qtumNodeUri);
-            }
-
-            if (vm.count(cli::QTUM_USER_NAME) == 0)
-            {
-                throw std::runtime_error("user name of qtum node should be specified");
-            }
-
-            qtumdSettings.m_userName = vm[cli::QTUM_USER_NAME].as<string>();
-
-            // TODO roman.strilets: use SecString instead of std::string
-            if (vm.count(cli::QTUM_PASS) == 0)
-            {
-                throw std::runtime_error("Please, provide password for the qtum node.");
-            }
-
-            qtumdSettings.m_pass = vm[cli::QTUM_PASS].as<string>();
-
-            if (vm.count(cli::SWAP_FEERATE) == 0)
-            {
-                throw std::runtime_error("swap fee rate is missing");
-            }
-
-            auto qtumSettings = std::make_shared<qtum::Settings>();
-            qtumSettings->SetConnectionOptions(qtumdSettings);
-            qtumSettings->SetFeeRate(vm[cli::SWAP_FEERATE].as<Positive<Amount>>().value);
-
-            auto swapSecondSideChainType = ParseSwapSecondSideChainType(vm);
-            if (swapSecondSideChainType != SwapSecondSideChainType::Unknown)
-            {
-                qtumSettings->SetChainType(swapSecondSideChainType);
-            }
-
-            return qtumSettings;
-        }
-
-        return nullptr;
-    }
-
-    int HandleBTC(const po::variables_map& vm, const IWalletDB::Ptr& walletDB)
-    {
-        bitcoin::SettingsProvider settingsProvider{ walletDB };
-        settingsProvider.Initialize();
-
-        if (vm.count(cli::ALTCOIN_SETTINGS_RESET))
-        {
-            settingsProvider.ResetSettings();
-            return 0;
-        }
-        else if (vm.count(cli::ALTCOIN_SETTINGS_SHOW))
-        {
-            auto settings = settingsProvider.GetSettings();
-
-            if (!settings.IsInitialized())
-            {
-                LOG_INFO() << "BTC settings are not initialized.";
-                return -1;
-            }
-
-            cout << "BTC settings" << '\n'
-                << "RPC user: " << settings.GetConnectionOptions().m_userName << '\n'
-                << "RPC node: " << settings.GetConnectionOptions().m_address.str() << '\n'
-                << "Fee rate: " << settings.GetFeeRate() << '\n'
-                << "Chain type: " << getSwapSecondSideChainTypeText(settings.GetChainType()) << '\n';
-
-            return 0;
-        }
-        else if (vm.count(cli::ALTCOIN_SETTINGS_SET))
-        {
-            auto settings = ParseBitcoinSettings(vm);
-            settingsProvider.SetSettings(*settings);
-            return 0;
-        }
-
-        LOG_INFO() << "subcommand didn't support or unspecified.";
-        return -1;
-    }
-
-    int HandleLTC(const po::variables_map& vm, const IWalletDB::Ptr& walletDB)
-    {
-        litecoin::SettingsProvider settingsProvider{ walletDB };
-        settingsProvider.Initialize();
-
-        if (vm.count(cli::ALTCOIN_SETTINGS_RESET))
-        {
-            settingsProvider.ResetSettings();
-            return 0;
-        }
-        else if (vm.count(cli::ALTCOIN_SETTINGS_SHOW))
-        {
-            auto settings = settingsProvider.GetSettings();
-
-            if (settings.GetConnectionOptions().IsInitialized())
-            {
-                cout << "LTC settings" << '\n'
-                    << "RPC user: " << settings.GetConnectionOptions().m_userName << '\n'
-                    << "RPC node: " << settings.GetConnectionOptions().m_address.str() << '\n'
-                    << "Fee rate: " << settings.GetFeeRate() << '\n'
-                    << "Chain type: " << getSwapSecondSideChainTypeText(settings.GetChainType()) << '\n';
-                return 0;
-            }
-
-            if (settings.GetElectrumConnectionOptions().IsInitialized())
-            {
-                cout << "LTC settings" << '\n'
-                    << "Electrum node: " << settings.GetElectrumConnectionOptions().m_address.str() << '\n'
-                    << "Fee rate: " << settings.GetFeeRate() << '\n'
-                    << "Chain type: " << getSwapSecondSideChainTypeText(settings.GetChainType()) << '\n';
-                return 0;
-            }
-            
-            LOG_INFO() << "LTC settings are not initialized.";
-            return 0;
-        }
-        else if (vm.count(cli::ALTCOIN_SETTINGS_SET))
-        {
-            auto settings = ParseLitecoinSettings(vm);
-            if (!settings)
-            {
-                settings = ParseLitecoinElectrumSettings(vm);
-                // TODO roman.strilets process error
-            }
-
-            settingsProvider.SetSettings(*settings);
-            return 0;
-        }
-
-        LOG_INFO() << "subcommand didn't support or unspecified.";
-        return -1;
-    }
-
-
-    int HandleQtum(const po::variables_map& vm, const IWalletDB::Ptr& walletDB)
-    {
-        qtum::SettingsProvider settingsProvider{ walletDB };
-        settingsProvider.Initialize();
-
-        if (vm.count(cli::ALTCOIN_SETTINGS_RESET))
-        {
-            settingsProvider.ResetSettings();
-            return 0;
-        }
-        else if (vm.count(cli::ALTCOIN_SETTINGS_SHOW))
-        {
-            auto settings = settingsProvider.GetSettings();
-
-            if (!settings.IsInitialized())
-            {
-                LOG_INFO() << "QTUM settings are not initialized.";
-                return -1;
-            }
-
-            cout << "QTUM settings" << '\n'
-                << "RPC user: " << settings.GetConnectionOptions().m_userName << '\n'
-                << "RPC node: " << settings.GetConnectionOptions().m_address.str() << '\n'
-                << "Fee rate: " << settings.GetFeeRate() << '\n'
-                << "Chain type: " << getSwapSecondSideChainTypeText(settings.GetChainType()) << '\n';
-
-            return 0;
-        }
-        else if (vm.count(cli::ALTCOIN_SETTINGS_SET))
-        {
-            auto settings = ParseQtumSettings(vm);
-            settingsProvider.SetSettings(*settings);
-            return 0;
-        }
-
-        LOG_INFO() << "subcommand not supported or not specified.";
-        return -1;
-    }
-
-    boost::optional<TxID> InitSwap(const po::variables_map& vm, const IWalletDB::Ptr& walletDB, Wallet& wallet, bool checkFee)
-    {
-        if (vm.count(cli::SWAP_AMOUNT) == 0)
-        {
-            throw std::runtime_error("swap amount is missing");
-        }
-
-        Amount swapAmount = vm[cli::SWAP_AMOUNT].as<Positive<Amount>>().value;
-        SwapSecondSideChainType secondSideChainType = SwapSecondSideChainType::Mainnet;
-        wallet::AtomicSwapCoin swapCoin = wallet::AtomicSwapCoin::Bitcoin;
-
-        if (vm.count(cli::SWAP_COIN) > 0)
-        {
-            swapCoin = wallet::from_string(vm[cli::SWAP_COIN].as<string>());
-        }
-
-        switch (swapCoin)
-        {
-            case beam::wallet::AtomicSwapCoin::Bitcoin:
-            {
-                auto btcSettingsProvider = std::make_shared<bitcoin::SettingsProvider>(walletDB);
-                btcSettingsProvider->Initialize();
-
-                auto btcSettings = btcSettingsProvider->GetSettings();
-                if (!btcSettings.IsInitialized())
-                {
-                    throw std::runtime_error("BTC settings should be initialized.");
-                }
-
-                if (!BitcoinSide::CheckAmount(swapAmount, btcSettings.GetFeeRate()))
-                {
-                    throw std::runtime_error("The swap amount must be greater than the redemption fee.");
-                }
-                secondSideChainType = btcSettings.GetChainType();
-                break;
-            }
-            case beam::wallet::AtomicSwapCoin::Litecoin:
-            {
-                auto ltcSettingsProvider = std::make_shared<litecoin::SettingsProvider>(walletDB);
-                ltcSettingsProvider->Initialize();
-
-                auto ltcSettings = ltcSettingsProvider->GetSettings();
-                if (!ltcSettings.GetElectrumConnectionOptions().IsInitialized())
-                {
-                    throw std::runtime_error("LTC settings should be initialized.");
-                }
-                if (!LitecoinSide::CheckAmount(swapAmount, ltcSettings.GetFeeRate()))
-                {
-                    throw std::runtime_error("The swap amount must be greater than the redemption fee.");
-                }
-                secondSideChainType = ltcSettings.GetChainType();
-                break;
-            }
-            case beam::wallet::AtomicSwapCoin::Qtum:
-            {
-                auto qtumSettingsProvider = std::make_shared<qtum::SettingsProvider>(walletDB);
-                qtumSettingsProvider->Initialize();
-
-                auto qtumSettings = qtumSettingsProvider->GetSettings();
-                if (!qtumSettings.IsInitialized())
-                {
-                    throw std::runtime_error("Qtum settings should be initialized.");
-                }
-                if (!QtumSide::CheckAmount(swapAmount, qtumSettings.GetFeeRate()))
-                {
-                    throw std::runtime_error("The swap amount must be greater than the redemption fee.");
-                }
-                secondSideChainType = qtumSettings.GetChainType();
-                break;
-            }
-            default:
-            {
-                throw std::runtime_error("Unsupported coin for swap");
-                break;
-            }
-        }
-
-        bool isBeamSide = (vm.count(cli::SWAP_BEAM_SIDE) != 0);
-
-        Amount amount = 0;
-        Amount fee = 0;
-        WalletID receiverWalletID(Zero);
-
-        if (!LoadBaseParamsForTX(vm, amount, fee, receiverWalletID, checkFee, true))
-        {
-            return boost::none;
-        }
-
-        if (vm.count(cli::SWAP_AMOUNT) == 0)
-        {
-            throw std::runtime_error("swap amount is missing");
-        }
-
-        if (amount <= kMinFeeInGroth)
-        {
-            throw std::runtime_error("The amount must be greater than the redemption fee.");
-        }
-
-        WalletAddress senderAddress = GenerateNewAddress(walletDB, "");
-
-        auto swapTxParameters = InitNewSwap(senderAddress.m_walletID, amount, fee, swapCoin, swapAmount, secondSideChainType, isBeamSide);
-
-        boost::optional<TxID> currentTxID = wallet.StartTransaction(swapTxParameters);
-
-        // print swap tx token
-        {
-            // auto token = SwapTxParametersToToken(swapParameters);
-            isBeamSide = !*swapTxParameters.GetParameter<bool>(TxParameterID::AtomicSwapIsBeamSide);
-            swapTxParameters.SetParameter(TxParameterID::IsInitiator, !*swapTxParameters.GetParameter<bool>(TxParameterID::IsInitiator));
-            swapTxParameters.SetParameter(TxParameterID::PeerID, *swapTxParameters.GetParameter<WalletID>(TxParameterID::MyID));
-            swapTxParameters.SetParameter(TxParameterID::AtomicSwapIsBeamSide, isBeamSide);
-            swapTxParameters.SetParameter(TxParameterID::IsSender, isBeamSide);
-            swapTxParameters.DeleteParameter(TxParameterID::MyID);
-
-            auto swapTxToken = std::to_string(swapTxParameters);
-            LOG_INFO() << "Swap token: " << swapTxToken;
-            // TODO: exit after print and new start with listen command?
-        }
-        return currentTxID;
-    }
-
-    boost::optional<TxID> AcceptSwap(const po::variables_map& vm, const IWalletDB::Ptr& walletDB, Wallet& wallet, bool checkFee)
-    {
-        if (vm.count(cli::SWAP_TOKEN) == 0)
-        {
-            throw std::runtime_error("swap transaction token should be specified");
-        }
-
-        auto swapTxToken = vm[cli::SWAP_TOKEN].as<std::string>();
-        auto swapTxParameters = beam::wallet::ParseParameters(swapTxToken);
-
-        // validate TxType and parameters
-        auto transactionType = swapTxParameters->GetParameter<TxType>(TxParameterID::TransactionType);
-        auto isBeamSide = swapTxParameters->GetParameter<bool>(TxParameterID::AtomicSwapIsBeamSide);
-        auto swapCoin = swapTxParameters->GetParameter<AtomicSwapCoin>(TxParameterID::AtomicSwapCoin);
-        auto beamAmount = swapTxParameters->GetParameter<Amount>(TxParameterID::Amount);
-        auto swapAmount = swapTxParameters->GetParameter<Amount>(TxParameterID::AtomicSwapAmount);
-        auto chainType = swapTxParameters->GetParameter<SwapSecondSideChainType>(TxParameterID::AtomicSwapSecondSideChainType);
-        auto peerID = swapTxParameters->GetParameter<WalletID>(TxParameterID::PeerID);
-        auto peerResponseHeight = swapTxParameters->GetParameter<Height>(TxParameterID::PeerResponseHeight);
-
-        bool isValidToken = isBeamSide && swapCoin && beamAmount && swapAmount && chainType && peerID && peerResponseHeight;
-
-        if (!transactionType || *transactionType != TxType::AtomicSwap || !isValidToken)
-        {
-            throw std::runtime_error("swap transaction token is invalid.");
-        }
-
-        SwapSecondSideChainType ownSecondSideChainType = SwapSecondSideChainType::Mainnet;
-        Amount swapFeeRate = 0;
-
-        if (swapCoin == wallet::AtomicSwapCoin::Bitcoin)
-        {
-            auto btcSettingsProvider = std::make_shared<bitcoin::SettingsProvider>(walletDB);
-            btcSettingsProvider->Initialize();
-            auto btcSettings = btcSettingsProvider->GetSettings();
-            if (!btcSettings.IsInitialized())
-            {
-                throw std::runtime_error("BTC settings should be initialized.");
-            }
-
-            if (!BitcoinSide::CheckAmount(*swapAmount, btcSettings.GetFeeRate()))
-            {
-                throw std::runtime_error("The swap amount must be greater than the redemption fee.");
-            }
-            ownSecondSideChainType = btcSettings.GetChainType();
-            swapFeeRate = btcSettings.GetFeeRate();
-        }
-        else if (swapCoin == wallet::AtomicSwapCoin::Litecoin)
-        {
-            auto ltcSettingsProvider = std::make_shared<litecoin::SettingsProvider>(walletDB);
-            ltcSettingsProvider->Initialize();
-            auto ltcSettings = ltcSettingsProvider->GetSettings();
-            if (!ltcSettings.GetElectrumConnectionOptions().IsInitialized())
-            {
-                throw std::runtime_error("LTC settings should be initialized.");
-            }
-
-            if (!LitecoinSide::CheckAmount(*swapAmount, ltcSettings.GetFeeRate()))
-            {
-                throw std::runtime_error("The swap amount must be greater than the redemption fee.");
-            }
-            ownSecondSideChainType = ltcSettings.GetChainType();
-            swapFeeRate = ltcSettings.GetFeeRate();
-        }
-        else if (swapCoin == wallet::AtomicSwapCoin::Qtum)
-        {
-            auto qtumSettingsProvider = std::make_shared<qtum::SettingsProvider>(walletDB);
-            qtumSettingsProvider->Initialize();
-            auto qtumSettings = qtumSettingsProvider->GetSettings();
-            if (!qtumSettings.IsInitialized())
-            {
-                throw std::runtime_error("Qtum settings should be initialized.");
-            }
-
-            if (!QtumSide::CheckAmount(*swapAmount, qtumSettings.GetFeeRate()))
-            {
-                throw std::runtime_error("The swap amount must be greater than the redemption fee.");
-            }
-            ownSecondSideChainType = qtumSettings.GetChainType();
-            swapFeeRate = qtumSettings.GetFeeRate();
-        }
-        else
-        {
-            throw std::runtime_error("Unsupported swap coin.");
-        }
-
-        // validate chain types
-        if (ownSecondSideChainType != *chainType)
-        {
-            stringstream msg;
-            msg << "Incompatible options! Your sidechain type: "
-                << getSwapSecondSideChainTypeText(ownSecondSideChainType)
-                << " Token's sidechain type: " << getSwapSecondSideChainTypeText(*chainType);
-            throw std::runtime_error(msg.str());
-        }
-
-        // display swap details to user
-        cout << " Swap conditions: " << "\n"
-            << " Beam side:    " << *isBeamSide << "\n"
-            << " Swap coin:    " << getAtomicSwapCoinText(*swapCoin) << "\n"
-            << " Beam amount:  " << PrintableAmount(*beamAmount) << "\n"
-            << " Swap amount:  " << *swapAmount << "\n"
-            << " Chain type:   " << getSwapSecondSideChainTypeText(*chainType) << "\n"
-            << " Peer ID:      " << to_string(*peerID) << "\n";
-
-        // get accepting
-        // TODO: Refactor
-        bool isAccepted = false;
-        while (true)
-        {
-            std::string result;
-            cout << "Do you agree to these conditions? (y/n): ";
-            cin >> result;
-
-            if (result == "y" || result == "n")
-            {
-                isAccepted = (result == "y");
-                break;
-            }
-        }
-
-        if (!isAccepted)
-        {
-            LOG_INFO() << "Swap rejected!";
-            return boost::none;
-        }
-
-        // on accepting
-        WalletAddress senderAddress = GenerateNewAddress(walletDB, "");
-
-        swapTxParameters->SetParameter(TxParameterID::MyID, senderAddress.m_walletID);
-
-        // TODO: check fee
-        swapTxParameters->SetParameter(beam::wallet::TxParameterID::Fee, beam::Amount(cli::kMinimumFee));
-        auto subTxID = isBeamSide ? beam::wallet::SubTxIndex::REDEEM_TX : beam::wallet::SubTxIndex::LOCK_TX;
-        swapTxParameters->SetParameter(beam::wallet::TxParameterID::Fee, swapFeeRate, subTxID);
-
-        return wallet.StartTransaction(*swapTxParameters);
-    }
-}
-
-io::Reactor::Ptr reactor;
-
-static const unsigned LOG_ROTATION_PERIOD_SEC = 3*60*60; // 3 hours
-
-int main_impl(int argc, char* argv[])
-{
-    beam::Crash::InstallHandler(NULL);
-
-    try
-    {
-        auto [options, visibleOptions] = createOptionsDescription(GENERAL_OPTIONS | WALLET_OPTIONS);
-
-        po::variables_map vm;
-        try
-        {
-            vm = getOptions(argc, argv, "beam-wallet.cfg", options, true);
-        }
-        catch (const po::invalid_option_value& e)
-        {
-            cout << e.what() << std::endl;
-            return 0;
-        }
-        catch (const NonnegativeOptionException& e)
-        {
-            cout << e.what() << std::endl;
-            return 0;
-        }
-        catch (const PositiveOptionException& e)
-        {
-            cout << e.what() << std::endl;
-            return 0;
-        }
-        catch (const po::error& e)
-        {
-            cout << e.what() << std::endl;
-            printHelp(visibleOptions);
-
-            return 0;
-        }
-
-        if (vm.count(cli::HELP))
-        {
-            printHelp(visibleOptions);
-
-            return 0;
-        }
-
-        if (vm.count(cli::VERSION))
-        {
-            cout << PROJECT_VERSION << endl;
-            return 0;
-        }
-
-        if (vm.count(cli::GIT_COMMIT_HASH))
-        {
-            cout << GIT_COMMIT_HASH << endl;
-            return 0;
-        }
-
-        int logLevel = getLogLevel(cli::LOG_LEVEL, vm, LOG_LEVEL_DEBUG);
-        int fileLogLevel = getLogLevel(cli::FILE_LOG_LEVEL, vm, LOG_LEVEL_DEBUG);
-
-#define LOG_FILES_DIR "logs"
-#define LOG_FILES_PREFIX "wallet_"
-
-        const auto path = boost::filesystem::system_complete(LOG_FILES_DIR);
-        auto logger = beam::Logger::create(logLevel, logLevel, fileLogLevel, LOG_FILES_PREFIX, path.string());
-
-        try
-        {
-            po::notify(vm);
-
-            unsigned logCleanupPeriod = vm[cli::LOG_CLEANUP_DAYS].as<uint32_t>() * 24 * 3600;
-
-            clean_old_logfiles(LOG_FILES_DIR, LOG_FILES_PREFIX, logCleanupPeriod);
-
-            Rules::get().UpdateChecksum();
-
-            {
-                reactor = io::Reactor::create();
-                io::Reactor::Scope scope(*reactor);
-
-                io::Reactor::GracefulIntHandler gih(*reactor);
-
-                LogRotation logRotation(*reactor, LOG_ROTATION_PERIOD_SEC, logCleanupPeriod);
-
-                {
-                    if (vm.count(cli::COMMAND) == 0)
-                    {
-                        LOG_ERROR() << "command parameter not specified.";
-                        printHelp(visibleOptions);
-                        return 0;
-                    }
-
-                    auto command = vm[cli::COMMAND].as<string>();
-
-                    {
-                        const string commands[] =
-                        {
-                            cli::INIT,
-                            cli::RESTORE,
-                            cli::SEND,
-                            cli::LISTEN,
-                            cli::TREASURY,
-                            cli::INFO,
-                            cli::EXPORT_MINER_KEY,
-                            cli::EXPORT_OWNER_KEY,
-                            cli::NEW_ADDRESS,
-                            cli::CANCEL_TX,
-                            cli::DELETE_TX,
-                            cli::CHANGE_ADDRESS_EXPIRATION,
-                            cli::TX_DETAILS,
-                            cli::PAYMENT_PROOF_EXPORT,
-                            cli::PAYMENT_PROOF_VERIFY,
-                            cli::GENERATE_PHRASE,
-                            cli::WALLET_ADDRESS_LIST,
-                            cli::WALLET_RESCAN,
-                            cli::IMPORT_DATA,
-                            cli::EXPORT_DATA,
-                            cli::SWAP_INIT,
-                            cli::SWAP_ACCEPT,
-                            cli::BTC_SETTINGS,
-                            cli::LTC_SETTINGS,
-                            cli::QTUM_SETTINGS
-                        };
-
-                        if (find(begin(commands), end(commands), command) == end(commands))
-                        {
-                            LOG_ERROR() << "unknown command: \'" << command << "\'";
-                            return -1;
-                        }
-                    }
-
-                    if (command == cli::GENERATE_PHRASE)
-                    {
-                        GeneratePhrase();
-                        return 0;
-                    }
-
-                    LOG_INFO() << "Beam Wallet " << PROJECT_VERSION << " (" << BRANCH_NAME << ")";
-                    LOG_INFO() << "Rules signature: " << Rules::get().get_SignatureStr();
-
-                    bool coldWallet = vm.count(cli::COLD_WALLET) > 0;
-
-                    if (coldWallet && command == cli::RESTORE)
-                    {
-                        LOG_INFO() << "Restoring cold wallet. You have to replace generated 'wallet.db' with your existing 'wallet.db' file.";
-                    }
-
-                    assert(vm.count(cli::WALLET_STORAGE) > 0);
-                    auto walletPath = vm[cli::WALLET_STORAGE].as<string>();
-
-                    if (!WalletDB::isInitialized(walletPath) && (command != cli::INIT && command != cli::RESTORE))
-                    {
-                        LOG_ERROR() << "Please initialize your wallet first... \nExample: beam-wallet --command=init";
-                        return -1;
-                    }
-                    else if (WalletDB::isInitialized(walletPath) && (command == cli::INIT || command == cli::RESTORE))
-                    {
-                        bool isDirectory;
-                        #ifdef WIN32
-                                isDirectory = boost::filesystem::is_directory(Utf8toUtf16(walletPath.c_str()));
-                        #else
-                                isDirectory = boost::filesystem::is_directory(walletPath);
-                        #endif
-
-                        if (isDirectory)
-                        {
-                            walletPath.append("/wallet.db");
-                        }
-                        else
-                        {
-                            LOG_ERROR() << "Your wallet is already initialized.";
-                            return -1;
-                        }                  
-                    }
-
-                    LOG_INFO() << "starting a wallet...";
-
-                    SecString pass;
-                    if (!beam::read_wallet_pass(pass, vm))
-                    {
-                        LOG_ERROR() << "Please, provide password for the wallet.";
-                        return -1;
-                    }
-
-                    if ((command == cli::INIT || command == cli::RESTORE) && vm.count(cli::PASS) == 0)
-                    {
-                        if (!beam::confirm_wallet_pass(pass))
-                        {
-                            LOG_ERROR() << "Passwords do not match";
-                            return -1;
-                        }
-                    }
-
-                    if (command == cli::INIT || command == cli::RESTORE)
-                    {
-                        NoLeak<uintBig> walletSeed;
-                        walletSeed.V = Zero;
-                        if (!ReadWalletSeed(walletSeed, vm, command == cli::INIT))
-                        {
-                            LOG_ERROR() << "Please, provide a valid seed phrase for the wallet.";
-                            return -1;
-                        }
-                        auto walletDB = WalletDB::init(walletPath, pass, walletSeed, reactor, coldWallet);
-                        if (walletDB)
-                        {
-                            LOG_INFO() << "wallet successfully created...";
-                            GenerateNewAddress(walletDB, "default");
-                            return 0;
-                        }
-                        else
-                        {
-                            LOG_ERROR() << "something went wrong, wallet not created...";
-                            return -1;
-                        }
-                    }
-
-                    auto walletDB = WalletDB::open(walletPath, pass, reactor);
-                    if (!walletDB)
-                    {
-                        LOG_ERROR() << "Please check your password. If password is lost, restore wallet.db from latest backup or delete it and restore from seed phrase.";
-                        return -1;
-                    }
-
-                    const auto& currHeight = walletDB->getCurrentHeight();
-                    const auto& fork1Height = Rules::get().pForks[1].m_Height;
-                    const bool isFork1 = currHeight >= fork1Height;
-
-                    if (command == cli::CHANGE_ADDRESS_EXPIRATION)
-                    {
-                        return ChangeAddressExpiration(vm, walletDB);
-                    }
-
-                    if (command == cli::EXPORT_MINER_KEY)
-                    {
-                        return ExportMinerKey(vm, walletDB, pass);
-                    }
-
-                    if (command == cli::EXPORT_OWNER_KEY)
-                    {
-                        return ExportOwnerKey(walletDB, pass);
-                    }
-
-                    if (command == cli::EXPORT_DATA)
-                    {
-                        return ExportWalletData(vm, walletDB);
-                    }
-
-                    if (command == cli::IMPORT_DATA)
-                    {
-                        return ImportWalletData(vm, walletDB);
-                    }
-
-                    {
-                        const auto& var = vm[cli::PAYMENT_PROOF_REQUIRED];
-                        if (!var.empty())
-                        {
-                            bool b = var.as<bool>();
-                            uint8_t n = b ? 1 : 0;
-                            storage::setVar(*walletDB, storage::g_szPaymentProofRequired, n);
-
-                            cout << "Parameter set: Payment proof required: " << static_cast<uint32_t>(n) << std::endl;
-                            return 0;
-                        }
-                    }
-
-                    if (command == cli::NEW_ADDRESS)
-                    {
-                        if (!CreateNewAddress(vm, walletDB))
-                        {
-                            return -1;
-                        }
-
-                        if (!vm.count(cli::LISTEN))
-                        {
-                            return 0;
-                        }
-                    }
-
-                    LOG_INFO() << "wallet sucessfully opened...";
-
-                    if (command == cli::TREASURY)
-                    {
-                        return HandleTreasury(vm, *walletDB->get_MasterKdf());
-                    }
-
-                    if (command == cli::INFO)
-                    {
-                        return ShowWalletInfo(walletDB, vm);
-                    }
-
-                    if (command == cli::TX_DETAILS)
-                    {
-                        return TxDetails(walletDB, vm);
-                    }
-
-                    if (command == cli::PAYMENT_PROOF_EXPORT)
-                    {
-                        return ExportPaymentProof(walletDB, vm);
-                    }
-
-                    if (command == cli::PAYMENT_PROOF_VERIFY)
-                    {
-                        return VerifyPaymentProof(vm);
-                    }
-
-                    if (command == cli::WALLET_ADDRESS_LIST)
-                    {
-                        return ShowAddressList(walletDB);
-                    }
-
-                    if (command == cli::BTC_SETTINGS)
-                    {
-                        return HandleBTC(vm, walletDB);
-                    }
-
-                    if (command == cli::LTC_SETTINGS)
-                    {
-                        return HandleLTC(vm, walletDB);
-                    }
-
-                    if (command == cli::QTUM_SETTINGS)
-                    {
-                        return HandleQtum(vm, walletDB);
-                    }
-
-                    /// HERE!!
-                    io::Address receiverAddr;
-                    Amount amount = 0;
-                    Amount fee = 0;
-                    WalletID receiverWalletID(Zero);
-                    bool isTxInitiator = (command == cli::SEND);
-                    if (isTxInitiator && !LoadBaseParamsForTX(vm, amount, fee, receiverWalletID, isFork1))
-                    {
-                        return -1;
-                    }
-
-                    bool is_server = command == cli::LISTEN || vm.count(cli::LISTEN);
-
-                    boost::optional<TxID> currentTxID;
-                    auto txCompleteAction = [&currentTxID](const TxID& txID)
-                    {
-                        if (currentTxID.is_initialized() && currentTxID.get() != txID)
-                        {
-                            return;
-                        }
-                        io::Reactor::get_Current().stop();
-                    };
-
-                    Wallet wallet{ walletDB, is_server ? Wallet::TxCompletedAction() : txCompleteAction,
-                                            !coldWallet ? Wallet::UpdateCompletedAction() : []() {io::Reactor::get_Current().stop(); } };
-                    {
-                        wallet::AsyncContextHolder holder(wallet);
-                        if (!coldWallet)
-                        {
-                            if (vm.count(cli::NODE_ADDR) == 0)
-                            {
-                                LOG_ERROR() << "node address should be specified";
-                                return -1;
-                            }
-
-                            string nodeURI = vm[cli::NODE_ADDR].as<string>();
-                            io::Address nodeAddress;
-                            if (!nodeAddress.resolve(nodeURI.c_str()))
-                            {
-                                LOG_ERROR() << "unable to resolve node address: " << nodeURI;
-                                return -1;
-                            }
-
-                            auto nnet = make_shared<proto::FlyClient::NetworkStd>(wallet);
-                            nnet->m_Cfg.m_PollPeriod_ms = vm[cli::NODE_POLL_PERIOD].as<Nonnegative<uint32_t>>().value;
-                            if (nnet->m_Cfg.m_PollPeriod_ms)
-                            {
-                                LOG_INFO() << "Node poll period = " << nnet->m_Cfg.m_PollPeriod_ms << " ms";
-                                uint32_t timeout_ms = std::max(Rules::get().DA.Target_s * 1000, nnet->m_Cfg.m_PollPeriod_ms);
-                                if (timeout_ms != nnet->m_Cfg.m_PollPeriod_ms)
-                                {
-                                    LOG_INFO() << "Node poll period has been automatically rounded up to block rate: " << timeout_ms << " ms";
-                                }
-                            }
-                            uint32_t responceTime_s = Rules::get().DA.Target_s * wallet::kDefaultTxResponseTime;
-                            if (nnet->m_Cfg.m_PollPeriod_ms >= responceTime_s * 1000)
-                            {
-                                LOG_WARNING() << "The \"--node_poll_period\" parameter set to more than " << uint32_t(responceTime_s / 3600) << " hours may cause transaction problems.";
-                            }
-                            nnet->m_Cfg.m_vNodes.push_back(nodeAddress);
-                            nnet->Connect();
-                            wallet.AddMessageEndpoint(make_shared<WalletNetworkViaBbs>(wallet, nnet, walletDB));
-                            wallet.SetNodeEndpoint(nnet);
-                        }
-                        else
-                        {
-                            wallet.AddMessageEndpoint(make_shared<ColdWalletMessageEndpoint>(wallet, walletDB));
-                        }
-
-                        auto swapTransactionCreator = std::make_shared<AtomicSwapTransaction::Creator>();
-                        wallet.RegisterTransactionType(TxType::AtomicSwap, std::static_pointer_cast<BaseTransaction::Creator>(swapTransactionCreator));
-
-                        auto btcSettingsProvider = std::make_shared<bitcoin::SettingsProvider>(walletDB);
-                        btcSettingsProvider->Initialize();
-
-                        if (btcSettingsProvider->GetSettings().IsInitialized())
-                        {
-                            auto bitcoinBridge = std::make_shared<bitcoin::BitcoinCore017>(io::Reactor::get_Current(), btcSettingsProvider);
-                            auto btcSecondSideFactory = wallet::MakeSecondSideFactory<BitcoinSide, bitcoin::BitcoinCore017, bitcoin::ISettingsProvider>(bitcoinBridge, btcSettingsProvider);
-                            swapTransactionCreator->RegisterFactory(AtomicSwapCoin::Bitcoin, btcSecondSideFactory);
-                        }
-
-                        auto ltcSettingsProvider = std::make_shared<litecoin::SettingsProvider>(walletDB);
-                        ltcSettingsProvider->Initialize();
-
-                        if (ltcSettingsProvider->GetSettings().GetElectrumConnectionOptions().IsInitialized())
-                        {
-                            auto litecoinBridge = std::make_shared<litecoin::Electrum>(io::Reactor::get_Current(), ltcSettingsProvider);
-                            auto ltcSecondSideFactory = wallet::MakeSecondSideFactory<LitecoinSide, litecoin::Electrum, litecoin::ISettingsProvider>(litecoinBridge, ltcSettingsProvider);
-                            swapTransactionCreator->RegisterFactory(AtomicSwapCoin::Litecoin, ltcSecondSideFactory);
-                        }
-
-                        auto qtumSettingsProvider = std::make_shared<qtum::SettingsProvider>(walletDB);
-                        qtumSettingsProvider->Initialize();
-
-                        if (qtumSettingsProvider->GetSettings().IsInitialized())
-                        {
-                            auto qtumBridge = std::make_shared<qtum::QtumCore017>(io::Reactor::get_Current(), qtumSettingsProvider);
-                            auto qtumSecondSideFactory = wallet::MakeSecondSideFactory<QtumSide, qtum::QtumCore017, qtum::ISettingsProvider>(qtumBridge, qtumSettingsProvider);
-                            swapTransactionCreator->RegisterFactory(AtomicSwapCoin::Qtum, qtumSecondSideFactory);
-                        }
-
-                        if (command == cli::SWAP_INIT)
-                        {
-                            currentTxID = InitSwap(vm, walletDB, wallet, isFork1);
-                            if (!currentTxID)
-                            {
-                                return -1;
-                            }
-                        }
-
-                        if (command == cli::SWAP_ACCEPT)
-                        {
-                            currentTxID = AcceptSwap(vm, walletDB, wallet, isFork1);
-                            if (!currentTxID)
-                            {
-                                return -1;
-                            }
-                        }
-
-                        if (isTxInitiator)
-                        {
-                            WalletAddress senderAddress = GenerateNewAddress(walletDB, "");
-                            currentTxID = wallet.StartTransaction(CreateSimpleTransactionParameters()
-                                .SetParameter(TxParameterID::MyID, senderAddress.m_walletID)
-                                .SetParameter(TxParameterID::PeerID, receiverWalletID)
-                                .SetParameter(TxParameterID::Amount, amount)
-                                .SetParameter(TxParameterID::Fee, fee)
-                                .SetParameter(TxParameterID::PreselectedCoins, GetPreselectedCoinIDs(vm)));
-                        }
-
-                        bool deleteTx = (command == cli::DELETE_TX);
-                        if (command == cli::CANCEL_TX || deleteTx)
-                        {
-                            auto txIdVec = from_hex(vm[cli::TX_ID].as<string>());
-                            TxID txId;
-                            std::copy_n(txIdVec.begin(), 16, txId.begin());
-                            auto tx = walletDB->getTx(txId);
-
-                            if (tx)
-                            {
-                                if (deleteTx)
-                                {
-                                    if (tx->canDelete())
-                                    {
-                                        wallet.DeleteTransaction(txId);
-                                        return 0;
-                                    }
-                                    else
-                                    {
-                                        LOG_ERROR() << "Transaction could not be deleted. Invalid transaction status.";
-                                        return -1;
-                                    }
-                                }
-                                else
-                                {
-                                    if (tx->canCancel())
-                                    {
-                                        currentTxID = txId;
-                                        wallet.CancelTransaction(txId);
-                                    }
-                                    else
-                                    {
-                                        LOG_ERROR() << "Transaction could not be cancelled. Invalid transaction status.";
-                                        return -1;
-                                    }
-                                }
-                            }
-                            else
-                            {
-                                LOG_ERROR() << "Unknown transaction ID.";
-                                return -1;
-                            }
-                        }
-
-                        if (command == cli::WALLET_RESCAN)
-                        {
-                            wallet.Refresh();
-                        }
-                    }
-                    io::Reactor::get_Current().run();
-                }
-            }
-        }
-        catch (const AddressExpiredException&)
-        {
-        }
-        catch (const FailToStartSwapException&)
-        {
-        }
-        catch (const po::invalid_option_value& e)
-        {
-            cout << e.what() << std::endl;
-            return 0;
-        }
-        catch (const NonnegativeOptionException& e)
-        {
-            cout << e.what() << std::endl;
-            return 0;
-        }
-        catch (const PositiveOptionException& e)
-        {
-            cout << e.what() << std::endl;
-            return 0;
-        }
-        catch (const po::error& e)
-        {
-            LOG_ERROR() << e.what();
-            printHelp(visibleOptions);
-        }
-        catch (const std::runtime_error& e)
-        {
-            LOG_ERROR() << e.what();
-        }
-    }
-    catch (const std::exception& e)
-    {
-        std::cout << e.what() << std::endl;
-    }
-
-    return 0;
-}
-
-int main(int argc, char* argv[]) {
-#ifdef _WIN32
-    return main_impl(argc, argv);
-#else
-    block_sigpipe();
-    auto f = std::async(
-        std::launch::async,
-        [argc, argv]() -> int {
-            // TODO: this hungs app on OSX
-            //lock_signals_in_this_thread();
-            int ret = main_impl(argc, argv);
-            kill(0, SIGINT);
-            return ret;
-        }
-    );
-
-    wait_for_termination(0);
-
-    if (reactor) reactor->stop();
-
-    return f.get();
-#endif
-}
->>>>>>> 6461c9bf
+}