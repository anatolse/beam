--- conflicted
+++ resolved
@@ -40,11 +40,11 @@
 namespace beam::wallet
 {
 #if defined(BEAM_TESTNET)
-    const char kBroadcastValidatorPublicKey[] = "dc3df1d8cd489c3fe990eb8b4b8a58089a7706a5fc3b61b9c098047aac2c2812";
+    constexpr char kBroadcastValidatorPublicKey[] = "dc3df1d8cd489c3fe990eb8b4b8a58089a7706a5fc3b61b9c098047aac2c2812";
 #elif defined(BEAM_MAINNET)
-    const char kBroadcastValidatorPublicKey[] = "8ea783eced5d65139bbdf432814a6ed91ebefe8079395f63a13beed1dfce39da";
+    constexpr char kBroadcastValidatorPublicKey[] = "8ea783eced5d65139bbdf432814a6ed91ebefe8079395f63a13beed1dfce39da";
 #else
-    const char kBroadcastValidatorPublicKey[] = "db617cedb17543375b602036ab223b67b06f8648de2bb04de047f485e7a9daec";
+    constexpr char kBroadcastValidatorPublicKey[] = "db617cedb17543375b602036ab223b67b06f8648de2bb04de047f485e7a9daec";
 #endif
     struct WalletStatus
     {
@@ -219,14 +219,10 @@
         void importDataFromJson(const std::string& data) override;
         void exportDataToJson() override;
         void exportTxHistoryToCsv() override;
-<<<<<<< HEAD
         void getAssetInfo(const Asset::ID) override;
 
         // we need call id to distinguish resul in callback
         void makeIWTCall(std::function<boost::any()>&& function, AsyncCallback<boost::any>&& resultCallback) override;
-=======
-        // void getAssetInfo(const Asset::ID) override;
->>>>>>> 59a55810
 
         void switchOnOffExchangeRates(bool isActive) override;
         void switchOnOffNotifications(Notification::Type type, bool isActive) override;
