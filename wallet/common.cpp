// Copyright 2019 The Beam Team
//
// Licensed under the Apache License, Version 2.0 (the "License");
// you may not use this file except in compliance with the License.
// You may obtain a copy of the License at
//
//    http://www.apache.org/licenses/LICENSE-2.0
//
// Unless required by applicable law or agreed to in writing, software
// distributed under the License is distributed on an "AS IS" BASIS,
// WITHOUT WARRANTIES OR CONDITIONS OF ANY KIND, either express or implied.
// See the License for the specific language governing permissions and
// limitations under the License.


#include "common.h"
#include "utility/logger.h"
#include "core/ecc_native.h"
#include <iomanip>
#include <boost/algorithm/string.hpp>

using namespace std;
using namespace ECC;
using namespace beam;

namespace std
{
    string to_string(const beam::wallet::WalletID& id)
    {
        static_assert(sizeof(id) == sizeof(id.m_Channel) + sizeof(id.m_Pk), "");

        char szBuf[sizeof(id) * 2 + 1];
        beam::to_hex(szBuf, &id, sizeof(id));

        const char* szPtr = szBuf;
        while (*szPtr == '0')
            szPtr++;

        if (!*szPtr)
            szPtr--; // leave at least 1 symbol

        return szPtr;
    }

    string to_string(const Merkle::Hash& hash)
    {
        char sz[Merkle::Hash::nTxtLen + 1];
        hash.Print(sz);
        return string(sz);
    }

    string to_string(beam::wallet::AtomicSwapCoin value)
    {
        switch (value)
        {
        case beam::wallet::AtomicSwapCoin::Bitcoin:
            return "btc";
        case beam::wallet::AtomicSwapCoin::Litecoin:
            return "ltc";
        case beam::wallet::AtomicSwapCoin::Qtum:
            return "qtum";
        default:
            return "";
        }
    }
<<<<<<< HEAD
=======

    string to_string(const beam::wallet::PrintableAmount& amount)
    {
        stringstream ss;

        if (amount.m_showPoint)
        {
            size_t maxGrothsLength = std::lround(std::log10(Rules::Coin));
            ss << fixed << setprecision(maxGrothsLength) << double(amount.m_value) / Rules::Coin;
            string s = ss.str();
            boost::algorithm::trim_right_if(s, boost::is_any_of("0"));
            boost::algorithm::trim_right_if(s, boost::is_any_of(",."));
            return s;
        }
        else
        {
            if (amount.m_value >= Rules::Coin)
            {
                ss << Amount(amount.m_value / Rules::Coin) << " beams ";
            }
            Amount c = amount.m_value % Rules::Coin;
            if (c > 0 || amount.m_value == 0)
            {
                ss << c << " groth ";
            }
            return ss.str();
        }
    }
>>>>>>> 91128857
}

namespace beam
{
    std::ostream& operator<<(std::ostream& os, const wallet::TxID& uuid)
    {
        stringstream ss;
        ss << "[" << to_hex(uuid.data(), uuid.size()) << "]";
        os << ss.str();
        return os;
<<<<<<< HEAD
=======
    }

    std::ostream& operator<<(std::ostream& os, const wallet::PrintableAmount& amount)
    {
        os << std::to_string(amount);
        
        return os;
>>>>>>> 91128857
    }

    std::ostream& operator<<(std::ostream& os, const wallet::PrintableAmount& amount)
    {
        stringstream ss;

        if (amount.m_showPoint)
        {
            size_t maxGrothsLength = std::lround(std::log10(Rules::Coin));
            ss << fixed << setprecision(maxGrothsLength) << double(amount.m_value) / Rules::Coin;
            string s = ss.str();
            boost::algorithm::trim_right_if(s, boost::is_any_of("0"));
            boost::algorithm::trim_right_if(s, boost::is_any_of(",."));
            os << s;
        }
        else
        {
            if (amount.m_value >= Rules::Coin)
            {
                ss << Amount(amount.m_value / Rules::Coin) << " beams ";
            }
            Amount c = amount.m_value % Rules::Coin;
            if (c > 0 || amount.m_value == 0)
            {
                ss << c << " groth ";
            }
            os << ss.str();
        }
        
        return os;
    }
}  // namespace beam

namespace beam::wallet
{
    AtomicSwapCoin from_string(const std::string& value)
    {
        if (value == "btc")
            return AtomicSwapCoin::Bitcoin;
        else if (value == "ltc")
            return AtomicSwapCoin::Litecoin;
        else if (value == "qtum")
            return AtomicSwapCoin::Qtum;

        return AtomicSwapCoin::Unknown;
    }

    SwapSecondSideChainType SwapSecondSideChainTypeFromString(const std::string& value)
    {
        if (value == "mainnet")
            return SwapSecondSideChainType::Mainnet;
        else if (value == "testnet")
            return SwapSecondSideChainType::Testnet;

        return SwapSecondSideChainType::Unknown;
    }

    ByteBuffer toByteBuffer(const ECC::Point::Native& value)
    {
        ECC::Point pt;
        if (value.Export(pt))
        {
            return toByteBuffer(pt);
        }
        return ByteBuffer();
    }

    ByteBuffer toByteBuffer(const ECC::Scalar::Native& value)
    {
        ECC::Scalar s;
        value.Export(s);
        return toByteBuffer(s);
    }

    ErrorType getWalletError(proto::NodeProcessingException::Type exceptionType)
    {
        switch (exceptionType)
        {
        case proto::NodeProcessingException::Type::Incompatible:
            return ErrorType::NodeProtocolIncompatible;
        case proto::NodeProcessingException::Type::TimeOutOfSync:
            return ErrorType::TimeOutOfSync;
        default:
            return ErrorType::NodeProtocolBase;
        }
    }

    ErrorType getWalletError(io::ErrorCode errorCode)
    {
        switch (errorCode)
        {
        case io::ErrorCode::EC_ETIMEDOUT:
            return ErrorType::ConnectionTimedOut;
        case io::ErrorCode::EC_ECONNREFUSED:
            return ErrorType::ConnectionRefused;
        case io::ErrorCode::EC_EHOSTUNREACH:
            return ErrorType::ConnectionHostUnreach;
        case io::ErrorCode::EC_EADDRINUSE:
            return ErrorType::ConnectionAddrInUse;
        case io::ErrorCode::EC_HOST_RESOLVED_ERROR:
            return ErrorType::HostResolvedError;
        default:
            return ErrorType::ConnectionBase;
        }
    }

    void PaymentConfirmation::get_Hash(Hash::Value& hv) const
    {
        Hash::Processor()
            << "PaymentConfirmation"
            << m_KernelID
            << m_Sender
            << m_Value
            >> hv;
    }

    bool PaymentConfirmation::IsValid(const PeerID& pid) const
    {
        Point::Native pk;
        if (!proto::ImportPeerID(pk, pid))
            return false;

        Hash::Value hv;
        get_Hash(hv);

        return m_Signature.IsValid(hv, pk);
    }

    void PaymentConfirmation::Sign(const Scalar::Native& sk)
    {
        Hash::Value hv;
        get_Hash(hv);

        m_Signature.Sign(hv, sk);
    }

    std::string TxDescription::getStatusString() const
    {
        switch (m_status)
        {
        case TxStatus::Pending:
            return "pending";
        case TxStatus::InProgress:
            return m_sender == false ? "waiting for sender" : "waiting for receiver";
        case TxStatus::Registering:
            return m_sender == false ? "receiving" : "sending";
        case TxStatus::Completed:
        {
            if (m_selfTx)
            {
                return "completed";
            }
            return m_sender == false ? "received" : "sent";
        }
        case TxStatus::Cancelled:
            return "cancelled";
        case TxStatus::Failed:
            if (TxFailureReason::TransactionExpired == m_failureReason)
            {
                return "expired";
            }
            return "failed";
        default:
            break;
        }

        assert(false && "Unknown TX status!");
        return "unknown";
<<<<<<< HEAD
    }

    uint64_t get_RandomID()
    {
        uintBigFor<uint64_t>::Type val;
        ECC::GenRandom(val);

        uint64_t ret;
        val.Export(ret);
        return ret;
=======
>>>>>>> 91128857
    }
}  // namespace beam::wallet<|MERGE_RESOLUTION|>--- conflicted
+++ resolved
@@ -63,8 +63,6 @@
             return "";
         }
     }
-<<<<<<< HEAD
-=======
 
     string to_string(const beam::wallet::PrintableAmount& amount)
     {
@@ -93,7 +91,6 @@
             return ss.str();
         }
     }
->>>>>>> 91128857
 }
 
 namespace beam
@@ -102,46 +99,13 @@
     {
         stringstream ss;
         ss << "[" << to_hex(uuid.data(), uuid.size()) << "]";
-        os << ss.str();
+            os << ss.str();
         return os;
-<<<<<<< HEAD
-=======
-    }
+        }
 
     std::ostream& operator<<(std::ostream& os, const wallet::PrintableAmount& amount)
     {
         os << std::to_string(amount);
-        
-        return os;
->>>>>>> 91128857
-    }
-
-    std::ostream& operator<<(std::ostream& os, const wallet::PrintableAmount& amount)
-    {
-        stringstream ss;
-
-        if (amount.m_showPoint)
-        {
-            size_t maxGrothsLength = std::lround(std::log10(Rules::Coin));
-            ss << fixed << setprecision(maxGrothsLength) << double(amount.m_value) / Rules::Coin;
-            string s = ss.str();
-            boost::algorithm::trim_right_if(s, boost::is_any_of("0"));
-            boost::algorithm::trim_right_if(s, boost::is_any_of(",."));
-            os << s;
-        }
-        else
-        {
-            if (amount.m_value >= Rules::Coin)
-            {
-                ss << Amount(amount.m_value / Rules::Coin) << " beams ";
-            }
-            Amount c = amount.m_value % Rules::Coin;
-            if (c > 0 || amount.m_value == 0)
-            {
-                ss << c << " groth ";
-            }
-            os << ss.str();
-        }
         
         return os;
     }
@@ -282,7 +246,6 @@
 
         assert(false && "Unknown TX status!");
         return "unknown";
-<<<<<<< HEAD
     }
 
     uint64_t get_RandomID()
@@ -293,7 +256,5 @@
         uint64_t ret;
         val.Export(ret);
         return ret;
-=======
->>>>>>> 91128857
     }
 }  // namespace beam::wallet