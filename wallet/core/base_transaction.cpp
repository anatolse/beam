--- conflicted
+++ resolved
@@ -1,493 +1,489 @@
-// Copyright 2019 The Beam Team
-//
-// Licensed under the Apache License, Version 2.0 (the "License");
-// you may not use this file except in compliance with the License.
-// You may obtain a copy of the License at
-//
-//    http://www.apache.org/licenses/LICENSE-2.0
-//
-// Unless required by applicable law or agreed to in writing, software
-// distributed under the License is distributed on an "AS IS" BASIS,
-// WITHOUT WARRANTIES OR CONDITIONS OF ANY KIND, either express or implied.
-// See the License for the specific language governing permissions and
-// limitations under the License.
-
-#include "base_transaction.h"
-#include "core/block_crypt.h"
-
-// TODO: getrandom not available until API 28 in the Android NDK 17b
-// https://github.com/boostorg/uuid/issues/76
-#if defined(__ANDROID__)
-#define BOOST_UUID_RANDOM_PROVIDER_DISABLE_GETRANDOM 1
-#endif
-
-#include <boost/uuid/uuid_generators.hpp>
-#include <numeric>
-#include "utility/logger.h"
-
-namespace beam
-{
-    std::ostream& operator<<(std::ostream& os, const wallet::BaseTransaction::TxContext& context)
-    {
-        std::stringstream ss;
-        ss << "[" << std::to_string(context.GetTxID()) << "]";
-        if (context.GetSubTxID() != wallet::kDefaultSubTxID)
-        {
-            ss << "[" << std::to_string(context.GetSubTxID()) << "]";
-        }
-        os << ss.str();
-        return os;
-    }
-}
-
-namespace beam::wallet
-{
-    using namespace ECC;
-    using namespace std;
-
-    TxID GenerateTxID()
-    {
-        boost::uuids::uuid id = boost::uuids::random_generator()();
-        TxID txID{};
-        copy(id.begin(), id.end(), txID.begin());
-        return txID;
-    }
-
-    TxParameters CreateTransactionParameters(TxType type, const boost::optional<TxID>& oTxId)
-    {
-        const auto txID = oTxId ? *oTxId : GenerateTxID();
-        return TxParameters(txID)
-            .SetParameter(TxParameterID::TransactionType, type)
-            .SetParameter(TxParameterID::Lifetime, kDefaultTxLifetime)
-            .SetParameter(TxParameterID::PeerResponseTime, kDefaultTxResponseTime)
-            .SetParameter(TxParameterID::IsInitiator, true)
-            .SetParameter(TxParameterID::IsSender, true)
-            .SetParameter(TxParameterID::CreateTime, getTimestamp());
-    }
-
-    std::string GetFailureMessage(TxFailureReason reason)
-    {
-        switch (reason)
-        {
-#define MACRO(name, code, message) case name: return message;
-            BEAM_TX_FAILURE_REASON_MAP(MACRO)
-#undef MACRO
-        }
-        return "Unknown reason";
-    }
-
-    TransactionFailedException::TransactionFailedException(bool notify, TxFailureReason reason, const char* message)
-        : std::runtime_error(message)
-        , m_Notify{ notify }
-        , m_Reason{ reason }
-    {
-    }
-
-    bool TransactionFailedException::ShouldNofify() const
-    {
-        return m_Notify;
-    }
-
-    TxFailureReason TransactionFailedException::GetReason() const
-    {
-        return m_Reason;
-    }
-
-    const uint32_t BaseTransaction::s_ProtoVersion = 4;
-
-    BaseTransaction::BaseTransaction(const TxContext& context)
-        : m_Context{ context }
-    {
-        assert(context.GetWalletDB());
-    }
-
-    bool BaseTransaction::IsInitiator() const
-    {
-        if (!m_IsInitiator.is_initialized())
-        {
-            m_IsInitiator = GetMandatoryParameter<bool>(TxParameterID::IsInitiator);
-        }
-        return *m_IsInitiator;
-    }
-
-    uint32_t BaseTransaction::get_PeerVersion() const
-    {
-        uint32_t nVer = 0;
-        GetParameter(TxParameterID::PeerProtoVersion, nVer);
-        return nVer;
-    }
-
-    bool BaseTransaction::GetTip(Block::SystemState::Full& state) const
-    {
-        return GetGateway().get_tip(state);
-    }
-
-    void BaseTransaction::UpdateAsync()
-    {
-        if (!m_EventToUpdate)
-        {
-            GetAsyncAcontext().OnAsyncStarted();
-            m_EventToUpdate = io::AsyncEvent::create(io::Reactor::get_Current(), [this, weak = this->weak_from_this()]()
-            { 
-                auto eventHolder = m_EventToUpdate;
-                if (auto tx = weak.lock())
-                {
-                    Update();
-                    GetAsyncAcontext().OnAsyncFinished();
-                }
-            });
-            m_EventToUpdate->post();
-        }
-    }
-
-    const TxID& BaseTransaction::GetTxID() const
-    {
-        return m_Context.GetTxID();
-    }
-
-    void BaseTransaction::Update()
-    {
-        AsyncContextHolder async(m_Context.GetGateway());
-        try
-        {
-            m_EventToUpdate.reset();
-            if (CheckExternalFailures())
-            {
-                return;
-            }
-
-            UpdateImpl();
-
-            CheckExpired();
-            SetParameter(TxParameterID::ModifyTime, getTimestamp(), true);
-        }
-        catch (const TransactionFailedException & ex)
-        {
-            if (ex.what() && strlen(ex.what()))
-            {
-                LOG_ERROR() << m_Context << " exception msg: " << ex.what();
-            }
-            OnFailed(ex.GetReason(), ex.ShouldNofify());
-        }
-        catch (const exception & ex)
-        {
-            if (ex.what() && strlen(ex.what()))
-            {
-                LOG_ERROR() << m_Context << " exception msg: " << ex.what();
-            }
-            OnFailed(TxFailureReason::Unknown);
-        }
-    }
-
-    bool BaseTransaction::CanCancel() const
-    {
-        TxStatus status = TxStatus::Failed;
-        GetParameter(TxParameterID::Status, status);
-
-        return status == TxStatus::InProgress || status == TxStatus::Pending;
-    }
-
-    void BaseTransaction::Cancel()
-    {
-        TxStatus s = TxStatus::Failed;
-        GetParameter(TxParameterID::Status, s);
-        // TODO: add CanCancel() method
-        if (s == TxStatus::Pending || s == TxStatus::InProgress)
-        {
-            if (s == TxStatus::InProgress)
-            {
-                // notify about cancellation if we have started negotiations
-                NotifyFailure(TxFailureReason::Canceled);
-
-            }
-            UpdateTxDescription(TxStatus::Canceled);
-            RollbackTx();
-            GetGateway().on_tx_failed(GetTxID());
-        }
-        else
-        {
-            LOG_INFO() << m_Context << " You cannot cancel transaction in state: " << static_cast<int>(s);
-        }
-    }
-
-    bool BaseTransaction::Rollback(Height height)
-    {
-        Height proofHeight;
-
-        if (GetParameter(TxParameterID::KernelProofHeight, proofHeight) && (proofHeight > height))
-        {
-            SetParameter(TxParameterID::Status, TxStatus::Registering);
-            SetParameter(TxParameterID::KernelProofHeight, Height(0));
-            SetParameter(TxParameterID::KernelUnconfirmedHeight, Height(0));
-            return true;
-        }
-        return false;
-    }
-
-    void BaseTransaction::RollbackTx()
-    {
-        LOG_INFO() << m_Context << " Transaction failed. Rollback...";
-        m_Context.GetWalletDB()->rollbackTx(GetTxID());
-    }
-
-    INegotiatorGateway& BaseTransaction::GetGateway() const
-    {
-        return m_Context.GetGateway();
-    }
-
-    SubTxID BaseTransaction::GetSubTxID() const
-    {
-        return m_Context.GetSubTxID();
-    }
-
-    bool BaseTransaction::CheckExpired()
-    {
-        TxStatus s = TxStatus::Failed;
-        if (GetParameter(TxParameterID::Status, s)
-            && (s == TxStatus::Failed
-                || s == TxStatus::Canceled
-                || s == TxStatus::Completed))
-        {
-            return false;
-        }
-
-        Height maxHeight = MaxHeight;
-        if (!GetParameter(TxParameterID::MaxHeight, maxHeight)
-            && !GetParameter(TxParameterID::PeerResponseHeight, maxHeight))
-        {
-            // we have no data to make decision
-            return false;
-        }
-
-        uint8_t nRegistered = proto::TxStatus::Unspecified;
-        Merkle::Hash kernelID;
-        if (!GetParameter(TxParameterID::TransactionRegistered, nRegistered)
-            || !GetParameter(TxParameterID::KernelID, kernelID))
-        {
-            Block::SystemState::Full state;
-            if (GetTip(state) && state.m_Height > maxHeight)
-            {
-                LOG_INFO() << m_Context << " Transaction expired. Current height: " << state.m_Height << ", max kernel height: " << maxHeight;
-                OnFailed(TxFailureReason::TransactionExpired);
-                return true;
-            }
-        }
-        else
-        {
-            Height lastUnconfirmedHeight = 0;
-            if (GetParameter(TxParameterID::KernelUnconfirmedHeight, lastUnconfirmedHeight) && lastUnconfirmedHeight > 0)
-            {
-                if (lastUnconfirmedHeight >= maxHeight)
-                {
-                    LOG_INFO() << m_Context << " Transaction expired. Last unconfirmeed height: " << lastUnconfirmedHeight << ", max kernel height: " << maxHeight;
-                    OnFailed(TxFailureReason::TransactionExpired);
-                    return true;
-                }
-            }
-        }
-        return false;
-    }
-
-    bool BaseTransaction::CheckExternalFailures()
-    {
-        TxFailureReason reason = TxFailureReason::Unknown;
-        if (GetParameter(TxParameterID::FailureReason, reason))
-        {
-            TxStatus s = GetMandatoryParameter<TxStatus>(TxParameterID::Status);
-            if (s == TxStatus::InProgress)
-            {
-                OnFailed(reason);
-                return true;
-            }
-        }
-        return false;
-    }
-
-    void BaseTransaction::ConfirmKernel(const Merkle::Hash& kernelID)
-    {
-        UpdateTxDescription(TxStatus::Registering);
-        GetGateway().confirm_kernel(GetTxID(), kernelID, m_Context.GetSubTxID());
-    }
-
-    void BaseTransaction::UpdateOnNextTip()
-    {
-        GetGateway().UpdateOnNextTip(GetTxID());
-    }
-
-    void BaseTransaction::CompleteTx()
-    {
-        LOG_INFO() << m_Context << " Transaction completed";
-        UpdateTxDescription(TxStatus::Completed);
-        GetGateway().on_tx_completed(GetTxID());
-    }
-
-    void BaseTransaction::UpdateTxDescription(TxStatus s)
-    {
-        SetParameter(TxParameterID::Status, s, true, m_Context.GetSubTxID());
-    }
-
-    void BaseTransaction::OnFailed(TxFailureReason reason, bool notify)
-    {
-        LOG_ERROR() << m_Context << " Failed. " << GetFailureMessage(reason);
-
-        if (notify)
-        {
-            NotifyFailure(reason);
-        }
-
-        SetParameter(TxParameterID::FailureReason, reason, false);
-        UpdateTxDescription((reason == TxFailureReason::Canceled) ? TxStatus::Canceled : TxStatus::Failed);
-        RollbackTx();
-
-        GetGateway().on_tx_failed(GetTxID());
-    }
-
-    IPrivateKeyKeeper2::Slot::Type BaseTransaction::GetSlotSafe(bool bAllocateIfAbsent)
-    {
-        IPrivateKeyKeeper2::Slot::Type iSlot = IPrivateKeyKeeper2::Slot::Invalid;
-        GetParameter(TxParameterID::NonceSlot, iSlot);
-
-        if (bAllocateIfAbsent && (IPrivateKeyKeeper2::Slot::Invalid == iSlot))
-        {
-<<<<<<< HEAD
-            iSlot = m_Context.GetWalletDB()->SlotAllocate();
-=======
-            iSlot = m_WalletDB->SlotAllocate();
-
-            if (IPrivateKeyKeeper2::Slot::Invalid == iSlot)
-                throw TransactionFailedException(true, TxFailureReason::KeyKeeperNoSlots);
-
->>>>>>> 9816ce4d
-            SetParameter(TxParameterID::NonceSlot, iSlot);
-        }
-
-        return iSlot;
-    }
-
-    void BaseTransaction::FreeSlotSafe()
-    {
-        IPrivateKeyKeeper2::Slot::Type iSlot = GetSlotSafe(false);
-        if (IPrivateKeyKeeper2::Slot::Invalid != iSlot)
-        {
-            m_Context.GetWalletDB()->SlotFree(iSlot);
-            SetParameter(TxParameterID::NonceSlot, IPrivateKeyKeeper2::Slot::Invalid);
-        }
-    }
-
-    void BaseTransaction::FreeResources()
-    {
-        FreeSlotSafe(); // if was used
-    }
-
-    void BaseTransaction::NotifyFailure(TxFailureReason reason)
-    {
-        TxStatus s = TxStatus::Failed;
-        GetParameter(TxParameterID::Status, s);
-
-        switch (s)
-        {
-        case TxStatus::Pending:
-        case TxStatus::InProgress:
-            // those are the only applicable statuses, where there's no chance tx can be valid
-            break;
-        default:
-            return;
-        }
-
-        SetTxParameter msg;
-        msg.AddParameter(TxParameterID::FailureReason, reason);
-        SendTxParameters(move(msg));
-    }
-
-    IWalletDB::Ptr BaseTransaction::GetWalletDB() const
-    {
-        return m_Context.GetWalletDB();
-    }
-
-    IPrivateKeyKeeper2::Ptr BaseTransaction::get_KeyKeeperStrict()
-    {
-        IPrivateKeyKeeper2::Ptr ret = m_Context.GetWalletDB()->get_KeyKeeper();
-        if (!ret)
-            throw TransactionFailedException(true, TxFailureReason::NoKeyKeeper);
-
-        return ret;
-    }
-
-    Key::IKdf::Ptr BaseTransaction::get_MasterKdfStrict() const
-    {
-        Key::IKdf::Ptr ret = m_Context.GetWalletDB()->get_MasterKdf();
-        if (!ret)
-            throw TransactionFailedException(true, TxFailureReason::NoMasterKey);
-
-        return ret;
-    }
-
-    void BaseTransaction::TestKeyKeeperRet(IPrivateKeyKeeper2::Status::Type n)
-    {
-        if (IPrivateKeyKeeper2::Status::Success != n)
-            throw TransactionFailedException(true, KeyKeeperErrorToFailureReason(n));
-    }
-
-    TxFailureReason BaseTransaction::KeyKeeperErrorToFailureReason(IPrivateKeyKeeper2::Status::Type n)
-    {
-        if (IPrivateKeyKeeper2::Status::UserAbort == n)
-            return TxFailureReason::KeyKeeperUserAbort;
-
-        return TxFailureReason::KeyKeeperError;
-    }
-
-    IAsyncContext& BaseTransaction::GetAsyncAcontext() const
-    {
-        return GetGateway();
-    }
-
-    bool BaseTransaction::SendTxParameters(SetTxParameter && msg) const
-    {
-        msg.m_TxID = GetTxID();
-        msg.m_Type = GetType();
-
-        WalletID peerID;
-        if (GetParameter(TxParameterID::MyID, msg.m_From)
-            && GetParameter(TxParameterID::PeerID, peerID))
-        { 
-            PeerID secureWalletID = Zero, peerWalletID = Zero;
-            if (GetParameter(TxParameterID::MyWalletIdentity, secureWalletID) 
-             && GetParameter(TxParameterID::PeerWalletIdentity, peerWalletID))
-            {
-                msg.AddParameter(TxParameterID::PeerWalletIdentity, secureWalletID);
-            }
-            GetGateway().send_tx_params(peerID, msg);
-            return true;
-        }
-        return false;
-    }
-
-    void BaseTransaction::SetCompletedTxCoinStatuses(Height proofHeight)
-    {
-        std::vector<Coin> modified = GetWalletDB()->getCoinsByTx(GetTxID());
-        for (auto& coin : modified)
-        {
-            bool bIn = (coin.m_createTxId && *coin.m_createTxId == GetTxID());
-            bool bOut = (coin.m_spentTxId && *coin.m_spentTxId == GetTxID());
-            if (bIn || bOut)
-            {
-                if (bIn)
-                {
-                    std::setmin(coin.m_confirmHeight, proofHeight);
-                    coin.m_maturity = proofHeight + Rules::get().Maturity.Std; // so far we don't use incubation for our created outputs
-                }
-                if (bOut)
-                {
-                    std::setmin(coin.m_spentHeight, proofHeight);
-                }
-            }
-        }
-
-        GetWalletDB()->saveCoins(modified);
-    }
-
-    void BaseTransaction::LogFailedParameter(TxParameterID paramID, SubTxID subTxID) const
-    {
-        LOG_ERROR() << GetTxID() << "[" << subTxID << "] Failed to get parameter: " << (int)paramID;
-    }
+// Copyright 2019 The Beam Team
+//
+// Licensed under the Apache License, Version 2.0 (the "License");
+// you may not use this file except in compliance with the License.
+// You may obtain a copy of the License at
+//
+//    http://www.apache.org/licenses/LICENSE-2.0
+//
+// Unless required by applicable law or agreed to in writing, software
+// distributed under the License is distributed on an "AS IS" BASIS,
+// WITHOUT WARRANTIES OR CONDITIONS OF ANY KIND, either express or implied.
+// See the License for the specific language governing permissions and
+// limitations under the License.
+
+#include "base_transaction.h"
+#include "core/block_crypt.h"
+
+// TODO: getrandom not available until API 28 in the Android NDK 17b
+// https://github.com/boostorg/uuid/issues/76
+#if defined(__ANDROID__)
+#define BOOST_UUID_RANDOM_PROVIDER_DISABLE_GETRANDOM 1
+#endif
+
+#include <boost/uuid/uuid_generators.hpp>
+#include <numeric>
+#include "utility/logger.h"
+
+namespace beam
+{
+    std::ostream& operator<<(std::ostream& os, const wallet::BaseTransaction::TxContext& context)
+    {
+        std::stringstream ss;
+        ss << "[" << std::to_string(context.GetTxID()) << "]";
+        if (context.GetSubTxID() != wallet::kDefaultSubTxID)
+        {
+            ss << "[" << std::to_string(context.GetSubTxID()) << "]";
+        }
+        os << ss.str();
+        return os;
+    }
+}
+
+namespace beam::wallet
+{
+    using namespace ECC;
+    using namespace std;
+
+    TxID GenerateTxID()
+    {
+        boost::uuids::uuid id = boost::uuids::random_generator()();
+        TxID txID{};
+        copy(id.begin(), id.end(), txID.begin());
+        return txID;
+    }
+
+    TxParameters CreateTransactionParameters(TxType type, const boost::optional<TxID>& oTxId)
+    {
+        const auto txID = oTxId ? *oTxId : GenerateTxID();
+        return TxParameters(txID)
+            .SetParameter(TxParameterID::TransactionType, type)
+            .SetParameter(TxParameterID::Lifetime, kDefaultTxLifetime)
+            .SetParameter(TxParameterID::PeerResponseTime, kDefaultTxResponseTime)
+            .SetParameter(TxParameterID::IsInitiator, true)
+            .SetParameter(TxParameterID::IsSender, true)
+            .SetParameter(TxParameterID::CreateTime, getTimestamp());
+    }
+
+    std::string GetFailureMessage(TxFailureReason reason)
+    {
+        switch (reason)
+        {
+#define MACRO(name, code, message) case name: return message;
+            BEAM_TX_FAILURE_REASON_MAP(MACRO)
+#undef MACRO
+        }
+        return "Unknown reason";
+    }
+
+    TransactionFailedException::TransactionFailedException(bool notify, TxFailureReason reason, const char* message)
+        : std::runtime_error(message)
+        , m_Notify{ notify }
+        , m_Reason{ reason }
+    {
+    }
+
+    bool TransactionFailedException::ShouldNofify() const
+    {
+        return m_Notify;
+    }
+
+    TxFailureReason TransactionFailedException::GetReason() const
+    {
+        return m_Reason;
+    }
+
+    const uint32_t BaseTransaction::s_ProtoVersion = 4;
+
+    BaseTransaction::BaseTransaction(const TxContext& context)
+        : m_Context{ context }
+    {
+        assert(context.GetWalletDB());
+    }
+
+    bool BaseTransaction::IsInitiator() const
+    {
+        if (!m_IsInitiator.is_initialized())
+        {
+            m_IsInitiator = GetMandatoryParameter<bool>(TxParameterID::IsInitiator);
+        }
+        return *m_IsInitiator;
+    }
+
+    uint32_t BaseTransaction::get_PeerVersion() const
+    {
+        uint32_t nVer = 0;
+        GetParameter(TxParameterID::PeerProtoVersion, nVer);
+        return nVer;
+    }
+
+    bool BaseTransaction::GetTip(Block::SystemState::Full& state) const
+    {
+        return GetGateway().get_tip(state);
+    }
+
+    void BaseTransaction::UpdateAsync()
+    {
+        if (!m_EventToUpdate)
+        {
+            GetAsyncAcontext().OnAsyncStarted();
+            m_EventToUpdate = io::AsyncEvent::create(io::Reactor::get_Current(), [this, weak = this->weak_from_this()]()
+            { 
+                auto eventHolder = m_EventToUpdate;
+                if (auto tx = weak.lock())
+                {
+                    Update();
+                    GetAsyncAcontext().OnAsyncFinished();
+                }
+            });
+            m_EventToUpdate->post();
+        }
+    }
+
+    const TxID& BaseTransaction::GetTxID() const
+    {
+        return m_Context.GetTxID();
+    }
+
+    void BaseTransaction::Update()
+    {
+        AsyncContextHolder async(m_Context.GetGateway());
+        try
+        {
+            m_EventToUpdate.reset();
+            if (CheckExternalFailures())
+            {
+                return;
+            }
+
+            UpdateImpl();
+
+            CheckExpired();
+            SetParameter(TxParameterID::ModifyTime, getTimestamp(), true);
+        }
+        catch (const TransactionFailedException & ex)
+        {
+            if (ex.what() && strlen(ex.what()))
+            {
+                LOG_ERROR() << m_Context << " exception msg: " << ex.what();
+            }
+            OnFailed(ex.GetReason(), ex.ShouldNofify());
+        }
+        catch (const exception & ex)
+        {
+            if (ex.what() && strlen(ex.what()))
+            {
+                LOG_ERROR() << m_Context << " exception msg: " << ex.what();
+            }
+            OnFailed(TxFailureReason::Unknown);
+        }
+    }
+
+    bool BaseTransaction::CanCancel() const
+    {
+        TxStatus status = TxStatus::Failed;
+        GetParameter(TxParameterID::Status, status);
+
+        return status == TxStatus::InProgress || status == TxStatus::Pending;
+    }
+
+    void BaseTransaction::Cancel()
+    {
+        TxStatus s = TxStatus::Failed;
+        GetParameter(TxParameterID::Status, s);
+        // TODO: add CanCancel() method
+        if (s == TxStatus::Pending || s == TxStatus::InProgress)
+        {
+            if (s == TxStatus::InProgress)
+            {
+                // notify about cancellation if we have started negotiations
+                NotifyFailure(TxFailureReason::Canceled);
+
+            }
+            UpdateTxDescription(TxStatus::Canceled);
+            RollbackTx();
+            GetGateway().on_tx_failed(GetTxID());
+        }
+        else
+        {
+            LOG_INFO() << m_Context << " You cannot cancel transaction in state: " << static_cast<int>(s);
+        }
+    }
+
+    bool BaseTransaction::Rollback(Height height)
+    {
+        Height proofHeight;
+
+        if (GetParameter(TxParameterID::KernelProofHeight, proofHeight) && (proofHeight > height))
+        {
+            SetParameter(TxParameterID::Status, TxStatus::Registering);
+            SetParameter(TxParameterID::KernelProofHeight, Height(0));
+            SetParameter(TxParameterID::KernelUnconfirmedHeight, Height(0));
+            return true;
+        }
+        return false;
+    }
+
+    void BaseTransaction::RollbackTx()
+    {
+        LOG_INFO() << m_Context << " Transaction failed. Rollback...";
+        m_Context.GetWalletDB()->rollbackTx(GetTxID());
+    }
+
+    INegotiatorGateway& BaseTransaction::GetGateway() const
+    {
+        return m_Context.GetGateway();
+    }
+
+    SubTxID BaseTransaction::GetSubTxID() const
+    {
+        return m_Context.GetSubTxID();
+    }
+
+    bool BaseTransaction::CheckExpired()
+    {
+        TxStatus s = TxStatus::Failed;
+        if (GetParameter(TxParameterID::Status, s)
+            && (s == TxStatus::Failed
+                || s == TxStatus::Canceled
+                || s == TxStatus::Completed))
+        {
+            return false;
+        }
+
+        Height maxHeight = MaxHeight;
+        if (!GetParameter(TxParameterID::MaxHeight, maxHeight)
+            && !GetParameter(TxParameterID::PeerResponseHeight, maxHeight))
+        {
+            // we have no data to make decision
+            return false;
+        }
+
+        uint8_t nRegistered = proto::TxStatus::Unspecified;
+        Merkle::Hash kernelID;
+        if (!GetParameter(TxParameterID::TransactionRegistered, nRegistered)
+            || !GetParameter(TxParameterID::KernelID, kernelID))
+        {
+            Block::SystemState::Full state;
+            if (GetTip(state) && state.m_Height > maxHeight)
+            {
+                LOG_INFO() << m_Context << " Transaction expired. Current height: " << state.m_Height << ", max kernel height: " << maxHeight;
+                OnFailed(TxFailureReason::TransactionExpired);
+                return true;
+            }
+        }
+        else
+        {
+            Height lastUnconfirmedHeight = 0;
+            if (GetParameter(TxParameterID::KernelUnconfirmedHeight, lastUnconfirmedHeight) && lastUnconfirmedHeight > 0)
+            {
+                if (lastUnconfirmedHeight >= maxHeight)
+                {
+                    LOG_INFO() << m_Context << " Transaction expired. Last unconfirmeed height: " << lastUnconfirmedHeight << ", max kernel height: " << maxHeight;
+                    OnFailed(TxFailureReason::TransactionExpired);
+                    return true;
+                }
+            }
+        }
+        return false;
+    }
+
+    bool BaseTransaction::CheckExternalFailures()
+    {
+        TxFailureReason reason = TxFailureReason::Unknown;
+        if (GetParameter(TxParameterID::FailureReason, reason))
+        {
+            TxStatus s = GetMandatoryParameter<TxStatus>(TxParameterID::Status);
+            if (s == TxStatus::InProgress)
+            {
+                OnFailed(reason);
+                return true;
+            }
+        }
+        return false;
+    }
+
+    void BaseTransaction::ConfirmKernel(const Merkle::Hash& kernelID)
+    {
+        UpdateTxDescription(TxStatus::Registering);
+        GetGateway().confirm_kernel(GetTxID(), kernelID, m_Context.GetSubTxID());
+    }
+
+    void BaseTransaction::UpdateOnNextTip()
+    {
+        GetGateway().UpdateOnNextTip(GetTxID());
+    }
+
+    void BaseTransaction::CompleteTx()
+    {
+        LOG_INFO() << m_Context << " Transaction completed";
+        UpdateTxDescription(TxStatus::Completed);
+        GetGateway().on_tx_completed(GetTxID());
+    }
+
+    void BaseTransaction::UpdateTxDescription(TxStatus s)
+    {
+        SetParameter(TxParameterID::Status, s, true, m_Context.GetSubTxID());
+    }
+
+    void BaseTransaction::OnFailed(TxFailureReason reason, bool notify)
+    {
+        LOG_ERROR() << m_Context << " Failed. " << GetFailureMessage(reason);
+
+        if (notify)
+        {
+            NotifyFailure(reason);
+        }
+
+        SetParameter(TxParameterID::FailureReason, reason, false);
+        UpdateTxDescription((reason == TxFailureReason::Canceled) ? TxStatus::Canceled : TxStatus::Failed);
+        RollbackTx();
+
+        GetGateway().on_tx_failed(GetTxID());
+    }
+
+    IPrivateKeyKeeper2::Slot::Type BaseTransaction::GetSlotSafe(bool bAllocateIfAbsent)
+    {
+        IPrivateKeyKeeper2::Slot::Type iSlot = IPrivateKeyKeeper2::Slot::Invalid;
+        GetParameter(TxParameterID::NonceSlot, iSlot);
+
+        if (bAllocateIfAbsent && (IPrivateKeyKeeper2::Slot::Invalid == iSlot))
+        {
+            iSlot = GetWalletDB()->SlotAllocate();
+
+            if (IPrivateKeyKeeper2::Slot::Invalid == iSlot)
+                throw TransactionFailedException(true, TxFailureReason::KeyKeeperNoSlots);
+
+            SetParameter(TxParameterID::NonceSlot, iSlot);
+        }
+
+        return iSlot;
+    }
+
+    void BaseTransaction::FreeSlotSafe()
+    {
+        IPrivateKeyKeeper2::Slot::Type iSlot = GetSlotSafe(false);
+        if (IPrivateKeyKeeper2::Slot::Invalid != iSlot)
+        {
+            m_Context.GetWalletDB()->SlotFree(iSlot);
+            SetParameter(TxParameterID::NonceSlot, IPrivateKeyKeeper2::Slot::Invalid);
+        }
+    }
+
+    void BaseTransaction::FreeResources()
+    {
+        FreeSlotSafe(); // if was used
+    }
+
+    void BaseTransaction::NotifyFailure(TxFailureReason reason)
+    {
+        TxStatus s = TxStatus::Failed;
+        GetParameter(TxParameterID::Status, s);
+
+        switch (s)
+        {
+        case TxStatus::Pending:
+        case TxStatus::InProgress:
+            // those are the only applicable statuses, where there's no chance tx can be valid
+            break;
+        default:
+            return;
+        }
+
+        SetTxParameter msg;
+        msg.AddParameter(TxParameterID::FailureReason, reason);
+        SendTxParameters(move(msg));
+    }
+
+    IWalletDB::Ptr BaseTransaction::GetWalletDB() const
+    {
+        return m_Context.GetWalletDB();
+    }
+
+    IPrivateKeyKeeper2::Ptr BaseTransaction::get_KeyKeeperStrict()
+    {
+        IPrivateKeyKeeper2::Ptr ret = m_Context.GetWalletDB()->get_KeyKeeper();
+        if (!ret)
+            throw TransactionFailedException(true, TxFailureReason::NoKeyKeeper);
+
+        return ret;
+    }
+
+    Key::IKdf::Ptr BaseTransaction::get_MasterKdfStrict() const
+    {
+        Key::IKdf::Ptr ret = m_Context.GetWalletDB()->get_MasterKdf();
+        if (!ret)
+            throw TransactionFailedException(true, TxFailureReason::NoMasterKey);
+
+        return ret;
+    }
+
+    void BaseTransaction::TestKeyKeeperRet(IPrivateKeyKeeper2::Status::Type n)
+    {
+        if (IPrivateKeyKeeper2::Status::Success != n)
+            throw TransactionFailedException(true, KeyKeeperErrorToFailureReason(n));
+    }
+
+    TxFailureReason BaseTransaction::KeyKeeperErrorToFailureReason(IPrivateKeyKeeper2::Status::Type n)
+    {
+        if (IPrivateKeyKeeper2::Status::UserAbort == n)
+            return TxFailureReason::KeyKeeperUserAbort;
+
+        return TxFailureReason::KeyKeeperError;
+    }
+
+    IAsyncContext& BaseTransaction::GetAsyncAcontext() const
+    {
+        return GetGateway();
+    }
+
+    bool BaseTransaction::SendTxParameters(SetTxParameter && msg) const
+    {
+        msg.m_TxID = GetTxID();
+        msg.m_Type = GetType();
+
+        WalletID peerID;
+        if (GetParameter(TxParameterID::MyID, msg.m_From)
+            && GetParameter(TxParameterID::PeerID, peerID))
+        { 
+            PeerID secureWalletID = Zero, peerWalletID = Zero;
+            if (GetParameter(TxParameterID::MyWalletIdentity, secureWalletID) 
+             && GetParameter(TxParameterID::PeerWalletIdentity, peerWalletID))
+            {
+                msg.AddParameter(TxParameterID::PeerWalletIdentity, secureWalletID);
+            }
+            GetGateway().send_tx_params(peerID, msg);
+            return true;
+        }
+        return false;
+    }
+
+    void BaseTransaction::SetCompletedTxCoinStatuses(Height proofHeight)
+    {
+        std::vector<Coin> modified = GetWalletDB()->getCoinsByTx(GetTxID());
+        for (auto& coin : modified)
+        {
+            bool bIn = (coin.m_createTxId && *coin.m_createTxId == GetTxID());
+            bool bOut = (coin.m_spentTxId && *coin.m_spentTxId == GetTxID());
+            if (bIn || bOut)
+            {
+                if (bIn)
+                {
+                    std::setmin(coin.m_confirmHeight, proofHeight);
+                    coin.m_maturity = proofHeight + Rules::get().Maturity.Std; // so far we don't use incubation for our created outputs
+                }
+                if (bOut)
+                {
+                    std::setmin(coin.m_spentHeight, proofHeight);
+                }
+            }
+        }
+
+        GetWalletDB()->saveCoins(modified);
+    }
+
+    void BaseTransaction::LogFailedParameter(TxParameterID paramID, SubTxID subTxID) const
+    {
+        LOG_ERROR() << GetTxID() << "[" << subTxID << "] Failed to get parameter: " << (int)paramID;
+    }
 }