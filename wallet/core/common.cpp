--- conflicted
+++ resolved
@@ -1464,7 +1464,6 @@
         return shieldedFee;
     }
 
-<<<<<<< HEAD
     uint32_t GetShieldedInputsNum(const std::vector<TxKernel::Ptr>& v)
     {
         uint32_t ret = 0;
@@ -1474,18 +1473,11 @@
         return ret;
     }
 
-    Amount GetShieldedFee(const TxDescription& tx)
+    Amount GetShieldedFee(const TxDescription& tx, SubTxID subTxID)
     {
         std::vector<TxKernel::Ptr> v;
-        tx.GetParameter(TxParameterID::ExtraKernels, v);
+        tx.GetParameter(TxParameterID::ExtraKernels, v, subTxID);
         return CalculateShieldedFeeByKernelsCount(GetShieldedInputsNum(v));
-=======
-    Amount GetShieldedFee(const TxParameters& tx, SubTxID subTxID)
-    {
-        std::vector<TxKernel::Ptr> shieldedInputs;
-        tx.GetParameter(TxParameterID::InputsShielded, shieldedInputs, subTxID);
-        return CalculateShieldedFeeByKernelsCount(shieldedInputs.size());
->>>>>>> 59a55810
     }
 
     namespace
