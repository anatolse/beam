// Copyright 2018 The Beam Team
//
// Licensed under the Apache License, Version 2.0 (the "License");
// you may not use this file except in compliance with the License.
// You may obtain a copy of the License at
//
//    http://www.apache.org/licenses/LICENSE-2.0
//
// Unless required by applicable law or agreed to in writing, software
// distributed under the License is distributed on an "AS IS" BASIS,
// WITHOUT WARRANTIES OR CONDITIONS OF ANY KIND, either express or implied.
// See the License for the specific language governing permissions and
// limitations under the License.

#define LOG_VERBOSE_ENABLED 1
#include "utility/logger.h"

#include "service.h"

#include <boost/program_options.hpp>
#include <boost/filesystem.hpp>
#include <boost/algorithm/string/trim.hpp>
#include <map>
#include <queue>
#include <cstdio>

#include "utility/cli/options.h"
#include "utility/helpers.h"
#include "utility/io/timer.h"
#include "utility/io/json_serializer.h"
#include "utility/string_helpers.h"
#include "utility/log_rotation.h"

#include "wallet/api/api_connection.h"
#include "wallet/core/wallet_db.h"
#include "wallet/core/wallet_network.h"
#include "wallet/core/simple_transaction.h"
#include "keykeeper/local_private_key_keeper.h"

#include <boost/uuid/uuid_generators.hpp>

#include "nlohmann/json.hpp"
#include "version.h"

#include "keykeeper/wasm_key_keeper.h"
#include "pipe.h"

#include "websocket_server.h"

using json = nlohmann::json;

static const unsigned LOG_ROTATION_PERIOD = 3 * 60 * 60 * 1000; // 3 hours
static const size_t PACKER_FRAGMENTS_SIZE = 4096;

using namespace beam;
using namespace beam::wallet;

namespace beam::wallet
{
    io::Address node_addr;

    WalletServiceApi::WalletServiceApi(IWalletServiceApiHandler& handler, ACL acl)
        : WalletApi(handler, acl)
    {
#define REG_FUNC(api, name, writeAccess) \
        _methods[name] = {BIND_THIS_MEMFN(on##api##Message), writeAccess};

        WALLET_SERVICE_API_METHODS(REG_FUNC)

#undef REG_FUNC
    };

    IWalletServiceApiHandler& WalletServiceApi::getHandler() const
    {
        return static_cast<IWalletServiceApiHandler&>(_handler);
    }

    void WalletServiceApi::onCreateWalletMessage(const JsonRpcId& id, const nlohmann::json& params)
    {
        CreateWallet createWallet;

        if (existsJsonParam(params, "pass"))
        {
            createWallet.pass = params["pass"];
        }
        else throw jsonrpc_exception{ ApiError::InvalidJsonRpc, "'pass' parameter must be specified.", id };

        if (existsJsonParam(params, "ownerkey"))
        {
            createWallet.ownerKey = params["ownerkey"];
        }
        else throw jsonrpc_exception{ ApiError::InvalidJsonRpc, "'ownerkey' parameter must be specified.", id };

        getHandler().onMessage(id, createWallet);
    }

    void WalletServiceApi::onOpenWalletMessage(const JsonRpcId& id, const nlohmann::json& params)
    {
        OpenWallet openWallet;

        if (existsJsonParam(params, "pass"))
        {
            openWallet.pass = params["pass"];
        }
        else throw jsonrpc_exception{ ApiError::InvalidJsonRpc, "'pass' parameter must be specified.", id };

        if (existsJsonParam(params, "id"))
        {
            openWallet.id = params["id"];
        }
        else throw jsonrpc_exception{ ApiError::InvalidJsonRpc, "'id' parameter must be specified.", id };

        getHandler().onMessage(id, openWallet);
    }

    void WalletServiceApi::onPingMessage(const JsonRpcId& id, const nlohmann::json& params)
    {
        getHandler().onMessage(id, Ping{});
    }

    void WalletServiceApi::onReleaseMessage(const JsonRpcId& id, const nlohmann::json& params)
    {
        getHandler().onMessage(id, Release{});
    }

    void WalletServiceApi::getResponse(const JsonRpcId& id, const CreateWallet::Response& res, json& msg)
    {
        msg = json
        {
            {JsonRpcHrd, JsonRpcVerHrd},
            {"id", id},
            {"result", res.id}
        };
    }

    void WalletServiceApi::getResponse(const JsonRpcId& id, const OpenWallet::Response& res, json& msg)
    {
        msg = json
        {
            {JsonRpcHrd, JsonRpcVerHrd},
            {"id", id},
            {"result", res.session}
        };
    }

    void WalletServiceApi::getResponse(const JsonRpcId& id, const Ping::Response& res, json& msg)
    {
        msg = json
        {
            {JsonRpcHrd, JsonRpcVerHrd},
            {"id", id},
            {"result", "pong"}
        };
    }

    void WalletServiceApi::getResponse(const JsonRpcId& id, const Release::Response& res, json& msg)
    {
        msg = json
        {
            {JsonRpcHrd, JsonRpcVerHrd},
            {"id", id},
            {"result", "done"}
        };
    }
}

namespace
{
    void fail(boost::system::error_code ec, char const* what)
    {
        LOG_ERROR() << what << ": " << ec.message();
    }

    class WalletApiServer : public WebSocketServer
    {
    public:

        WalletApiServer(io::Reactor::Ptr reactor, uint16_t port)
            : WebSocketServer(reactor, port, 
                [this, reactor](auto&& func)
                { return std::make_unique<ServiceApiConnection>(func, reactor, _walletMap); },
                []() { WalletApiServer::writeToSyncPipe(); }
            )
        {
        }
    private:

        static void writeToSyncPipe()
        {
            if (auto pipe = fdopen(3, "w"))
            {
                const char listening[] = "LISTENING";
                const auto wsize = sizeof(listening) - sizeof(listening[0]);
                if (wsize != fwrite(listening, sizeof(listening[0]),wsize , pipe))
                {
                    LOG_WARNING() << "Failed to write sync pipe";
                }
                else
                {
                    LOG_INFO() << "Sync pipe: OK, " << listening << ", " << wsize << " bytes";
                }
                fclose(pipe);
            }
            else
            {
                LOG_WARNING() << "Failed to open sync pipe";
            }
        }

    private:

        struct WalletInfo
        {
            std::string ownerKey;
            std::weak_ptr<Wallet> wallet;
            std::weak_ptr<IWalletDB> walletDB;

            WalletInfo(const std::string& ownerKey, Wallet::Ptr wallet, IWalletDB::Ptr walletDB)
                : ownerKey(ownerKey)
                , wallet(wallet)
                , walletDB(walletDB)
            {}
            WalletInfo() = default;
        };

        using WalletMap = std::unordered_map<std::string, WalletInfo>;

        WalletMap _walletMap;

        struct IApiConnectionHandler
        {
            virtual void serializeMsg(const json& msg) = 0;
            using KeyKeeperFunc = std::function<void(const json&)>;
            virtual void sendAsync(const json& msg, KeyKeeperFunc func) = 0;
        };

        class WasmKeyKeeperProxy 
            : public PrivateKeyKeeper_AsyncNotify
            , public std::enable_shared_from_this<WasmKeyKeeperProxy>
        {
        public:

            WasmKeyKeeperProxy(Key::IPKdf::Ptr ownerKdf, IApiConnectionHandler& connection, io::Reactor::Ptr reactor)
                : _ownerKdf(ownerKdf)
                , _connection(connection)
                , _reactor(reactor)
            {}
            virtual ~WasmKeyKeeperProxy(){}

            Status::Type InvokeSync(Method::get_Kdf& x) override
            {
                if (x.m_Root)
                {
                    assert(_ownerKdf);
                    x.m_pPKdf = _ownerKdf;
                    return Status::Success;
                }
                return PrivateKeyKeeper_AsyncNotify::InvokeSync(x);
            }

            void InvokeAsync(Method::get_Kdf& x, const Handler::Ptr& h) override
            {
                json msg =
                {
                    {WalletApi::JsonRpcHrd, WalletApi::JsonRpcVerHrd},
                    {"id", 0},
                    {"method", "get_kdf"},
                    {"params",
                        {
                            {"root", x.m_Root},
                            {"child_key_num", x.m_iChild}
                        }
                    }
                };


                _connection.sendAsync(msg, [this, &x, h](const json& msg)
                    {
                        Status::Type s = GetStatus(msg);
                        if (s == Status::Success)
                        {
                            ByteBuffer buf = from_base64<ByteBuffer>(msg["pub_kdf"]);
                            ECC::HKdfPub::Packed* packed = reinterpret_cast<ECC::HKdfPub::Packed*>(&buf[0]);
                        
                            auto pubKdf = std::make_shared<ECC::HKdfPub>();
                            pubKdf->Import(*packed);
                            x.m_pPKdf = pubKdf;
                        }
                        PushOut(s, h);
                    });
            }

            void InvokeAsync(Method::get_NumSlots& x, const Handler::Ptr& h) override
            {
                json msg =
                {
                    {WalletApi::JsonRpcHrd, WalletApi::JsonRpcVerHrd},
                    {"id", 0},
                    {"method", "get_slots"}
                };

                _connection.sendAsync(msg, [this, &x, h](const json& msg)
                {
                    Status::Type s = GetStatus(msg);
                    if (s == Status::Success)
                    {
                        x.m_Count = msg["count"];
                    }
                    PushOut(s, h);
                });
            }

            void InvokeAsync(Method::CreateOutput& x, const Handler::Ptr& h) override
            {
                json msg =
                {
                    {WalletApi::JsonRpcHrd, WalletApi::JsonRpcVerHrd},
                    {"id", 0},
                    {"method", "create_output"},
                    {"params",
                        {
                            {"scheme", to_base64(x.m_hScheme)},
                            {"id", to_base64(x.m_Cid)}
                        }
                    }
                };

                _connection.sendAsync(msg, [this, &x, h](const json& msg)
                    {
                        Status::Type s = GetStatus(msg);
                        if (s == Status::Success)
                        {
                            x.m_pResult = from_base64<Output::Ptr>(msg["result"]);
                        }
                        PushOut(s, h);
                    });
            }

            void InvokeAsync(Method::SignReceiver& x, const Handler::Ptr& h) override
            {
                json msg =
                {
                    {WalletApi::JsonRpcHrd, WalletApi::JsonRpcVerHrd},
                    {"id", 0},
                    {"method", "sign_receiver"},
                    {"params",
                        {
                            {"inputs",    to_base64(x.m_vInputs)},
                            {"outputs",   to_base64(x.m_vOutputs)},
                            {"kernel",    to_base64(x.m_pKernel)},
                            {"non_conv",  x.m_NonConventional},
                            {"peer_id",   to_base64(x.m_Peer)},
                            {"my_id_key", to_base64(x.m_MyIDKey)}
                        }
                    }
                };

                _connection.sendAsync(msg, [this, &x, h](const json& msg)
                    {
                        Status::Type s = GetStatus(msg);
                        if (s == Status::Success)
                        {
                            GetMutualResult(x, msg);
                        }
                        PushOut(s, h);
                    });
            }

            void InvokeAsync(Method::SignSender& x, const Handler::Ptr& h) override
            {
                json msg =
                {
                    {WalletApi::JsonRpcHrd, WalletApi::JsonRpcVerHrd},
                    {"id", 0},
                    {"method", "sign_sender"},
                    {"params",
                        {
                            {"inputs",    to_base64(x.m_vInputs)},
                            {"outputs",   to_base64(x.m_vOutputs)},
                            {"kernel",    to_base64(x.m_pKernel)},
                            {"non_conv",  x.m_NonConventional},
                            {"peer_id",   to_base64(x.m_Peer)},
                            {"my_id_key", to_base64(x.m_MyIDKey)},
                            {"slot",      x.m_Slot},
                            {"agreement", to_base64(x.m_UserAgreement)},
                            {"my_id",     to_base64(x.m_MyID)},
                            {"payment_proof_sig", to_base64(x.m_PaymentProofSignature)}
                        }
                    }
                };

                _connection.sendAsync(msg, [this, &x, h](const json& msg)
                    {
                        Status::Type s = GetStatus(msg);

                        if (s == Status::Success)
                        {
                            if (x.m_UserAgreement == Zero)
                            {
                                x.m_UserAgreement = from_base64<ECC::Hash::Value>(msg["agreement"]);
                                x.m_pKernel->m_Commitment = from_base64<ECC::Point>(msg["commitment"]);
                                x.m_pKernel->m_Signature.m_NoncePub = from_base64<ECC::Point>(msg["pub_nonce"]);
                            }
                            else
                            {
                                GetCommonResult(x, msg);
                            }
                        }
                        PushOut(s, h);
                    });
            }

            void InvokeAsync(Method::SignSplit& x, const Handler::Ptr& h) override
            {
                json msg =
                {
                    {WalletApi::JsonRpcHrd, WalletApi::JsonRpcVerHrd},
                    {"id", 0},
                    {"method", "sign_split"},
                    {"params",
                        {
                            {"inputs",   to_base64(x.m_vInputs)},
                            {"outputs",  to_base64(x.m_vOutputs)},
                            {"kernel",   to_base64(x.m_pKernel)},
                            {"non_conv", x.m_NonConventional}
                        }
                    }
                };

                _connection.sendAsync(msg, [this, &x, h](const json& msg)
                    {
                        Status::Type s = GetStatus(msg);
                        if (s == Status::Success)
                        {
                            GetCommonResult(x, msg);
                        }
                        PushOut(s, h);
                    });
            }


            static void GetMutualResult(Method::TxMutual& x, const json& msg)
            {
                x.m_PaymentProofSignature = from_base64<ECC::Signature>(msg["payment_proof_sig"]);
                GetCommonResult(x, msg);
            }

            static void GetCommonResult(Method::TxCommon& x, const json& msg)
            {
                auto offset = from_base64<ECC::Scalar>(msg["offset"]);
                x.m_kOffset.Import(offset);
                x.m_pKernel = from_base64<TxKernelStd::Ptr>(msg["kernel"]);
            }

            static Status::Type GetStatus(const json& msg)
            {
                return msg["status"];
            }

        private:
            Key::IPKdf::Ptr _ownerKdf;
            IApiConnectionHandler& _connection;
            io::Reactor::Ptr _reactor;
        };

        class MyApiConnection : public ApiConnection
        {
        public:
            MyApiConnection(IApiConnectionHandler* handler, IWalletData& walletData, WalletApi::ACL acl)
                : ApiConnection(walletData, acl)
                , _handler(handler)
            {
            
            }

            void serializeMsg(const json& msg) override
            {
                _handler->serializeMsg(msg);
            }

        private:
            IApiConnectionHandler* _handler;
        };
        
        class ServiceApiConnection 
            : public IWalletServiceApiHandler
            , private ApiConnection::IWalletData
            , public WebSocketServer::IHandler
            , public IApiConnectionHandler
        {
        public:
            ServiceApiConnection(WebSocketServer::SendMessageFunc sendFunc, io::Reactor::Ptr reactor, WalletMap& walletMap)
                : _apiConnection(this, *this, boost::none)
                , _sendFunc(sendFunc)
                , _reactor(reactor)
                , _api(*this)
                , _walletMap(walletMap)
            {
                assert(_sendFunc);
            }

            virtual ~ServiceApiConnection()
            {
            }

            // IWalletData methods
            IWalletDB::Ptr getWalletDB() override
            {
                assert(_walletDB);
                return _walletDB;
            }

            Wallet& getWallet() override
            {
                assert(_wallet);
                return *_wallet;
            }

#ifdef BEAM_ATOMIC_SWAP_SUPPORT
            const IAtomicSwapProvider& getAtomicSwapProvider() const override
            {
                throw std::runtime_error("not supported");
            }
#endif  // BEAM_ATOMIC_SWAP_SUPPORT

            void serializeMsg(const json& msg) 
            {
                _sendFunc(msg.dump());
            }

            void sendAsync(const json& msg, KeyKeeperFunc func)
            {
                _keeperCallbacks.push(std::move(func));
                serializeMsg(msg);
            }

            void processData(const std::string& data) override
            {
                try
                {
                    json msg = json::parse(data.c_str(), data.c_str() + data.size());

                    if (WalletApi::existsJsonParam(msg, "result"))
                    {
                        if (_keeperCallbacks.empty())
                            return;

                        _keeperCallbacks.front()(msg["result"]);
                        _keeperCallbacks.pop();
                    }
                    else
                    {
                        // !TODO: don't forget to cache this request
                        _api.parse(data.c_str(), data.size());
                    }
                }
                catch (const nlohmann::detail::exception & e)
                {
                    LOG_ERROR() << "json parse: " << e.what() << "\n";
                }
            }

            void onInvalidJsonRpc(const json& msg)
            {
                _apiConnection.onInvalidJsonRpc(msg);
            }

            template<typename T>
            void doResponse(const JsonRpcId& id, const T& response)
            {
                json msg;
                _api.getResponse(id, response, msg);
                serializeMsg(msg);
            }

#define MESSAGE_FUNC(api, name, _) \
            void onMessage(const JsonRpcId& id, const wallet::api& data) override \
            { _apiConnection.onMessage(id, data); } 

            WALLET_API_METHODS(MESSAGE_FUNC)

#undef MESSAGE_FUNC

            void onMessage(const JsonRpcId& id, const CreateWallet& data) override
            {
                LOG_DEBUG() << "CreateWallet(id = " << id << ")";

                beam::KeyString ks;

                ks.SetPassword(data.pass);
                ks.m_sRes = data.ownerKey;

                std::shared_ptr<ECC::HKdfPub> ownerKdf = std::make_shared<ECC::HKdfPub>();

                if(ks.Import(*ownerKdf))
                {
                    auto keyKeeper = createKeyKeeper(ownerKdf);
                    auto dbName = generateWalletID(ownerKdf);
                    IWalletDB::Ptr walletDB = WalletDB::init(dbName + ".db", SecString(data.pass), keyKeeper);

                    if(walletDB)
                    {
                        _walletMap[dbName] = WalletInfo(data.ownerKey, {}, walletDB);
                        // generate default address
                        WalletAddress address;
                        walletDB->createAddress(address);
                        address.m_label = "default";
                        walletDB->saveAddress(address);

                        doResponse(id, CreateWallet::Response{dbName});
                        return;
                    }
                }

                _apiConnection.doError(id, ApiError::InternalErrorJsonRpc, "Wallet not created.");
            }

            void onMessage(const JsonRpcId& id, const OpenWallet& data) override
            {
                LOG_DEBUG() << "OpenWallet(id = " << id << ")";

                auto it = _walletMap.find(data.id);
                if (it == _walletMap.end())
                {
                    _walletDB = WalletDB::open(data.id + ".db", SecString(data.pass), createKeyKeeperFromDB(data.id, data.pass));
                    _wallet = std::make_shared<Wallet>(_walletDB);

                    Key::IPKdf::Ptr pKey = _walletDB->get_OwnerKdf();
                    KeyString ks;
                    ks.SetPassword(Blob(data.pass.data(), static_cast<uint32_t>(data.pass.size())));
                    ks.m_sMeta = std::to_string(0);
                    ks.ExportP(*pKey);
                    _walletMap[data.id].ownerKey = ks.m_sRes;

                }
                else if (auto wdb = it->second.walletDB.lock(); wdb)
                {
                    _walletDB = wdb;
                    _wallet = it->second.wallet.lock();
                }
                else
                {
                    _walletDB = WalletDB::open(data.id + ".db", SecString(data.pass), createKeyKeeper(data.pass, it->second.ownerKey));
                    _wallet = std::make_shared<Wallet>(_walletDB);
                }
                
                if(!_walletDB)
                {
                    _apiConnection.doError(id, ApiError::InternalErrorJsonRpc, "Wallet not opened.");
                    return;
                }

                _walletMap[data.id].walletDB = _walletDB;
                _walletMap[data.id].wallet = _wallet;

                LOG_INFO() << "wallet sucessfully opened...";

                _wallet->ResumeAllTransactions();

                auto nnet = std::make_shared<proto::FlyClient::NetworkStd>(*_wallet);
                nnet->m_Cfg.m_PollPeriod_ms = 0;//options.pollPeriod_ms.value;
            
                if (nnet->m_Cfg.m_PollPeriod_ms)
                {
                    LOG_INFO() << "Node poll period = " << nnet->m_Cfg.m_PollPeriod_ms << " ms";
                    uint32_t timeout_ms = std::max(Rules::get().DA.Target_s * 1000, nnet->m_Cfg.m_PollPeriod_ms);
                    if (timeout_ms != nnet->m_Cfg.m_PollPeriod_ms)
                    {
                        LOG_INFO() << "Node poll period has been automatically rounded up to block rate: " << timeout_ms << " ms";
                    }
                }
                uint32_t responceTime_s = Rules::get().DA.Target_s * wallet::kDefaultTxResponseTime;
                if (nnet->m_Cfg.m_PollPeriod_ms >= responceTime_s * 1000)
                {
                    LOG_WARNING() << "The \"--node_poll_period\" parameter set to more than " << uint32_t(responceTime_s / 3600) << " hours may cause transaction problems.";
                }
                nnet->m_Cfg.m_vNodes.push_back(node_addr);
                nnet->Connect();

                auto wnet = std::make_shared<WalletNetworkViaBbs>(*_wallet, nnet, _walletDB);
                _wallet->AddMessageEndpoint(wnet);
                _wallet->SetNodeEndpoint(nnet);

                // !TODO: not sure, do we need this id in the future
                auto session = generateUid();

                doResponse(id, OpenWallet::Response{session});
            }

            void onMessage(const JsonRpcId& id, const wallet::Ping& data) override
            {
                LOG_DEBUG() << "Ping(id = " << id << ")";
                doResponse(id, wallet::Ping::Response{});
            }

            void onMessage(const JsonRpcId& id, const Release& data) override
            {
                LOG_DEBUG() << "Release(id = " << id << ")";
                doResponse(id, Release::Response{});
            }

            static std::string generateWalletID(Key::IPKdf::Ptr ownerKdf)
            {
                Key::ID kid(Zero);
                kid.m_Type = ECC::Key::Type::WalletID;

                ECC::Point::Native pt;
                ECC::Hash::Value hv;
                kid.get_Hash(hv);
                ownerKdf->DerivePKeyG(pt, hv);
                PeerID pid;
                pid.Import(pt);
                return pid.str();
            }

            static std::string generateUid()
            {
                std::array<uint8_t, 16> buf{};
                {
                    boost::uuids::uuid uid = boost::uuids::random_generator()();
                    std::copy(uid.begin(), uid.end(), buf.begin());
                }

                return to_hex(buf.data(), buf.size());
            }

            IPrivateKeyKeeper2::Ptr createKeyKeeper(const std::string& pass, const std::string& ownerKey)
            {
                beam::KeyString ks;

                ks.SetPassword(pass);
                ks.m_sRes = ownerKey;

                std::shared_ptr<ECC::HKdfPub> ownerKdf = std::make_shared<ECC::HKdfPub>();

                if (ks.Import(*ownerKdf))
                {
                    return createKeyKeeper(ownerKdf);
                }
                return {};
            }

            IPrivateKeyKeeper2::Ptr createKeyKeeperFromDB(const std::string& id, const std::string& pass)
            {
                auto walletDB = WalletDB::open(id + ".db", SecString(pass));
                Key::IPKdf::Ptr pKey = walletDB->get_OwnerKdf();
                return createKeyKeeper(pKey);
            }

            IPrivateKeyKeeper2::Ptr createKeyKeeper(Key::IPKdf::Ptr ownerKdf)
            {
                return std::make_shared<WasmKeyKeeperProxy>(ownerKdf, *this, _reactor);
            }

        protected:
            MyApiConnection _apiConnection;
            WebSocketServer::SendMessageFunc _sendFunc;
            io::Reactor::Ptr _reactor;
            std::queue<KeyKeeperFunc> _keeperCallbacks;
            IWalletDB::Ptr _walletDB;
            Wallet::Ptr _wallet;
            WalletServiceApi _api;
            WalletMap& _walletMap;
        };

<<<<<<< HEAD
        class session : 
            public std::enable_shared_from_this<session>, 
            public ServiceApiConnection, 
            public IApiConnectionHandler
        {
            websocket::stream<tcp::socket> ws_;
            boost::beast::multi_buffer buffer_;
            io::AsyncEvent::Ptr _newDataEvent;
            std::mutex _queueMutex;
            std::queue<std::string> _dataQueue;
            
            std::queue<KeyKeeperFunc> _keeperCallbacks;
            std::queue<std::string> _writeQueue;

        public:
            // Take ownership of the socket
            explicit
            session(tcp::socket socket, io::Reactor::Ptr reactor, WalletMap& walletMap)
                : ServiceApiConnection(this, reactor, walletMap)
                , ws_(std::move(socket))
                , _newDataEvent(io::AsyncEvent::create(*reactor, [this]() { process_new_data(); }))
            {
            }

            ~session()
            {
                LOG_DEBUG() << "session destroyed.";
            }

            // Start the asynchronous operation
            void
            run()
            {
                // Accept the websocket handshake
                ws_.async_accept(
                    boost::asio::bind_executor(
                        ws_.get_executor(),
                        std::bind(
                            &session::on_accept,
                            shared_from_this(),
                            std::placeholders::_1)));
            }

            void
            on_accept(boost::system::error_code ec)
            {
                if(ec)
                    return fail(ec, "accept");

                // Read a message
                do_read();
            }

            void
            do_read()
            {
                // Read a message into our buffer
                ws_.async_read(
                    buffer_,
                    [sp = shared_from_this()](boost::system::error_code ec, std::size_t bytes)
                {
                    sp->on_read(ec, bytes);
                });
            }

            void
            on_read(
                boost::system::error_code ec,
                std::size_t bytes_transferred)
            {
                boost::ignore_unused(bytes_transferred);

                // This indicates that the session was closed
                if(ec == websocket::error::closed)
                    return;

                if(ec)
                    return fail(ec, "read");

                {
                    std::ostringstream os;

# if (BOOST_VERSION/100 % 1000) >= 70
                    os << boost::beast::make_printable(buffer_.data());
# else
                    os << boost::beast::buffers(buffer_.data());
# endif
                    buffer_.consume(buffer_.size());
                    auto data = os.str();
                    
                    if(data.size())
                    {
                       // LOG_DEBUG() << "data from a client:" << data;
                    
                        process_data_async(std::move(data));
                    }
                }

                do_read();
            }

            void
            on_write(
                boost::system::error_code ec,
                std::size_t bytes_transferred)
            {
                boost::ignore_unused(bytes_transferred);

                if(ec)
                    return fail(ec, "write");

                std::string* contents = nullptr;
                {
                    std::unique_lock<std::mutex> lock(_queueMutex);
                    _writeQueue.pop();
                    if (!_writeQueue.empty())
                    {
                        contents = &_writeQueue.front();
                    }
                }

                if (contents)
                {
                    ws_.async_write(
                        boost::asio::buffer(*contents),
                        [sp = shared_from_this()](boost::system::error_code ec, std::size_t bytes)
                    {
                        sp->on_write(ec, bytes);
                    });
                }
            }


            void serializeMsg(const json& msg) override
            {
                do_write_json(msg);
            }

            void sendAsync(const json& msg, KeyKeeperFunc func) override
            {
                do_write_json(msg, func);
            }

            void do_write_json(const json& msg, KeyKeeperFunc func = {})
            {
                std::string* contents = nullptr;
                {
                    std::unique_lock<std::mutex> lock(_queueMutex);
                    if (func)
                    {
                        _keeperCallbacks.push(std::move(func));
                    }
                    _writeQueue.push(msg.dump());

                    if (_writeQueue.size() > 1)
                        return;

                    contents = &_writeQueue.front();
                }

                ws_.async_write(
                    boost::asio::buffer(*contents),
                    [sp = shared_from_this()](boost::system::error_code ec, std::size_t bytes)
                    {
                        sp->on_write(ec, bytes);
                    });
            }

            void process_new_data()
            {
                while (!_dataQueue.empty())
                {
                    std::string data;
                    {
                        std::unique_lock<std::mutex> lock(_queueMutex);
                        data = _dataQueue.front();
                        _dataQueue.pop();
                    }

                    process_data(data);
                }
            }

            void process_data_async(std::string&& data)
            {
                {
                    std::unique_lock<std::mutex> lock(_queueMutex);
                    _dataQueue.push(std::move(data));
                }
                _newDataEvent->post();
            }

            void process_data(const std::string& data)
            {
                try
                {
                    json msg = json::parse(data.c_str(), data.c_str() + data.size());

                    if (WalletApi::existsJsonParam(msg, "result"))
                    {
                        if (_keeperCallbacks.empty())
                            return;

                        _keeperCallbacks.front()(msg["result"]);
                        _keeperCallbacks.pop();
                    }
                    else
                    {
                        // !TODO: don't forget to cache this request
                        _api.parse(data.c_str(), data.size());
                    }
                }
                catch (const nlohmann::detail::exception & e)
                {
                    LOG_ERROR() << "json parse: " << e.what() << "\n";
                }
            }
        };

        // Accepts incoming connections and launches the sessions
        class listener : public std::enable_shared_from_this<listener>
        {
            tcp::acceptor acceptor_;
            tcp::socket socket_;
            io::Reactor::Ptr _reactor;
            WalletMap _walletMap;

        public:
            listener(boost::asio::io_context& ioc,
                tcp::endpoint endpoint, io::Reactor::Ptr reactor, WalletMap& walletMap)
                : acceptor_(ioc)
                , socket_(ioc)
                , _reactor(reactor)
                , _walletMap(walletMap)
            {
                boost::system::error_code ec;
                Pipe pipe(3);

                const auto failed = [&] (boost::system::error_code code, const std::string& message) {
                     pipe.notifyFailed();
                     fail(code, message.c_str());
                };

                // Open the acceptor
                acceptor_.open(endpoint.protocol(), ec);
                if(ec)
                {
                    failed(ec, "open");
                    return;
                }

                // Allow address reuse
                acceptor_.set_option(boost::asio::socket_base::reuse_address(true), ec);
                if(ec)
                {
                    failed(ec, "set_option");
                    return;
                }

                // Bind to the server address
                acceptor_.bind(endpoint, ec);
                if(ec)
                {
                    failed(ec, "bind");
                    return;
                }

                // Start listening for connections
                acceptor_.listen(boost::asio::socket_base::max_listen_connections, ec);
                if(ec)
                {
                    failed(ec, "listen");
                    return;
                }

                pipe.notify("LISTENING");
            }

            // Start accepting incoming connections
            void
            run()
            {
                if(! acceptor_.is_open())
                    return;
                do_accept();
            }

            void
            do_accept()
            {
                acceptor_.async_accept(
                    socket_,
                    std::bind(
                        &listener::on_accept,
                        shared_from_this(),
                        std::placeholders::_1));
            }

            void
            on_accept(boost::system::error_code ec)
            {
                if(ec)
                {
                    fail(ec, "accept");
                }
                else
                {
                    // Create the session and run it
                    auto s = std::make_shared<session>(std::move(socket_), _reactor, _walletMap);
                    s->run();
                }

                // Accept another connection
                do_accept();
            }
        };

        boost::asio::io_context _ioc;
        std::shared_ptr<std::thread> _iocThread;
        io::Reactor::Ptr _reactor;
=======
>>>>>>> ba36b252
    };
}

int main(int argc, char* argv[])
{
    using namespace beam;
    namespace po = boost::program_options;

    const auto path = boost::filesystem::system_complete("./logs");
    auto logger = beam::Logger::create(LOG_LEVEL_DEBUG, LOG_LEVEL_DEBUG, LOG_LEVEL_DEBUG, "api_", path.string());

    try
    {
        struct
        {
            uint16_t port;
            std::string nodeURI;
            Nonnegative<uint32_t> pollPeriod_ms;
            uint32_t logCleanupPeriod;

        } options;

        {
            po::options_description desc("Wallet API general options");
            desc.add_options()
                (cli::HELP_FULL, "list of all options")
                (cli::PORT_FULL, po::value(&options.port)->default_value(8080), "port to start server on")
                (cli::NODE_ADDR_FULL, po::value<std::string>(&options.nodeURI), "address of node")
                (cli::LOG_CLEANUP_DAYS, po::value<uint32_t>(&options.logCleanupPeriod)->default_value(5), "old logfiles cleanup period(days)")
                (cli::NODE_POLL_PERIOD, po::value<Nonnegative<uint32_t>>(&options.pollPeriod_ms)->default_value(Nonnegative<uint32_t>(0)), "Node poll period in milliseconds. Set to 0 to keep connection. Anyway poll period would be no less than the expected rate of blocks if it is less then it will be rounded up to block rate value.")
            ;

            desc.add(createRulesOptionsDescription());

            po::variables_map vm;

            po::store(po::command_line_parser(argc, argv)
                .options(desc)
                .style(po::command_line_style::default_style ^ po::command_line_style::allow_guessing)
                .run(), vm);

            if (vm.count(cli::HELP))
            {
                std::cout << desc << std::endl;
                return 0;
            }

            {
                std::ifstream cfg("wallet-api.cfg");

                if (cfg)
                {
                    po::store(po::parse_config_file(cfg, desc), vm);
                }
            }

            vm.notify();

            getRulesOptions(vm);

            Rules::get().UpdateChecksum();
            LOG_INFO() << "Beam Wallet API " << PROJECT_VERSION << " (" << BRANCH_NAME << ")";
            LOG_INFO() << "Rules signature: " << Rules::get().get_SignatureStr();
            
            if (vm.count(cli::NODE_ADDR) == 0)
            {
                LOG_ERROR() << "node address should be specified";
                return -1;
            }

            if (!node_addr.resolve(options.nodeURI.c_str()))
            {
                LOG_ERROR() << "unable to resolve node address: `" << options.nodeURI << "`";
                return -1;
            }
        }

        io::Reactor::Ptr reactor = io::Reactor::create();
        io::Reactor::Scope scope(*reactor);
        io::Reactor::GracefulIntHandler gih(*reactor);

        LogRotation logRotation(*reactor, LOG_ROTATION_PERIOD, 5);//options.logCleanupPeriod);

        LOG_INFO() << "Starting server on port " << options.port;
        WalletApiServer server(reactor, options.port);
        reactor->run();

        LOG_INFO() << "Done";
    }
    catch (const std::exception& e)
    {
        LOG_ERROR() << "EXCEPTION: " << e.what();
    }
    catch (...)
    {
        LOG_ERROR() << "NON_STD EXCEPTION";
    }

    return 0;
}<|MERGE_RESOLUTION|>--- conflicted
+++ resolved
@@ -763,329 +763,6 @@
             WalletMap& _walletMap;
         };
 
-<<<<<<< HEAD
-        class session : 
-            public std::enable_shared_from_this<session>, 
-            public ServiceApiConnection, 
-            public IApiConnectionHandler
-        {
-            websocket::stream<tcp::socket> ws_;
-            boost::beast::multi_buffer buffer_;
-            io::AsyncEvent::Ptr _newDataEvent;
-            std::mutex _queueMutex;
-            std::queue<std::string> _dataQueue;
-            
-            std::queue<KeyKeeperFunc> _keeperCallbacks;
-            std::queue<std::string> _writeQueue;
-
-        public:
-            // Take ownership of the socket
-            explicit
-            session(tcp::socket socket, io::Reactor::Ptr reactor, WalletMap& walletMap)
-                : ServiceApiConnection(this, reactor, walletMap)
-                , ws_(std::move(socket))
-                , _newDataEvent(io::AsyncEvent::create(*reactor, [this]() { process_new_data(); }))
-            {
-            }
-
-            ~session()
-            {
-                LOG_DEBUG() << "session destroyed.";
-            }
-
-            // Start the asynchronous operation
-            void
-            run()
-            {
-                // Accept the websocket handshake
-                ws_.async_accept(
-                    boost::asio::bind_executor(
-                        ws_.get_executor(),
-                        std::bind(
-                            &session::on_accept,
-                            shared_from_this(),
-                            std::placeholders::_1)));
-            }
-
-            void
-            on_accept(boost::system::error_code ec)
-            {
-                if(ec)
-                    return fail(ec, "accept");
-
-                // Read a message
-                do_read();
-            }
-
-            void
-            do_read()
-            {
-                // Read a message into our buffer
-                ws_.async_read(
-                    buffer_,
-                    [sp = shared_from_this()](boost::system::error_code ec, std::size_t bytes)
-                {
-                    sp->on_read(ec, bytes);
-                });
-            }
-
-            void
-            on_read(
-                boost::system::error_code ec,
-                std::size_t bytes_transferred)
-            {
-                boost::ignore_unused(bytes_transferred);
-
-                // This indicates that the session was closed
-                if(ec == websocket::error::closed)
-                    return;
-
-                if(ec)
-                    return fail(ec, "read");
-
-                {
-                    std::ostringstream os;
-
-# if (BOOST_VERSION/100 % 1000) >= 70
-                    os << boost::beast::make_printable(buffer_.data());
-# else
-                    os << boost::beast::buffers(buffer_.data());
-# endif
-                    buffer_.consume(buffer_.size());
-                    auto data = os.str();
-                    
-                    if(data.size())
-                    {
-                       // LOG_DEBUG() << "data from a client:" << data;
-                    
-                        process_data_async(std::move(data));
-                    }
-                }
-
-                do_read();
-            }
-
-            void
-            on_write(
-                boost::system::error_code ec,
-                std::size_t bytes_transferred)
-            {
-                boost::ignore_unused(bytes_transferred);
-
-                if(ec)
-                    return fail(ec, "write");
-
-                std::string* contents = nullptr;
-                {
-                    std::unique_lock<std::mutex> lock(_queueMutex);
-                    _writeQueue.pop();
-                    if (!_writeQueue.empty())
-                    {
-                        contents = &_writeQueue.front();
-                    }
-                }
-
-                if (contents)
-                {
-                    ws_.async_write(
-                        boost::asio::buffer(*contents),
-                        [sp = shared_from_this()](boost::system::error_code ec, std::size_t bytes)
-                    {
-                        sp->on_write(ec, bytes);
-                    });
-                }
-            }
-
-
-            void serializeMsg(const json& msg) override
-            {
-                do_write_json(msg);
-            }
-
-            void sendAsync(const json& msg, KeyKeeperFunc func) override
-            {
-                do_write_json(msg, func);
-            }
-
-            void do_write_json(const json& msg, KeyKeeperFunc func = {})
-            {
-                std::string* contents = nullptr;
-                {
-                    std::unique_lock<std::mutex> lock(_queueMutex);
-                    if (func)
-                    {
-                        _keeperCallbacks.push(std::move(func));
-                    }
-                    _writeQueue.push(msg.dump());
-
-                    if (_writeQueue.size() > 1)
-                        return;
-
-                    contents = &_writeQueue.front();
-                }
-
-                ws_.async_write(
-                    boost::asio::buffer(*contents),
-                    [sp = shared_from_this()](boost::system::error_code ec, std::size_t bytes)
-                    {
-                        sp->on_write(ec, bytes);
-                    });
-            }
-
-            void process_new_data()
-            {
-                while (!_dataQueue.empty())
-                {
-                    std::string data;
-                    {
-                        std::unique_lock<std::mutex> lock(_queueMutex);
-                        data = _dataQueue.front();
-                        _dataQueue.pop();
-                    }
-
-                    process_data(data);
-                }
-            }
-
-            void process_data_async(std::string&& data)
-            {
-                {
-                    std::unique_lock<std::mutex> lock(_queueMutex);
-                    _dataQueue.push(std::move(data));
-                }
-                _newDataEvent->post();
-            }
-
-            void process_data(const std::string& data)
-            {
-                try
-                {
-                    json msg = json::parse(data.c_str(), data.c_str() + data.size());
-
-                    if (WalletApi::existsJsonParam(msg, "result"))
-                    {
-                        if (_keeperCallbacks.empty())
-                            return;
-
-                        _keeperCallbacks.front()(msg["result"]);
-                        _keeperCallbacks.pop();
-                    }
-                    else
-                    {
-                        // !TODO: don't forget to cache this request
-                        _api.parse(data.c_str(), data.size());
-                    }
-                }
-                catch (const nlohmann::detail::exception & e)
-                {
-                    LOG_ERROR() << "json parse: " << e.what() << "\n";
-                }
-            }
-        };
-
-        // Accepts incoming connections and launches the sessions
-        class listener : public std::enable_shared_from_this<listener>
-        {
-            tcp::acceptor acceptor_;
-            tcp::socket socket_;
-            io::Reactor::Ptr _reactor;
-            WalletMap _walletMap;
-
-        public:
-            listener(boost::asio::io_context& ioc,
-                tcp::endpoint endpoint, io::Reactor::Ptr reactor, WalletMap& walletMap)
-                : acceptor_(ioc)
-                , socket_(ioc)
-                , _reactor(reactor)
-                , _walletMap(walletMap)
-            {
-                boost::system::error_code ec;
-                Pipe pipe(3);
-
-                const auto failed = [&] (boost::system::error_code code, const std::string& message) {
-                     pipe.notifyFailed();
-                     fail(code, message.c_str());
-                };
-
-                // Open the acceptor
-                acceptor_.open(endpoint.protocol(), ec);
-                if(ec)
-                {
-                    failed(ec, "open");
-                    return;
-                }
-
-                // Allow address reuse
-                acceptor_.set_option(boost::asio::socket_base::reuse_address(true), ec);
-                if(ec)
-                {
-                    failed(ec, "set_option");
-                    return;
-                }
-
-                // Bind to the server address
-                acceptor_.bind(endpoint, ec);
-                if(ec)
-                {
-                    failed(ec, "bind");
-                    return;
-                }
-
-                // Start listening for connections
-                acceptor_.listen(boost::asio::socket_base::max_listen_connections, ec);
-                if(ec)
-                {
-                    failed(ec, "listen");
-                    return;
-                }
-
-                pipe.notify("LISTENING");
-            }
-
-            // Start accepting incoming connections
-            void
-            run()
-            {
-                if(! acceptor_.is_open())
-                    return;
-                do_accept();
-            }
-
-            void
-            do_accept()
-            {
-                acceptor_.async_accept(
-                    socket_,
-                    std::bind(
-                        &listener::on_accept,
-                        shared_from_this(),
-                        std::placeholders::_1));
-            }
-
-            void
-            on_accept(boost::system::error_code ec)
-            {
-                if(ec)
-                {
-                    fail(ec, "accept");
-                }
-                else
-                {
-                    // Create the session and run it
-                    auto s = std::make_shared<session>(std::move(socket_), _reactor, _walletMap);
-                    s->run();
-                }
-
-                // Accept another connection
-                do_accept();
-            }
-        };
-
-        boost::asio::io_context _ioc;
-        std::shared_ptr<std::thread> _iocThread;
-        io::Reactor::Ptr _reactor;
-=======
->>>>>>> ba36b252
     };
 }
 
