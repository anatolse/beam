--- conflicted
+++ resolved
@@ -107,10 +107,7 @@
     const char kErrorTxIdUnknown[] = "Unknown transaction ID.";
     const char kErrorImportPathInvalid[] = "Operation failed: provided path \"%1%\" is not valid";
     const char kErrorFileLocationParamReqired[] = "Failed, --file_location param required";
-<<<<<<< HEAD
-=======
     const char kErrorConnectionFailed[] = "Connection Failed - Please check your network";
->>>>>>> 3b4514be
 
     // Swap Tx statuses
     const char kSwapTxStatusInitial[] = "initial";
