// Copyright 2018 The Beam Team
//
// Licensed under the Apache License, Version 2.0 (the "License");
// you may not use this file except in compliance with the License.
// You may obtain a copy of the License at
//
//    http://www.apache.org/licenses/LICENSE-2.0
//
// Unless required by applicable law or agreed to in writing, software
// distributed under the License is distributed on an "AS IS" BASIS,
// WITHOUT WARRANTIES OR CONDITIONS OF ANY KIND, either express or implied.
// See the License for the specific language governing permissions and
// limitations under the License.

#include "wallet/wallet_db.h"
#include <assert.h>
#include "test_helpers.h"
#include "utility/test_helpers.h"

#include "utility/logger.h"
#include <boost/filesystem.hpp>
#include <numeric>

using namespace std;
using namespace ECC;
using namespace beam;

WALLET_TEST_INIT

namespace
{
    IWalletDB::Ptr createSqliteWalletDB()
    {
        const char* dbName = "wallet.db";
        if (boost::filesystem::exists(dbName))
        {
            boost::filesystem::remove(dbName);
        }
        ECC::NoLeak<ECC::uintBig> seed;
        seed.V = Zero;
        auto walletDB = WalletDB::init(dbName, string("pass123"), seed);
        beam::Block::SystemState::ID id = { };
        id.m_Height = 134;
        walletDB->setSystemStateID(id);
        return walletDB;
    }
}

void TestWalletDataBase()
{
    {
        Coin coin{ 1234 };
        coin.m_ID.m_Type = Key::Type::Regular;
        coin.m_ID.m_Idx = 132;
        WALLET_CHECK(coin.isValid());
        WALLET_CHECK(coin.m_ID.m_Idx == 132);
        WALLET_CHECK(coin.m_ID.m_Value == 1234);
        WALLET_CHECK(coin.m_ID.m_Type == Key::Type::Regular);
    }
    auto walletDB = createSqliteWalletDB();

<<<<<<< HEAD
    Coin coin1(5, Coin::Unspent, 10);
    walletDB->store(coin1);

    Coin coin2(2, Coin::Unspent, 10);
=======
    Coin coin1(5, Coin::Available, 0, 10);
    walletDB->store(coin1);

    WALLET_CHECK(coin1.m_id == 1);
    WALLET_CHECK(coin1.m_keyIndex == 1);

    Coin coin2(2, Coin::Available, 0, 10);
>>>>>>> a82236c5
    walletDB->store(coin2);

    WALLET_CHECK(coin2.m_ID.m_Idx == coin1.m_ID.m_Idx + 1);

<<<<<<< HEAD
=======
    // attempt to insert duplicated coin
    {
        Coin duplicatedCoin2(2, Coin::Available, 0, 10);
        duplicatedCoin2.m_keyIndex = 2;
        walletDB->store(duplicatedCoin2);
        WALLET_CHECK(duplicatedCoin2.m_id == 2);
        WALLET_CHECK(duplicatedCoin2.m_keyIndex == 2);
    }
    
>>>>>>> a82236c5
    {
        auto coins = walletDB->selectCoins(7);
        WALLET_CHECK(coins.size() == 2);

    
        vector<Coin> localCoins;
        localCoins.push_back(coin2);
        localCoins.push_back(coin1);

        for (size_t i = 0; i < coins.size(); ++i)
        {
<<<<<<< HEAD
            WALLET_CHECK(localCoins[i].m_ID.m_Idx == coins[i].m_ID.m_Idx);
            WALLET_CHECK(localCoins[i].m_ID.m_Value == coins[i].m_ID.m_Value);
            WALLET_CHECK(coins[i].m_status == Coin::Locked);
=======
            WALLET_CHECK(localCoins[i].m_id == coins[i].m_id);
            WALLET_CHECK(localCoins[i].m_amount == coins[i].m_amount);
            WALLET_CHECK(coins[i].m_status == Coin::Outgoing);
>>>>>>> a82236c5
        }
    }

    {
        coin2.m_status = Coin::Spent;
        

        walletDB->save(coin2);

        WALLET_CHECK(walletDB->selectCoins(5).size() == 0);
    }

    {
        Block::SystemState::ID a;
        Hash::Processor() << static_cast<uint32_t>(rand()) >> a.m_Hash;
        a.m_Height = rand();

        const char* name = "SystemStateID";
        walletDB->setVar(name, "dummy");
        walletDB->setVar(name, a);

        Block::SystemState::ID b;
        WALLET_CHECK(walletDB->getVar(name, b));

        WALLET_CHECK(a == b);
    }
}

void TestStoreCoins()
{
    auto walletDB = createSqliteWalletDB();

  
<<<<<<< HEAD
    Coin coin = { 5, Coin::Unspent, 10, Key::Type::Coinbase };
    walletDB->store(coin);
    coin = { 4, Coin::Unspent, 10, Key::Type::Comission };
    walletDB->store(coin);
    coin = { 2, Coin::Unspent, 10, Key::Type::Regular };
    walletDB->store(coin);
    coin = { 5, Coin::Unspent, 10, Key::Type::Coinbase };
    walletDB->store(coin);
    coin = { 1, Coin::Unspent, 10, Key::Type::Regular };
    walletDB->store(coin);
    coin = { 5, Coin::Unspent, 10, Key::Type::Coinbase };
    walletDB->store(coin);
    coin = { 4, Coin::Unspent, 10, Key::Type::Comission };
    walletDB->store(coin);
    coin = { 1, Coin::Unspent, 10, Key::Type::Regular };
    walletDB->store(coin);
    coin = { 4, Coin::Unspent, 10, Key::Type::Comission };
    walletDB->store(coin);
    coin = { 1, Coin::Unspent, 10, Key::Type::Regular };
    walletDB->store(coin);
    coin = { 1, Coin::Unspent, 10, Key::Type::Regular };
    walletDB->store(coin);

    auto coins = vector<Coin>{
            Coin{ 5, Coin::Unspent, 10, Key::Type::Coinbase },
            Coin{ 4, Coin::Unspent, 10, Key::Type::Comission },
            Coin{ 2, Coin::Unspent, 10, Key::Type::Regular },
            Coin{ 5, Coin::Unspent, 10, Key::Type::Coinbase },
            Coin{ 1, Coin::Unspent, 10, Key::Type::Regular },
            Coin{ 5, Coin::Unspent, 10, Key::Type::Coinbase },
            Coin{ 4, Coin::Unspent, 10, Key::Type::Comission },
            Coin{ 1, Coin::Unspent, 10, Key::Type::Regular },
            Coin{ 4, Coin::Unspent, 10, Key::Type::Comission },
            Coin{ 1, Coin::Unspent, 10, Key::Type::Regular },
            Coin{ 1, Coin::Unspent, 10, Key::Type::Regular } };
=======
    Coin coin = { 5, Coin::Available, 1, 10, Key::Type::Coinbase };
    walletDB->store(coin);
    coin = { 4, Coin::Available, 1, 10, Key::Type::Comission };
    walletDB->store(coin);
    coin = { 2, Coin::Available, 1, 10, Key::Type::Regular };
    walletDB->store(coin);
    coin = { 5, Coin::Available, 1, 10, Key::Type::Coinbase };
    walletDB->store(coin);
    coin = { 1, Coin::Available, 1, 10, Key::Type::Regular };
    walletDB->store(coin);
    coin = { 5, Coin::Available, 1, 10, Key::Type::Coinbase };
    walletDB->store(coin);
    coin = { 4, Coin::Available, 1, 10, Key::Type::Comission };
    walletDB->store(coin);
    coin = { 1, Coin::Available, 1, 10, Key::Type::Regular };
    walletDB->store(coin);
    coin = { 4, Coin::Available, 1, 10, Key::Type::Comission };
    walletDB->store(coin);
    coin = { 1, Coin::Available, 1, 10, Key::Type::Regular };
    walletDB->store(coin);
    coin = { 1, Coin::Available, 1, 10, Key::Type::Regular };
    walletDB->store(coin);

    auto coins = vector<Coin>{
            Coin{ 5, Coin::Available, 1, 10, Key::Type::Coinbase },
            Coin{ 4, Coin::Available, 1, 10, Key::Type::Comission },
            Coin{ 2, Coin::Available, 1, 10, Key::Type::Regular },
            Coin{ 5, Coin::Available, 3, 10, Key::Type::Coinbase },
            Coin{ 1, Coin::Available, 1, 10, Key::Type::Regular },
            Coin{ 5, Coin::Available, 1, 10, Key::Type::Coinbase },
            Coin{ 4, Coin::Available, 1, 10, Key::Type::Comission },
            Coin{ 1, Coin::Available, 1, 10, Key::Type::Regular },
            Coin{ 4, Coin::Available, 3, 10, Key::Type::Comission },
            Coin{ 1, Coin::Available, 1, 10, Key::Type::Regular },
            Coin{ 1, Coin::Available, 1, 10, Key::Type::Regular } };
>>>>>>> a82236c5
    walletDB->store(coins);


    int coinBase = 0;
    int comission = 0;
    int regular = 0;
    walletDB->visit([&coinBase, &comission, &regular](const Coin& coin)->bool
    {
        if (coin.m_ID.m_Type == Key::Type::Coinbase)
        {
            ++coinBase;
        }
        else if (coin.m_ID.m_Type == Key::Type::Comission)
        {
            ++comission;
        }
        else if (coin.m_ID.m_Type == Key::Type::Regular)
        {
            ++regular;
        }
        return true;
    });

    WALLET_CHECK(coinBase == 6);
    WALLET_CHECK(comission == 6);
    WALLET_CHECK(regular == 10);

	coins.clear();
    walletDB->visit([&coins](const auto& coin)->bool
    {
        coins.push_back(coin);
        return false;
    });
    WALLET_CHECK(coins[0].m_confirmHeight == MaxHeight);
    coins[0].m_confirmHeight = 423;
    walletDB->save(coins[0]);
    coins.clear();
    walletDB->visit([&coins](const auto& coin)->bool
    {
        coins.push_back(coin);
        return false;
    });
    beam::Merkle::Hash t;
    t = 12345678U;
    WALLET_CHECK(coins[0].m_confirmHeight == 423);
}
using namespace beam;
using namespace beam::wallet;
void TestStoreTxRecord()
{
    auto walletDB = createSqliteWalletDB();
    TxID id = {{1, 3, 4, 5 ,65}};
    TxDescription tr;
    tr.m_txId = id;
    tr.m_amount = 34;
    tr.m_peerId = unsigned(23);
    tr.m_myId = unsigned(42);
    tr.m_createTime = 123456;
    tr.m_minHeight = 134;
    tr.m_sender = true;
    tr.m_status = TxStatus::InProgress;
    tr.m_change = 5;

    WALLET_CHECK_NO_THROW(walletDB->saveTx(tr));
    WALLET_CHECK_NO_THROW(walletDB->saveTx(tr));
    TxDescription tr2 = tr;
    tr2.m_txId = id;
    tr2.m_amount = 43;
    tr2.m_minHeight = 234;
    tr2.m_createTime = 1234564;
    tr2.m_modifyTime = 12345644;
    tr2.m_status = TxStatus::Completed;
    tr2.m_change = 5;
    WALLET_CHECK_NO_THROW(walletDB->saveTx(tr2));
    
    auto t = walletDB->getTxHistory();
    WALLET_CHECK(t.size() == 1);
    WALLET_CHECK(t[0].m_txId == tr.m_txId);
    WALLET_CHECK(t[0].m_amount == tr.m_amount);
    WALLET_CHECK(t[0].m_minHeight == tr.m_minHeight);
    WALLET_CHECK(t[0].m_peerId == tr.m_peerId);
    WALLET_CHECK(t[0].m_myId == tr.m_myId);
    WALLET_CHECK(t[0].m_createTime == tr.m_createTime);
    WALLET_CHECK(t[0].m_modifyTime == tr2.m_modifyTime);
    WALLET_CHECK(t[0].m_sender == tr.m_sender);
    WALLET_CHECK(t[0].m_status == tr2.m_status);
    WALLET_CHECK(t[0].m_change == tr.m_change);
    TxID id2 = {{ 3,4,5 }};
    WALLET_CHECK_NO_THROW(walletDB->deleteTx(id2));
    WALLET_CHECK_NO_THROW(walletDB->deleteTx(id));

    WALLET_CHECK_NO_THROW(walletDB->saveTx(tr2));
    WALLET_CHECK_NO_THROW(walletDB->saveTx(tr2));
    boost::optional<TxDescription> tr3;
    WALLET_CHECK_NO_THROW(tr3 = walletDB->getTx(tr2.m_txId));
    WALLET_CHECK(tr3.is_initialized());
    WALLET_CHECK(tr3->m_txId == tr2.m_txId);
    WALLET_CHECK(tr3->m_amount == tr2.m_amount);
    WALLET_CHECK(tr3->m_peerId == tr2.m_peerId);
    WALLET_CHECK(tr3->m_myId == tr2.m_myId);
    WALLET_CHECK(tr3->m_message == tr2.m_message);
    WALLET_CHECK(tr3->m_createTime == tr2.m_createTime);
    WALLET_CHECK(tr3->m_modifyTime == tr2.m_modifyTime);
    WALLET_CHECK(tr3->m_sender == tr2.m_sender);
    WALLET_CHECK(tr3->m_status == tr2.m_status);
    WALLET_CHECK(tr3->m_fsmState == tr2.m_fsmState);
    WALLET_CHECK_NO_THROW(walletDB->deleteTx(tr2.m_txId));
    WALLET_CHECK(walletDB->getTxHistory().empty());

    for (uint8_t i = 0; i < 100; ++i)
    {
        tr.m_txId[0] = i;
        WALLET_CHECK_NO_THROW(walletDB->saveTx(tr));
    }
    WALLET_CHECK(walletDB->getTxHistory().size() == 100);
    t = walletDB->getTxHistory(50, 2);
    WALLET_CHECK(t.size() == 2);
    t = walletDB->getTxHistory(99, 10);
    WALLET_CHECK(t.size() == 1);
    t = walletDB->getTxHistory(9, 0);
    WALLET_CHECK(t.size() == 0);
    t = walletDB->getTxHistory(50, 2);
    id[0] = 50;
    WALLET_CHECK(t[0].m_txId == id);
    id[0] = 51;
    WALLET_CHECK(t[1].m_txId == id);

    t = walletDB->getTxHistory(0, 1);
    WALLET_CHECK(t.size() == 1 && t[0].m_txId[0] == 0);

    t = walletDB->getTxHistory(99, 1);
    WALLET_CHECK(t.size() == 1 && t[0].m_txId[0] == 99);

    t = walletDB->getTxHistory(100, 1);
    WALLET_CHECK(t.size() == 0);
}

void TestRollback()
{
    auto db = createSqliteWalletDB();
    for (uint64_t i = 0; i < 9; ++i)
    {
<<<<<<< HEAD
        Coin coin1 = { 5, Coin::Unspent, i + 10, Key::Type::Regular, Height(i + 1) };
=======
        Coin coin1 = { 5, Coin::Available, i, i + 10, Key::Type::Regular, Height(i + 1) };
        coin1.m_confirmHash = unsigned(123);
>>>>>>> a82236c5
        db->store(coin1);
    }

    for (uint64_t i = 9; i < 10; ++i)
    {
        Coin coin1 = { 5, Coin::Spent, 0, Key::Type::Regular, Height(1), Height(i + 1) };
        db->store(coin1);
    }

    // was created after branch
    {
        Coin coin1 = { 5, Coin::Spent, 7, Key::Type::Regular, Height(8) };
        db->store(coin1);
    }


    // rewards
    // should not be deleted
    {
        Coin coin1 = { 5, Coin::Spent, 8, Key::Type::Regular, Height(8) };
        db->store(coin1);
    }

    {
        Coin coin1 = { 5, Coin::Spent, 8, Key::Type::Regular, Height(8) };
        db->store(coin1);
    }

    {
<<<<<<< HEAD
        Coin coin1 = { 5, Coin::Unspent, 9, Key::Type::Regular, Height(9) };
=======
        Coin coin1 = { 5, Coin::Available, 8, 9, Key::Type::Coinbase, Height(9) };
>>>>>>> a82236c5
        db->store(coin1);
    }

    {
<<<<<<< HEAD
        Coin coin1 = { 5, Coin::Unspent, 9, Key::Type::Regular, Height(9) };
=======
        Coin coin1 = { 5, Coin::Available, 8, 9, Key::Type::Comission, Height(9) };
>>>>>>> a82236c5
        db->store(coin1);
    }
    // should be preserved
    {
        Coin coin1 = { 5, Coin::Spent, 7, Key::Type::Regular, Height(7) };
        db->store(coin1);
    }

    {
        Coin coin1 = { 5, Coin::Spent, 7, Key::Type::Regular, Height(7) };
        db->store(coin1);
    }

    {
        Coin coin1 = { 5, Coin::Spent, 5, Key::Type::Regular, Height(5) };
        db->store(coin1);
    }

    {
        Coin coin1 = { 5, Coin::Spent, 5, Key::Type::Regular, Height(5) };
        db->store(coin1);
    }

    {
<<<<<<< HEAD
        Coin coin1 = { 5, Coin::Unspent, 4, Key::Type::Regular, Height(4) };
=======
        Coin coin1 = { 5, Coin::Available, 3, 4, Key::Type::Coinbase, Height(4) };
>>>>>>> a82236c5
        db->store(coin1);
    }

    {
<<<<<<< HEAD
        Coin coin1 = { 5, Coin::Unspent, 4, Key::Type::Regular, Height(4) };
=======
        Coin coin1 = { 5, Coin::Available, 3, 4, Key::Type::Comission, Height(4) };
>>>>>>> a82236c5
        db->store(coin1);
    }

    db->rollbackConfirmedUtxo(6);

    vector<Coin> coins;
    db->visit([&coins](const auto& c)->bool
    {
        coins.push_back(c);
        return true;
    });

    WALLET_CHECK(coins.size() == 21);

    for (int i = 0; i < 5; ++i)
    {
        auto& c = coins[i];
        WALLET_CHECK(c.m_status == Coin::Available);
        WALLET_CHECK(c.m_confirmHeight != MaxHeight);
        WALLET_CHECK(c.m_lockedHeight == MaxHeight);
    }

    for (int i = 6; i < 9; ++i)
    {
        auto& c = coins[i];
        WALLET_CHECK(c.m_status == Coin::Unavailable);
        WALLET_CHECK(c.m_confirmHeight == MaxHeight);
        WALLET_CHECK(c.m_lockedHeight == MaxHeight);
    }
    for (int i = 9; i < 10; ++i)
    {
        auto& c = coins[i];
        WALLET_CHECK(c.m_status == Coin::Available);
        WALLET_CHECK(c.m_confirmHeight != MaxHeight);
        WALLET_CHECK(c.m_lockedHeight == MaxHeight);
    }

    {
        // for now it is unconfirmed in future we would have to distinguish such coins
        auto& c = coins[10];
        WALLET_CHECK(c.m_status == Coin::Unavailable);
        WALLET_CHECK(c.m_confirmHeight == MaxHeight);
        WALLET_CHECK(c.m_lockedHeight == MaxHeight);
    }

    for (int i = 11; i < 17; ++i)
    {
        auto& c = coins[i];
        WALLET_CHECK(c.m_status == Coin::Unavailable);
        WALLET_CHECK(c.m_confirmHeight == MaxHeight);
        WALLET_CHECK(c.m_lockedHeight == MaxHeight);
    }
    for (int i = 17; i < 19; ++i)
    {
        auto& c = coins[i];
        WALLET_CHECK(c.m_status == Coin::Spent);
        WALLET_CHECK(c.m_confirmHeight != MaxHeight);
        WALLET_CHECK(c.m_lockedHeight == MaxHeight);
    }
    for (int i = 19; i < 21; ++i)
    {
        auto& c = coins[i];
        WALLET_CHECK(c.m_status == Coin::Available);
        WALLET_CHECK(c.m_confirmHeight != MaxHeight);
        WALLET_CHECK(c.m_lockedHeight == MaxHeight);
    }
}

void TestTxRollback()
{
    auto walletDB = createSqliteWalletDB();
    TxID id = { { 1, 3, 4, 5 ,65 } };
    TxID id2 = { {1, 3, 4} };

<<<<<<< HEAD
    Coin coin1 = { 5, Coin::Unspent, 10, Key::Type::Coinbase };
    walletDB->store(coin1);
    Coin coin2 = { 6, Coin::Unspent, 11, Key::Type::Coinbase };
=======
    Coin coin1 = { 5, Coin::Available, 1, 10, Key::Type::Coinbase };
    walletDB->store(coin1);
    Coin coin2 = { 6, Coin::Available, 2, 11, Key::Type::Coinbase };
>>>>>>> a82236c5
    walletDB->store(coin2);
    
    coin2.m_spentTxId = id;
    coin2.m_status = Coin::Outgoing;
    
    Coin coin3 = { 3, Coin::Incoming, 2 };
    coin3.m_createTxId = id;
    walletDB->store(coin3);
    walletDB->save({ coin2 });

    vector<Coin> coins;
    walletDB->visit([&coins](const Coin& c)->bool
    {
        coins.push_back(c);
        return true;
    });

    WALLET_CHECK(coins.size() == 3);

    WALLET_CHECK(coins[1].m_status == Coin::Outgoing);
    WALLET_CHECK(coins[1].m_spentTxId == id);
    WALLET_CHECK(coins[2].m_status == Coin::Incoming);
    WALLET_CHECK(coins[2].m_createTxId == id);

    walletDB->rollbackTx(id2);

    coins.clear();
    walletDB->visit([&coins](const Coin& c)->bool
    {
        coins.push_back(c);
        return true;
    });
    WALLET_CHECK(coins.size() == 3);

    walletDB->rollbackTx(id);

    coins.clear();
    walletDB->visit([&coins](const Coin& c)->bool
    {
        coins.push_back(c);
        return true;
    });

    WALLET_CHECK(coins.size() == 2);
    WALLET_CHECK(coins[1].m_status == Coin::Available);
    WALLET_CHECK(coins[1].m_spentTxId.is_initialized() == false);
}

void TestPeers()
{
    auto db = createSqliteWalletDB();
    auto peers = db->getPeers();
    WALLET_CHECK(peers.empty());
    TxPeer peer = {};
    peer.m_walletID = unsigned(1234567890);
    peer.m_label = u8"test peer";
    auto p = db->getPeer(peer.m_walletID);
    WALLET_CHECK(p.is_initialized() == false);
    peer.m_address = "92.123.10.3:3255";
    db->addPeer(peer);
    p = db->getPeer(peer.m_walletID);
    WALLET_CHECK(p.is_initialized() == true);
    WALLET_CHECK(p->m_address == peer.m_address);
    WALLET_CHECK(p->m_walletID == peer.m_walletID);
    WALLET_CHECK(p->m_label == peer.m_label);
    peers = db->getPeers();
    WALLET_CHECK(peers.size() == 1);

    WALLET_CHECK(peers[0].m_address == peer.m_address);
    WALLET_CHECK(peers[0].m_walletID == peer.m_walletID);
    WALLET_CHECK(peers[0].m_label == peer.m_label);
}

void TestAddresses()
{
    auto db = createSqliteWalletDB();
    auto addresses = db->getAddresses(true);
    WALLET_CHECK(addresses.empty());
    addresses = db->getAddresses(false);
    WALLET_CHECK(addresses.empty());

    WalletAddress a = {};
    a.m_walletID = unsigned(9876543);
    a.m_label = "test label";
    a.m_category = "test category";
    a.m_createTime = beam::getTimestamp();
    a.m_duration = 23;
    a.m_own = true;

    db->saveAddress(a);

    addresses = db->getAddresses(true);
    WALLET_CHECK(addresses.size() == 1);
    WALLET_CHECK(addresses[0].m_walletID == a.m_walletID);
    WALLET_CHECK(addresses[0].m_label == a.m_label);
    WALLET_CHECK(addresses[0].m_category == a.m_category);
    WALLET_CHECK(addresses[0].m_createTime == a.m_createTime);
    WALLET_CHECK(addresses[0].m_duration == a.m_duration);
    WALLET_CHECK(addresses[0].m_own == a.m_own);

    a.m_category = "cat2";

    db->saveAddress(a);

    addresses = db->getAddresses(true);
    WALLET_CHECK(addresses.size() == 1);
    WALLET_CHECK(addresses[0].m_walletID == a.m_walletID);
    WALLET_CHECK(addresses[0].m_label == a.m_label);
    WALLET_CHECK(addresses[0].m_category == a.m_category);
    WALLET_CHECK(addresses[0].m_createTime == a.m_createTime);
    WALLET_CHECK(addresses[0].m_duration == a.m_duration);
    WALLET_CHECK(addresses[0].m_own == a.m_own);

    auto a2 = db->getAddress(a.m_walletID);
    WALLET_CHECK(a2.is_initialized());

    db->deleteAddress(a.m_walletID);
    WALLET_CHECK(db->getAddresses(true).empty());

    a2 = db->getAddress(a.m_walletID);
    WALLET_CHECK(!a2.is_initialized());
}

vector<Coin::ID> ExtractIDs(const vector<Coin>& src)
{
	vector<Coin::ID> res;
	res.reserve(src.size());
	for (const Coin& c : src)
		res.push_back(c.m_ID);
	return res;
}

void TestSelect()
{
    auto db = createSqliteWalletDB();
    const Amount c = 10;
    for (Amount i = 1; i <= c; ++i)
    {
<<<<<<< HEAD
        Coin coin{ i, Coin::Unspent, 10, Key::Type::Regular };
=======
        Coin coin{ i, Coin::Available, 1, 10, Key::Type::Regular };
>>>>>>> a82236c5
        db->store(coin);
    }
    for (Amount i = 1; i <= c; ++i)
    {
        auto coins = db->selectCoins(i, false);
        WALLET_CHECK(coins.size() == 1);
        WALLET_CHECK(coins[0].m_ID.m_Value == i);
    }
    {
        auto coins = db->selectCoins(56, false);
        WALLET_CHECK(coins.empty());
    }
    {
        auto coins = db->selectCoins(55, false);
        WALLET_CHECK(coins.size() == 10);
    }
    {
        auto coins = db->selectCoins(15, false);
        WALLET_CHECK(coins.size() == 2);
    }
    for (Amount i = c + 1; i <= 55; ++i)
    {
        auto coins = db->selectCoins(i, false);
        WALLET_CHECK(!coins.empty());
    }
    // double coins
    for (Amount i = 1; i <= c; ++i)
    {
<<<<<<< HEAD
        Coin coin{ i, Coin::Unspent, 10, Key::Type::Regular };
=======
        Coin coin{ i, Coin::Available, 1, 10, Key::Type::Regular };
>>>>>>> a82236c5
        db->store(coin);
    }
    for (Amount i = 1; i <= c; ++i)
    {
        auto coins = db->selectCoins(i, false);
        WALLET_CHECK(coins.size() == 1);
        WALLET_CHECK(coins[0].m_ID.m_Value == i);
    }
    {
        auto coins = db->selectCoins(111, false);
        WALLET_CHECK(coins.empty());
    }
    {
        auto coins = db->selectCoins(110, false);
        WALLET_CHECK(coins.size() == 20);
    }
    for (Amount i = c + 1; i <= 110; ++i)
    {
        auto coins = db->selectCoins(i, false);
        WALLET_CHECK(!coins.empty());
        auto sum = accumulate(coins.begin(), coins.end(), Amount(0), [](const auto& left, const auto& right) {return left + right.m_ID.m_Value; });
        WALLET_CHECK(sum == i);
    }

    {
        db->remove(ExtractIDs(db->selectCoins(110, false)));
        vector<Coin> coins = {
<<<<<<< HEAD
            Coin{ 2, Coin::Unspent, 10, Key::Type::Regular },
            Coin{ 1, Coin::Unspent, 10, Key::Type::Regular },
            Coin{ 9, Coin::Unspent, 10, Key::Type::Regular } };
=======
            Coin{ 2, Coin::Available, 1, 10, Key::Type::Regular },
            Coin{ 1, Coin::Available, 1, 10, Key::Type::Regular },
            Coin{ 9, Coin::Available, 1, 10, Key::Type::Regular } };
>>>>>>> a82236c5
        db->store(coins);
        coins = db->selectCoins(6, false);
        WALLET_CHECK(coins.size() == 1);
        WALLET_CHECK(coins[0].m_ID.m_Value == 9);
    }
    {
        db->remove(ExtractIDs(db->selectCoins(12, false)));
        vector<Coin> coins = {
<<<<<<< HEAD
            Coin{ 2, Coin::Unspent, 10, Key::Type::Regular },
            Coin{ 4, Coin::Unspent, 10, Key::Type::Regular },
            Coin{ 4, Coin::Unspent, 10, Key::Type::Regular },
            Coin{ 4, Coin::Unspent, 10, Key::Type::Regular },
            Coin{ 4, Coin::Unspent, 10, Key::Type::Regular } };
=======
            Coin{ 2, Coin::Available, 1, 10, Key::Type::Regular },
            Coin{ 4, Coin::Available, 1, 10, Key::Type::Regular },
            Coin{ 4, Coin::Available, 1, 10, Key::Type::Regular },
            Coin{ 4, Coin::Available, 1, 10, Key::Type::Regular },
            Coin{ 4, Coin::Available, 1, 10, Key::Type::Regular } };
>>>>>>> a82236c5
        db->store(coins);
        coins = db->selectCoins(5, false);
        WALLET_CHECK(coins.size() == 2);
        WALLET_CHECK(coins[0].m_ID.m_Value == 2);
    }
    {
        db->remove(ExtractIDs(db->selectCoins(18, false)));
        vector<Coin> coins = {
<<<<<<< HEAD
            Coin{ 4, Coin::Unspent, 10, Key::Type::Regular },
            Coin{ 4, Coin::Unspent, 10, Key::Type::Regular },
            Coin{ 4, Coin::Unspent, 10, Key::Type::Regular },
            Coin{ 4, Coin::Unspent, 10, Key::Type::Regular } };
=======
            Coin{ 4, Coin::Available, 1, 10, Key::Type::Regular },
            Coin{ 4, Coin::Available, 1, 10, Key::Type::Regular },
            Coin{ 4, Coin::Available, 1, 10, Key::Type::Regular },
            Coin{ 4, Coin::Available, 1, 10, Key::Type::Regular } };
>>>>>>> a82236c5
        db->store(coins);
        coins = db->selectCoins(1, false);
        WALLET_CHECK(coins.size() == 1);
        WALLET_CHECK(coins[0].m_ID.m_Value == 4);
    }
    {
        db->remove(ExtractIDs(db->selectCoins(16, false)));
        vector<Coin> coins = {
<<<<<<< HEAD
            Coin{ 3, Coin::Unspent, 10, Key::Type::Regular },
            Coin{ 4, Coin::Unspent, 10, Key::Type::Regular },
            Coin{ 5, Coin::Unspent, 10, Key::Type::Regular },
            Coin{ 7, Coin::Unspent, 10, Key::Type::Regular } };
=======
            Coin{ 3, Coin::Available, 1, 10, Key::Type::Regular },
            Coin{ 4, Coin::Available, 1, 10, Key::Type::Regular },
            Coin{ 5, Coin::Available, 1, 10, Key::Type::Regular },
            Coin{ 7, Coin::Available, 1, 10, Key::Type::Regular } };
>>>>>>> a82236c5
        db->store(coins);
        coins = db->selectCoins(6, false);
        WALLET_CHECK(coins.size() == 1);
        WALLET_CHECK(coins[0].m_ID.m_Value == 7);
    }
    {
        db->remove(ExtractIDs(db->selectCoins(19, false)));
        vector<Coin> coins = {
<<<<<<< HEAD
            Coin{ 1, Coin::Unspent, 10, Key::Type::Regular },
            Coin{ 2, Coin::Unspent, 10, Key::Type::Regular },
            Coin{ 3, Coin::Unspent, 10, Key::Type::Regular },
            Coin{ 4, Coin::Unspent, 10, Key::Type::Regular } };
=======
            Coin{ 1, Coin::Available, 1, 10, Key::Type::Regular },
            Coin{ 2, Coin::Available, 1, 10, Key::Type::Regular },
            Coin{ 3, Coin::Available, 1, 10, Key::Type::Regular },
            Coin{ 4, Coin::Available, 1, 10, Key::Type::Regular } };
>>>>>>> a82236c5
        db->store(coins);
        coins = db->selectCoins(4, false);
        WALLET_CHECK(coins.size() == 1);
        WALLET_CHECK(coins[0].m_ID.m_Value == 4);

        coins = db->selectCoins(7, false);
        WALLET_CHECK(coins.size() == 2);
        WALLET_CHECK(coins[0].m_ID.m_Value == 3);
        WALLET_CHECK(coins[1].m_ID.m_Value == 4);
    }
    {
        db->remove(ExtractIDs(db->selectCoins(10, false)));
        vector<Coin> coins = {
<<<<<<< HEAD
            Coin{ 2, Coin::Unspent, 10, Key::Type::Regular },
            Coin{ 5, Coin::Unspent, 10, Key::Type::Regular },
            Coin{ 7, Coin::Unspent, 10, Key::Type::Regular } };
=======
            Coin{ 2, Coin::Available, 1, 10, Key::Type::Regular },
            Coin{ 5, Coin::Available, 1, 10, Key::Type::Regular },
            Coin{ 7, Coin::Available, 1, 10, Key::Type::Regular } };
>>>>>>> a82236c5
        db->store(coins);
        coins = db->selectCoins(6, false);
        WALLET_CHECK(coins.size() == 1);
        WALLET_CHECK(coins[0].m_ID.m_Value == 7);
    }
    {
        db->remove(ExtractIDs(db->selectCoins(14, false)));
        vector<Coin> coins = {
<<<<<<< HEAD
            Coin{ 235689, Coin::Unspent, 10, Key::Type::Regular },
            Coin{ 2999057, Coin::Unspent, 10, Key::Type::Regular },
            Coin{ 500000, Coin::Unspent, 10, Key::Type::Regular },
            Coin{ 5000000, Coin::Unspent, 10, Key::Type::Regular },
            Coin{ 40000000, Coin::Unspent, 10, Key::Type::Regular },
            Coin{ 40000000, Coin::Unspent, 10, Key::Type::Regular },
            Coin{ 40000000, Coin::Unspent, 10, Key::Type::Regular },
=======
            Coin{ 235689, Coin::Available, 1, 10, Key::Type::Regular },
            Coin{ 2999057, Coin::Available, 1, 10, Key::Type::Regular },
            Coin{ 500000, Coin::Available, 1, 10, Key::Type::Regular },
            Coin{ 5000000, Coin::Available, 1, 10, Key::Type::Regular },
            Coin{ 40000000, Coin::Available, 1, 10, Key::Type::Regular },
            Coin{ 40000000, Coin::Available, 1, 10, Key::Type::Regular },
            Coin{ 40000000, Coin::Available, 1, 10, Key::Type::Regular },
>>>>>>> a82236c5
        };
        db->store(coins);
        coins = db->selectCoins(41000000, false);
        WALLET_CHECK(coins.size() == 2);
        WALLET_CHECK(coins[0].m_ID.m_Value == 2999057);
        WALLET_CHECK(coins[1].m_ID.m_Value == 40000000);
        coins = db->selectCoins(4000000, false);
        WALLET_CHECK(coins.size() == 1);
        WALLET_CHECK(coins[0].m_ID.m_Value == 5000000);
    }
}

void TestSelect2()
{
    auto db = createSqliteWalletDB();
    const Amount c = 1000000;
    vector<Coin> t;
    t.reserve(c);
    for (Amount i = 1; i <= c; ++i)
    {
<<<<<<< HEAD
        t.emplace_back( 40000000, Coin::Unspent, 10, Key::Type::Regular );
    }
    db->store(t);
    {
        Coin coin{ 30000000, Coin::Unspent, 10, Key::Type::Regular };
=======
        t.emplace_back( 40000000, Coin::Available, 1, 10, Key::Type::Regular );
    }
    db->store(t);
    {
        Coin coin{ 30000000, Coin::Available, 1, 10, Key::Type::Regular };
>>>>>>> a82236c5
        db->store(coin);
    }
    helpers::StopWatch sw;

    sw.start();
    auto coins = db->selectCoins(347000000, false);
    sw.stop();
    cout << "TestSelect2 elapsed time: " << sw.milliseconds() << " ms\n";
    WALLET_CHECK(coins.size() == 9);
    WALLET_CHECK(coins[0].m_ID.m_Value == 30000000);
}

void TestTxParameters()
{
    auto db = createSqliteWalletDB();
    TxID txID = { {1, 3, 5} };
    // public parameter cannot be overriten
    Amount amount = 0;
    WALLET_CHECK(!wallet::getTxParameter(db, txID, TxParameterID::Amount, amount));
    WALLET_CHECK(amount == 0);
    WALLET_CHECK(wallet::setTxParameter(db, txID, TxParameterID::Amount, 8765));
    WALLET_CHECK(wallet::getTxParameter(db, txID, TxParameterID::Amount, amount));
    WALLET_CHECK(amount == 8765);
    WALLET_CHECK(!wallet::setTxParameter(db, txID, TxParameterID::Amount, 786));
    WALLET_CHECK(wallet::getTxParameter(db, txID, TxParameterID::Amount, amount));
    WALLET_CHECK(amount == 8765);

    // private parameter can be overriten
    TxStatus status = TxStatus::Pending;
    WALLET_CHECK(!wallet::getTxParameter(db, txID, TxParameterID::Status, status));
    WALLET_CHECK(status == TxStatus::Pending);
    WALLET_CHECK(wallet::setTxParameter(db, txID, TxParameterID::Status, TxStatus::Completed));
    WALLET_CHECK(wallet::getTxParameter(db, txID, TxParameterID::Status, status));
    WALLET_CHECK(status == TxStatus::Completed);
    WALLET_CHECK(wallet::setTxParameter(db, txID, TxParameterID::Status, TxStatus::InProgress));
    WALLET_CHECK(wallet::getTxParameter(db, txID, TxParameterID::Status, status));
    WALLET_CHECK(status == TxStatus::InProgress);

    // check different types

    ByteBuffer b = { 1, 2, 3 };
    WALLET_CHECK(wallet::setTxParameter(db, txID, TxParameterID::Status, b));
    ByteBuffer b2;
    WALLET_CHECK(wallet::getTxParameter(db, txID, TxParameterID::Status, b2));
    WALLET_CHECK(equal(b.begin(), b.end(), b2.begin(), b2.end()));

    ECC::Scalar::Native s, s2;
    s.GenerateNonceNnz(uintBig(123U), uintBig(321U), nullptr);
    WALLET_CHECK(wallet::setTxParameter(db, txID, TxParameterID::BlindingExcess, s));
    WALLET_CHECK(wallet::getTxParameter(db, txID, TxParameterID::BlindingExcess, s2));
    WALLET_CHECK(s == s2);

    ECC::Point p;
    p.m_X = unsigned(143521);
    p.m_Y = 0;
    ECC::Point::Native pt, pt2;
    pt.Import(p);
    WALLET_CHECK(wallet::setTxParameter(db, txID, TxParameterID::PeerPublicNonce, pt));
    WALLET_CHECK(wallet::getTxParameter(db, txID, TxParameterID::PeerPublicNonce, pt2));
    WALLET_CHECK(p == pt2);
}

int main() 
{
    int logLevel = LOG_LEVEL_DEBUG;
#if LOG_VERBOSE_ENABLED
    logLevel = LOG_LEVEL_VERBOSE;
#endif
    auto logger = beam::Logger::create(logLevel, logLevel);
    ECC::InitializeContext();

    TestWalletDataBase();
    TestStoreCoins();
    TestStoreTxRecord();
    TestTxRollback();
    TestRollback();
    TestPeers();
    TestSelect();
    //TestSelect2();
    TestAddresses();

    TestTxParameters();

    return WALLET_CHECK_RESULT;
}<|MERGE_RESOLUTION|>--- conflicted
+++ resolved
@@ -1,17 +1,17 @@
-// Copyright 2018 The Beam Team
-//
-// Licensed under the Apache License, Version 2.0 (the "License");
-// you may not use this file except in compliance with the License.
-// You may obtain a copy of the License at
-//
-//    http://www.apache.org/licenses/LICENSE-2.0
-//
-// Unless required by applicable law or agreed to in writing, software
-// distributed under the License is distributed on an "AS IS" BASIS,
-// WITHOUT WARRANTIES OR CONDITIONS OF ANY KIND, either express or implied.
-// See the License for the specific language governing permissions and
-// limitations under the License.
-
+// Copyright 2018 The Beam Team
+//
+// Licensed under the Apache License, Version 2.0 (the "License");
+// you may not use this file except in compliance with the License.
+// You may obtain a copy of the License at
+//
+//    http://www.apache.org/licenses/LICENSE-2.0
+//
+// Unless required by applicable law or agreed to in writing, software
+// distributed under the License is distributed on an "AS IS" BASIS,
+// WITHOUT WARRANTIES OR CONDITIONS OF ANY KIND, either express or implied.
+// See the License for the specific language governing permissions and
+// limitations under the License.
+
 #include "wallet/wallet_db.h"
 #include <assert.h>
 #include "test_helpers.h"
@@ -59,36 +59,14 @@
     }
     auto walletDB = createSqliteWalletDB();
 
-<<<<<<< HEAD
-    Coin coin1(5, Coin::Unspent, 10);
+    Coin coin1(5, Coin::Available, 10);
     walletDB->store(coin1);
 
-    Coin coin2(2, Coin::Unspent, 10);
-=======
-    Coin coin1(5, Coin::Available, 0, 10);
-    walletDB->store(coin1);
-
-    WALLET_CHECK(coin1.m_id == 1);
-    WALLET_CHECK(coin1.m_keyIndex == 1);
-
-    Coin coin2(2, Coin::Available, 0, 10);
->>>>>>> a82236c5
+    Coin coin2(2, Coin::Available, 10);
     walletDB->store(coin2);
 
     WALLET_CHECK(coin2.m_ID.m_Idx == coin1.m_ID.m_Idx + 1);
 
-<<<<<<< HEAD
-=======
-    // attempt to insert duplicated coin
-    {
-        Coin duplicatedCoin2(2, Coin::Available, 0, 10);
-        duplicatedCoin2.m_keyIndex = 2;
-        walletDB->store(duplicatedCoin2);
-        WALLET_CHECK(duplicatedCoin2.m_id == 2);
-        WALLET_CHECK(duplicatedCoin2.m_keyIndex == 2);
-    }
-    
->>>>>>> a82236c5
     {
         auto coins = walletDB->selectCoins(7);
         WALLET_CHECK(coins.size() == 2);
@@ -100,15 +78,9 @@
 
         for (size_t i = 0; i < coins.size(); ++i)
         {
-<<<<<<< HEAD
             WALLET_CHECK(localCoins[i].m_ID.m_Idx == coins[i].m_ID.m_Idx);
             WALLET_CHECK(localCoins[i].m_ID.m_Value == coins[i].m_ID.m_Value);
-            WALLET_CHECK(coins[i].m_status == Coin::Locked);
-=======
-            WALLET_CHECK(localCoins[i].m_id == coins[i].m_id);
-            WALLET_CHECK(localCoins[i].m_amount == coins[i].m_amount);
             WALLET_CHECK(coins[i].m_status == Coin::Outgoing);
->>>>>>> a82236c5
         }
     }
 
@@ -142,79 +114,41 @@
     auto walletDB = createSqliteWalletDB();
 
   
-<<<<<<< HEAD
     Coin coin = { 5, Coin::Unspent, 10, Key::Type::Coinbase };
     walletDB->store(coin);
-    coin = { 4, Coin::Unspent, 10, Key::Type::Comission };
-    walletDB->store(coin);
-    coin = { 2, Coin::Unspent, 10, Key::Type::Regular };
-    walletDB->store(coin);
-    coin = { 5, Coin::Unspent, 10, Key::Type::Coinbase };
-    walletDB->store(coin);
-    coin = { 1, Coin::Unspent, 10, Key::Type::Regular };
-    walletDB->store(coin);
-    coin = { 5, Coin::Unspent, 10, Key::Type::Coinbase };
-    walletDB->store(coin);
-    coin = { 4, Coin::Unspent, 10, Key::Type::Comission };
-    walletDB->store(coin);
-    coin = { 1, Coin::Unspent, 10, Key::Type::Regular };
-    walletDB->store(coin);
-    coin = { 4, Coin::Unspent, 10, Key::Type::Comission };
-    walletDB->store(coin);
-    coin = { 1, Coin::Unspent, 10, Key::Type::Regular };
-    walletDB->store(coin);
-    coin = { 1, Coin::Unspent, 10, Key::Type::Regular };
+    coin = { 4, Coin::Available, 10, Key::Type::Comission };
+    walletDB->store(coin);
+    coin = { 2, Coin::Available, 10, Key::Type::Regular };
+    walletDB->store(coin);
+    coin = { 5, Coin::Available, 10, Key::Type::Coinbase };
+    walletDB->store(coin);
+    coin = { 1, Coin::Available, 10, Key::Type::Regular };
+    walletDB->store(coin);
+    coin = { 5, Coin::Available, 10, Key::Type::Coinbase };
+    walletDB->store(coin);
+    coin = { 4, Coin::Available, 10, Key::Type::Comission };
+    walletDB->store(coin);
+    coin = { 1, Coin::Available, 10, Key::Type::Regular };
+    walletDB->store(coin);
+    coin = { 4, Coin::Available, 10, Key::Type::Comission };
+    walletDB->store(coin);
+    coin = { 1, Coin::Available, 10, Key::Type::Regular };
+    walletDB->store(coin);
+    coin = { 1, Coin::Available, 10, Key::Type::Regular };
     walletDB->store(coin);
 
     auto coins = vector<Coin>{
-            Coin{ 5, Coin::Unspent, 10, Key::Type::Coinbase },
-            Coin{ 4, Coin::Unspent, 10, Key::Type::Comission },
-            Coin{ 2, Coin::Unspent, 10, Key::Type::Regular },
-            Coin{ 5, Coin::Unspent, 10, Key::Type::Coinbase },
-            Coin{ 1, Coin::Unspent, 10, Key::Type::Regular },
-            Coin{ 5, Coin::Unspent, 10, Key::Type::Coinbase },
-            Coin{ 4, Coin::Unspent, 10, Key::Type::Comission },
-            Coin{ 1, Coin::Unspent, 10, Key::Type::Regular },
-            Coin{ 4, Coin::Unspent, 10, Key::Type::Comission },
-            Coin{ 1, Coin::Unspent, 10, Key::Type::Regular },
-            Coin{ 1, Coin::Unspent, 10, Key::Type::Regular } };
-=======
-    Coin coin = { 5, Coin::Available, 1, 10, Key::Type::Coinbase };
-    walletDB->store(coin);
-    coin = { 4, Coin::Available, 1, 10, Key::Type::Comission };
-    walletDB->store(coin);
-    coin = { 2, Coin::Available, 1, 10, Key::Type::Regular };
-    walletDB->store(coin);
-    coin = { 5, Coin::Available, 1, 10, Key::Type::Coinbase };
-    walletDB->store(coin);
-    coin = { 1, Coin::Available, 1, 10, Key::Type::Regular };
-    walletDB->store(coin);
-    coin = { 5, Coin::Available, 1, 10, Key::Type::Coinbase };
-    walletDB->store(coin);
-    coin = { 4, Coin::Available, 1, 10, Key::Type::Comission };
-    walletDB->store(coin);
-    coin = { 1, Coin::Available, 1, 10, Key::Type::Regular };
-    walletDB->store(coin);
-    coin = { 4, Coin::Available, 1, 10, Key::Type::Comission };
-    walletDB->store(coin);
-    coin = { 1, Coin::Available, 1, 10, Key::Type::Regular };
-    walletDB->store(coin);
-    coin = { 1, Coin::Available, 1, 10, Key::Type::Regular };
-    walletDB->store(coin);
-
-    auto coins = vector<Coin>{
-            Coin{ 5, Coin::Available, 1, 10, Key::Type::Coinbase },
-            Coin{ 4, Coin::Available, 1, 10, Key::Type::Comission },
-            Coin{ 2, Coin::Available, 1, 10, Key::Type::Regular },
-            Coin{ 5, Coin::Available, 3, 10, Key::Type::Coinbase },
-            Coin{ 1, Coin::Available, 1, 10, Key::Type::Regular },
-            Coin{ 5, Coin::Available, 1, 10, Key::Type::Coinbase },
-            Coin{ 4, Coin::Available, 1, 10, Key::Type::Comission },
-            Coin{ 1, Coin::Available, 1, 10, Key::Type::Regular },
-            Coin{ 4, Coin::Available, 3, 10, Key::Type::Comission },
-            Coin{ 1, Coin::Available, 1, 10, Key::Type::Regular },
-            Coin{ 1, Coin::Available, 1, 10, Key::Type::Regular } };
->>>>>>> a82236c5
+            Coin{ 5, Coin::Available, 10, Key::Type::Coinbase },
+            Coin{ 4, Coin::Available, 10, Key::Type::Comission },
+            Coin{ 2, Coin::Available, 10, Key::Type::Regular },
+            Coin{ 5, Coin::Available, 10, Key::Type::Coinbase },
+            Coin{ 1, Coin::Available, 10, Key::Type::Regular },
+            Coin{ 5, Coin::Available, 10, Key::Type::Coinbase },
+            Coin{ 4, Coin::Available, 10, Key::Type::Comission },
+            Coin{ 1, Coin::Available, 10, Key::Type::Regular },
+            Coin{ 4, Coin::Available, 10, Key::Type::Comission },
+            Coin{ 1, Coin::Available, 10, Key::Type::Regular },
+            Coin{ 1, Coin::Available, 10, Key::Type::Regular } };
     walletDB->store(coins);
 
 
@@ -357,12 +291,7 @@
     auto db = createSqliteWalletDB();
     for (uint64_t i = 0; i < 9; ++i)
     {
-<<<<<<< HEAD
-        Coin coin1 = { 5, Coin::Unspent, i + 10, Key::Type::Regular, Height(i + 1) };
-=======
-        Coin coin1 = { 5, Coin::Available, i, i + 10, Key::Type::Regular, Height(i + 1) };
-        coin1.m_confirmHash = unsigned(123);
->>>>>>> a82236c5
+        Coin coin1 = { 5, Coin::Available, i + 10, Key::Type::Regular, Height(i + 1) };
         db->store(coin1);
     }
 
@@ -392,20 +321,12 @@
     }
 
     {
-<<<<<<< HEAD
-        Coin coin1 = { 5, Coin::Unspent, 9, Key::Type::Regular, Height(9) };
-=======
-        Coin coin1 = { 5, Coin::Available, 8, 9, Key::Type::Coinbase, Height(9) };
->>>>>>> a82236c5
-        db->store(coin1);
-    }
-
-    {
-<<<<<<< HEAD
-        Coin coin1 = { 5, Coin::Unspent, 9, Key::Type::Regular, Height(9) };
-=======
-        Coin coin1 = { 5, Coin::Available, 8, 9, Key::Type::Comission, Height(9) };
->>>>>>> a82236c5
+        Coin coin1 = { 5, Coin::Available, 9, Key::Type::Regular, Height(9) };
+        db->store(coin1);
+    }
+
+    {
+        Coin coin1 = { 5, Coin::Available, 9, Key::Type::Regular, Height(9) };
         db->store(coin1);
     }
     // should be preserved
@@ -430,20 +351,12 @@
     }
 
     {
-<<<<<<< HEAD
-        Coin coin1 = { 5, Coin::Unspent, 4, Key::Type::Regular, Height(4) };
-=======
-        Coin coin1 = { 5, Coin::Available, 3, 4, Key::Type::Coinbase, Height(4) };
->>>>>>> a82236c5
-        db->store(coin1);
-    }
-
-    {
-<<<<<<< HEAD
-        Coin coin1 = { 5, Coin::Unspent, 4, Key::Type::Regular, Height(4) };
-=======
-        Coin coin1 = { 5, Coin::Available, 3, 4, Key::Type::Comission, Height(4) };
->>>>>>> a82236c5
+        Coin coin1 = { 5, Coin::Available, 4, Key::Type::Regular, Height(4) };
+        db->store(coin1);
+    }
+
+    {
+        Coin coin1 = { 5, Coin::Available, 4, Key::Type::Regular, Height(4) };
         db->store(coin1);
     }
 
@@ -518,15 +431,9 @@
     TxID id = { { 1, 3, 4, 5 ,65 } };
     TxID id2 = { {1, 3, 4} };
 
-<<<<<<< HEAD
-    Coin coin1 = { 5, Coin::Unspent, 10, Key::Type::Coinbase };
+    Coin coin1 = { 5, Coin::Available, 10, Key::Type::Coinbase };
     walletDB->store(coin1);
-    Coin coin2 = { 6, Coin::Unspent, 11, Key::Type::Coinbase };
-=======
-    Coin coin1 = { 5, Coin::Available, 1, 10, Key::Type::Coinbase };
-    walletDB->store(coin1);
-    Coin coin2 = { 6, Coin::Available, 2, 11, Key::Type::Coinbase };
->>>>>>> a82236c5
+    Coin coin2 = { 6, Coin::Available, 11, Key::Type::Coinbase };
     walletDB->store(coin2);
     
     coin2.m_spentTxId = id;
@@ -665,11 +572,7 @@
     const Amount c = 10;
     for (Amount i = 1; i <= c; ++i)
     {
-<<<<<<< HEAD
-        Coin coin{ i, Coin::Unspent, 10, Key::Type::Regular };
-=======
-        Coin coin{ i, Coin::Available, 1, 10, Key::Type::Regular };
->>>>>>> a82236c5
+        Coin coin{ i, Coin::Available, 10, Key::Type::Regular };
         db->store(coin);
     }
     for (Amount i = 1; i <= c; ++i)
@@ -698,11 +601,7 @@
     // double coins
     for (Amount i = 1; i <= c; ++i)
     {
-<<<<<<< HEAD
-        Coin coin{ i, Coin::Unspent, 10, Key::Type::Regular };
-=======
-        Coin coin{ i, Coin::Available, 1, 10, Key::Type::Regular };
->>>>>>> a82236c5
+        Coin coin{ i, Coin::Available, 10, Key::Type::Regular };
         db->store(coin);
     }
     for (Amount i = 1; i <= c; ++i)
@@ -730,15 +629,9 @@
     {
         db->remove(ExtractIDs(db->selectCoins(110, false)));
         vector<Coin> coins = {
-<<<<<<< HEAD
-            Coin{ 2, Coin::Unspent, 10, Key::Type::Regular },
-            Coin{ 1, Coin::Unspent, 10, Key::Type::Regular },
-            Coin{ 9, Coin::Unspent, 10, Key::Type::Regular } };
-=======
-            Coin{ 2, Coin::Available, 1, 10, Key::Type::Regular },
-            Coin{ 1, Coin::Available, 1, 10, Key::Type::Regular },
-            Coin{ 9, Coin::Available, 1, 10, Key::Type::Regular } };
->>>>>>> a82236c5
+            Coin{ 2, Coin::Available, 10, Key::Type::Regular },
+            Coin{ 1, Coin::Available, 10, Key::Type::Regular },
+            Coin{ 9, Coin::Available, 10, Key::Type::Regular } };
         db->store(coins);
         coins = db->selectCoins(6, false);
         WALLET_CHECK(coins.size() == 1);
@@ -747,19 +640,11 @@
     {
         db->remove(ExtractIDs(db->selectCoins(12, false)));
         vector<Coin> coins = {
-<<<<<<< HEAD
-            Coin{ 2, Coin::Unspent, 10, Key::Type::Regular },
-            Coin{ 4, Coin::Unspent, 10, Key::Type::Regular },
-            Coin{ 4, Coin::Unspent, 10, Key::Type::Regular },
-            Coin{ 4, Coin::Unspent, 10, Key::Type::Regular },
-            Coin{ 4, Coin::Unspent, 10, Key::Type::Regular } };
-=======
-            Coin{ 2, Coin::Available, 1, 10, Key::Type::Regular },
-            Coin{ 4, Coin::Available, 1, 10, Key::Type::Regular },
-            Coin{ 4, Coin::Available, 1, 10, Key::Type::Regular },
-            Coin{ 4, Coin::Available, 1, 10, Key::Type::Regular },
-            Coin{ 4, Coin::Available, 1, 10, Key::Type::Regular } };
->>>>>>> a82236c5
+            Coin{ 2, Coin::Available, 10, Key::Type::Regular },
+            Coin{ 4, Coin::Available, 10, Key::Type::Regular },
+            Coin{ 4, Coin::Available, 10, Key::Type::Regular },
+            Coin{ 4, Coin::Available, 10, Key::Type::Regular },
+            Coin{ 4, Coin::Available, 10, Key::Type::Regular } };
         db->store(coins);
         coins = db->selectCoins(5, false);
         WALLET_CHECK(coins.size() == 2);
@@ -768,17 +653,10 @@
     {
         db->remove(ExtractIDs(db->selectCoins(18, false)));
         vector<Coin> coins = {
-<<<<<<< HEAD
-            Coin{ 4, Coin::Unspent, 10, Key::Type::Regular },
-            Coin{ 4, Coin::Unspent, 10, Key::Type::Regular },
-            Coin{ 4, Coin::Unspent, 10, Key::Type::Regular },
-            Coin{ 4, Coin::Unspent, 10, Key::Type::Regular } };
-=======
-            Coin{ 4, Coin::Available, 1, 10, Key::Type::Regular },
-            Coin{ 4, Coin::Available, 1, 10, Key::Type::Regular },
-            Coin{ 4, Coin::Available, 1, 10, Key::Type::Regular },
-            Coin{ 4, Coin::Available, 1, 10, Key::Type::Regular } };
->>>>>>> a82236c5
+            Coin{ 4, Coin::Available, 10, Key::Type::Regular },
+            Coin{ 4, Coin::Available, 10, Key::Type::Regular },
+            Coin{ 4, Coin::Available, 10, Key::Type::Regular },
+            Coin{ 4, Coin::Available, 10, Key::Type::Regular } };
         db->store(coins);
         coins = db->selectCoins(1, false);
         WALLET_CHECK(coins.size() == 1);
@@ -787,17 +665,10 @@
     {
         db->remove(ExtractIDs(db->selectCoins(16, false)));
         vector<Coin> coins = {
-<<<<<<< HEAD
-            Coin{ 3, Coin::Unspent, 10, Key::Type::Regular },
-            Coin{ 4, Coin::Unspent, 10, Key::Type::Regular },
-            Coin{ 5, Coin::Unspent, 10, Key::Type::Regular },
-            Coin{ 7, Coin::Unspent, 10, Key::Type::Regular } };
-=======
-            Coin{ 3, Coin::Available, 1, 10, Key::Type::Regular },
-            Coin{ 4, Coin::Available, 1, 10, Key::Type::Regular },
-            Coin{ 5, Coin::Available, 1, 10, Key::Type::Regular },
-            Coin{ 7, Coin::Available, 1, 10, Key::Type::Regular } };
->>>>>>> a82236c5
+            Coin{ 3, Coin::Available, 10, Key::Type::Regular },
+            Coin{ 4, Coin::Available, 10, Key::Type::Regular },
+            Coin{ 5, Coin::Available, 10, Key::Type::Regular },
+            Coin{ 7, Coin::Available, 10, Key::Type::Regular } };
         db->store(coins);
         coins = db->selectCoins(6, false);
         WALLET_CHECK(coins.size() == 1);
@@ -806,17 +677,10 @@
     {
         db->remove(ExtractIDs(db->selectCoins(19, false)));
         vector<Coin> coins = {
-<<<<<<< HEAD
-            Coin{ 1, Coin::Unspent, 10, Key::Type::Regular },
-            Coin{ 2, Coin::Unspent, 10, Key::Type::Regular },
-            Coin{ 3, Coin::Unspent, 10, Key::Type::Regular },
-            Coin{ 4, Coin::Unspent, 10, Key::Type::Regular } };
-=======
-            Coin{ 1, Coin::Available, 1, 10, Key::Type::Regular },
-            Coin{ 2, Coin::Available, 1, 10, Key::Type::Regular },
-            Coin{ 3, Coin::Available, 1, 10, Key::Type::Regular },
-            Coin{ 4, Coin::Available, 1, 10, Key::Type::Regular } };
->>>>>>> a82236c5
+            Coin{ 1, Coin::Available, 10, Key::Type::Regular },
+            Coin{ 2, Coin::Available, 10, Key::Type::Regular },
+            Coin{ 3, Coin::Available, 10, Key::Type::Regular },
+            Coin{ 4, Coin::Available, 10, Key::Type::Regular } };
         db->store(coins);
         coins = db->selectCoins(4, false);
         WALLET_CHECK(coins.size() == 1);
@@ -830,15 +694,9 @@
     {
         db->remove(ExtractIDs(db->selectCoins(10, false)));
         vector<Coin> coins = {
-<<<<<<< HEAD
-            Coin{ 2, Coin::Unspent, 10, Key::Type::Regular },
-            Coin{ 5, Coin::Unspent, 10, Key::Type::Regular },
-            Coin{ 7, Coin::Unspent, 10, Key::Type::Regular } };
-=======
-            Coin{ 2, Coin::Available, 1, 10, Key::Type::Regular },
-            Coin{ 5, Coin::Available, 1, 10, Key::Type::Regular },
-            Coin{ 7, Coin::Available, 1, 10, Key::Type::Regular } };
->>>>>>> a82236c5
+            Coin{ 2, Coin::Available, 10, Key::Type::Regular },
+            Coin{ 5, Coin::Available, 10, Key::Type::Regular },
+            Coin{ 7, Coin::Available, 10, Key::Type::Regular } };
         db->store(coins);
         coins = db->selectCoins(6, false);
         WALLET_CHECK(coins.size() == 1);
@@ -847,23 +705,13 @@
     {
         db->remove(ExtractIDs(db->selectCoins(14, false)));
         vector<Coin> coins = {
-<<<<<<< HEAD
-            Coin{ 235689, Coin::Unspent, 10, Key::Type::Regular },
-            Coin{ 2999057, Coin::Unspent, 10, Key::Type::Regular },
-            Coin{ 500000, Coin::Unspent, 10, Key::Type::Regular },
-            Coin{ 5000000, Coin::Unspent, 10, Key::Type::Regular },
-            Coin{ 40000000, Coin::Unspent, 10, Key::Type::Regular },
-            Coin{ 40000000, Coin::Unspent, 10, Key::Type::Regular },
-            Coin{ 40000000, Coin::Unspent, 10, Key::Type::Regular },
-=======
-            Coin{ 235689, Coin::Available, 1, 10, Key::Type::Regular },
-            Coin{ 2999057, Coin::Available, 1, 10, Key::Type::Regular },
-            Coin{ 500000, Coin::Available, 1, 10, Key::Type::Regular },
-            Coin{ 5000000, Coin::Available, 1, 10, Key::Type::Regular },
-            Coin{ 40000000, Coin::Available, 1, 10, Key::Type::Regular },
-            Coin{ 40000000, Coin::Available, 1, 10, Key::Type::Regular },
-            Coin{ 40000000, Coin::Available, 1, 10, Key::Type::Regular },
->>>>>>> a82236c5
+            Coin{ 235689, Coin::Available, 10, Key::Type::Regular },
+            Coin{ 2999057, Coin::Available, 10, Key::Type::Regular },
+            Coin{ 500000, Coin::Available, 10, Key::Type::Regular },
+            Coin{ 5000000, Coin::Available, 10, Key::Type::Regular },
+            Coin{ 40000000, Coin::Available, 10, Key::Type::Regular },
+            Coin{ 40000000, Coin::Available, 10, Key::Type::Regular },
+            Coin{ 40000000, Coin::Available, 10, Key::Type::Regular },
         };
         db->store(coins);
         coins = db->selectCoins(41000000, false);
@@ -884,26 +732,18 @@
     t.reserve(c);
     for (Amount i = 1; i <= c; ++i)
     {
-<<<<<<< HEAD
-        t.emplace_back( 40000000, Coin::Unspent, 10, Key::Type::Regular );
+        t.emplace_back( 40000000, Coin::Available, 10, Key::Type::Regular );
     }
     db->store(t);
     {
-        Coin coin{ 30000000, Coin::Unspent, 10, Key::Type::Regular };
-=======
-        t.emplace_back( 40000000, Coin::Available, 1, 10, Key::Type::Regular );
-    }
-    db->store(t);
-    {
-        Coin coin{ 30000000, Coin::Available, 1, 10, Key::Type::Regular };
->>>>>>> a82236c5
+        Coin coin{ 30000000, Coin::Available, 10, Key::Type::Regular };
         db->store(coin);
     }
     helpers::StopWatch sw;
 
     sw.start();
     auto coins = db->selectCoins(347000000, false);
-    sw.stop();
+    sw.stop();
     cout << "TestSelect2 elapsed time: " << sw.milliseconds() << " ms\n";
     WALLET_CHECK(coins.size() == 9);
     WALLET_CHECK(coins[0].m_ID.m_Value == 30000000);
@@ -950,7 +790,7 @@
     WALLET_CHECK(s == s2);
 
     ECC::Point p;
-    p.m_X = unsigned(143521);
+    p.m_X = unsigned(143521);
     p.m_Y = 0;
     ECC::Point::Native pt, pt2;
     pt.Import(p);
