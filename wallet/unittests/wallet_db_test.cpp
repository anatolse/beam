// Copyright 2018 The Beam Team
//
// Licensed under the Apache License, Version 2.0 (the "License");
// you may not use this file except in compliance with the License.
// You may obtain a copy of the License at
//
//    http://www.apache.org/licenses/LICENSE-2.0
//
// Unless required by applicable law or agreed to in writing, software
// distributed under the License is distributed on an "AS IS" BASIS,
// WITHOUT WARRANTIES OR CONDITIONS OF ANY KIND, either express or implied.
// See the License for the specific language governing permissions and
// limitations under the License.

#include "wallet/wallet_db.h"
#include <assert.h>
#include "test_helpers.h"
#include "utility/test_helpers.h"

#include "utility/logger.h"
#include <boost/filesystem.hpp>
#include <numeric>

using namespace std;
using namespace ECC;
using namespace beam;

WALLET_TEST_INIT

namespace
{
    IWalletDB::Ptr createSqliteWalletDB()
    {
        const char* dbName = "wallet.db";
        if (boost::filesystem::exists(dbName))
        {
            boost::filesystem::remove(dbName);
        }
        ECC::NoLeak<ECC::uintBig> seed;
        seed.V = Zero;
        auto walletDB = WalletDB::init(dbName, string("pass123"), seed);
        beam::Block::SystemState::ID id = { };
        id.m_Height = 134;
        walletDB->setSystemStateID(id);
        return walletDB;
    }
}

void TestWalletDataBase()
{
    {
        Coin coin{ 1234 };
        coin.m_ID.m_Type = Key::Type::Regular;
        coin.m_ID.m_Idx = 132;
        WALLET_CHECK(coin.isValid());
        WALLET_CHECK(coin.m_ID.m_Idx == 132);
        WALLET_CHECK(coin.m_ID.m_Value == 1234);
        WALLET_CHECK(coin.m_ID.m_Type == Key::Type::Regular);
    }
    auto walletDB = createSqliteWalletDB();

    Coin coin1(5, Coin::Available, 10);
    walletDB->store(coin1);

    Coin coin2(2, Coin::Available, 10);
    walletDB->store(coin2);

    WALLET_CHECK(coin2.m_ID.m_Idx == coin1.m_ID.m_Idx + 1);

    {
        auto coins = walletDB->selectCoins(7);
        WALLET_CHECK(coins.size() == 2);

    
        vector<Coin> localCoins;
        localCoins.push_back(coin1);
        localCoins.push_back(coin2);

        for (size_t i = 0; i < coins.size(); ++i)
        {
            WALLET_CHECK(localCoins[i].m_ID.m_Idx == coins[i].m_ID.m_Idx);
            WALLET_CHECK(localCoins[i].m_ID.m_Value == coins[i].m_ID.m_Value);
            WALLET_CHECK(coins[i].m_status == Coin::Outgoing);
        }
    }

    {
        coin2.m_status = Coin::Spent;
        

        walletDB->save(coin2);

        WALLET_CHECK(walletDB->selectCoins(5).size() == 0);
    }

    {
        Block::SystemState::ID a;
        Hash::Processor() << static_cast<uint32_t>(rand()) >> a.m_Hash;
        a.m_Height = rand();

        const char* name = "SystemStateID";
        wallet::setVar(walletDB, name, "dummy");
        wallet::setVar(walletDB, name, a);

        Block::SystemState::ID b;
        WALLET_CHECK(wallet::getVar(walletDB, name, b));

        WALLET_CHECK(a == b);
    }
}

void TestStoreCoins()
{
    auto walletDB = createSqliteWalletDB();

  
    Coin coin = { 5, Coin::Available, 10, Key::Type::Coinbase };
    walletDB->store(coin);
    coin = { 4, Coin::Available, 10, Key::Type::Comission };
    walletDB->store(coin);
    coin = { 2, Coin::Available, 10, Key::Type::Regular };
    walletDB->store(coin);
    coin = { 5, Coin::Available, 10, Key::Type::Coinbase };
    walletDB->store(coin);
    coin = { 1, Coin::Available, 10, Key::Type::Regular };
    walletDB->store(coin);
    coin = { 5, Coin::Available, 10, Key::Type::Coinbase };
    walletDB->store(coin);
    coin = { 4, Coin::Available, 10, Key::Type::Comission };
    walletDB->store(coin);
    coin = { 1, Coin::Available, 10, Key::Type::Regular };
    walletDB->store(coin);
    coin = { 4, Coin::Available, 10, Key::Type::Comission };
    walletDB->store(coin);
    coin = { 1, Coin::Available, 10, Key::Type::Regular };
    walletDB->store(coin);
    coin = { 1, Coin::Available, 10, Key::Type::Regular };
    walletDB->store(coin);

    auto coins = vector<Coin>{
            Coin{ 5, Coin::Available, 10, Key::Type::Coinbase },
            Coin{ 4, Coin::Available, 10, Key::Type::Comission },
            Coin{ 2, Coin::Available, 10, Key::Type::Regular },
            Coin{ 5, Coin::Available, 10, Key::Type::Coinbase },
            Coin{ 1, Coin::Available, 10, Key::Type::Regular },
            Coin{ 5, Coin::Available, 10, Key::Type::Coinbase },
            Coin{ 4, Coin::Available, 10, Key::Type::Comission },
            Coin{ 1, Coin::Available, 10, Key::Type::Regular },
            Coin{ 4, Coin::Available, 10, Key::Type::Comission },
            Coin{ 1, Coin::Available, 10, Key::Type::Regular },
            Coin{ 1, Coin::Available, 10, Key::Type::Regular } };
    walletDB->store(coins);


    int coinBase = 0;
    int comission = 0;
    int regular = 0;
    walletDB->visit([&coinBase, &comission, &regular](const Coin& coin)->bool
    {
        if (coin.m_ID.m_Type == Key::Type::Coinbase)
        {
            ++coinBase;
        }
        else if (coin.m_ID.m_Type == Key::Type::Comission)
        {
            ++comission;
        }
        else if (coin.m_ID.m_Type == Key::Type::Regular)
        {
            ++regular;
        }
        return true;
    });

    WALLET_CHECK(coinBase == 6);
    WALLET_CHECK(comission == 6);
    WALLET_CHECK(regular == 10);

    coins.clear();
    walletDB->visit([&coins](const auto& coin)->bool
    {
        coins.push_back(coin);
        return false;
    });
    WALLET_CHECK(coins[0].m_confirmHeight == MaxHeight);
    coins[0].m_confirmHeight = 423;
    walletDB->save(coins[0]);
    coins.clear();
    walletDB->visit([&coins](const auto& coin)->bool
    {
        coins.push_back(coin);
        return false;
    });
    beam::Merkle::Hash t;
    t = 12345678U;
    WALLET_CHECK(coins[0].m_confirmHeight == 423);
}
using namespace beam;
using namespace beam::wallet;
void TestStoreTxRecord()
{
    auto walletDB = createSqliteWalletDB();
    TxID id = {{1, 3, 4, 5 ,65}};
    TxDescription tr;
    tr.m_txId = id;
    tr.m_amount = 34;
    tr.m_peerId.m_Pk = unsigned(23);
    tr.m_peerId.m_Channel = 0U;
    tr.m_myId.m_Pk = unsigned(42);
    tr.m_myId.m_Channel = 0U;
    tr.m_createTime = 123456;
    tr.m_minHeight = 134;
    tr.m_sender = true;
    tr.m_status = TxStatus::InProgress;
    tr.m_change = 5;

    WALLET_CHECK_NO_THROW(walletDB->saveTx(tr));
    WALLET_CHECK_NO_THROW(walletDB->saveTx(tr));
    TxDescription tr2 = tr;
    tr2.m_txId = id;
    tr2.m_amount = 43;
    tr2.m_minHeight = 234;
    tr2.m_createTime = 1234564;
    tr2.m_modifyTime = 12345644;
    tr2.m_status = TxStatus::Completed;
    tr2.m_change = 5;
    WALLET_CHECK_NO_THROW(walletDB->saveTx(tr2));
    
    auto t = walletDB->getTxHistory();
    WALLET_CHECK(t.size() == 1);
    WALLET_CHECK(t[0].m_txId == tr.m_txId);
    WALLET_CHECK(t[0].m_amount == tr.m_amount);
    WALLET_CHECK(t[0].m_minHeight == tr.m_minHeight);
    WALLET_CHECK(t[0].m_peerId == tr.m_peerId);
    WALLET_CHECK(t[0].m_myId == tr.m_myId);
    WALLET_CHECK(t[0].m_createTime == tr.m_createTime);
    WALLET_CHECK(t[0].m_modifyTime == tr2.m_modifyTime);
    WALLET_CHECK(t[0].m_sender == tr.m_sender);
    WALLET_CHECK(t[0].m_status == tr2.m_status);
    WALLET_CHECK(t[0].m_change == tr.m_change);
    TxID id2 = {{ 3,4,5 }};
    WALLET_CHECK_NO_THROW(walletDB->deleteTx(id2));
    WALLET_CHECK_NO_THROW(walletDB->deleteTx(id));

    WALLET_CHECK_NO_THROW(walletDB->saveTx(tr2));
    WALLET_CHECK_NO_THROW(walletDB->saveTx(tr2));
    boost::optional<TxDescription> tr3;
    WALLET_CHECK_NO_THROW(tr3 = walletDB->getTx(tr2.m_txId));
    WALLET_CHECK(tr3.is_initialized());
    WALLET_CHECK(tr3->m_txId == tr2.m_txId);
    WALLET_CHECK(tr3->m_amount == tr2.m_amount);
    WALLET_CHECK(tr3->m_peerId == tr2.m_peerId);
    WALLET_CHECK(tr3->m_myId == tr2.m_myId);
    WALLET_CHECK(tr3->m_message == tr2.m_message);
    WALLET_CHECK(tr3->m_createTime == tr2.m_createTime);
    WALLET_CHECK(tr3->m_modifyTime == tr2.m_modifyTime);
    WALLET_CHECK(tr3->m_sender == tr2.m_sender);
    WALLET_CHECK(tr3->m_status == tr2.m_status);
    WALLET_CHECK(tr3->m_fsmState == tr2.m_fsmState);
    WALLET_CHECK_NO_THROW(walletDB->deleteTx(tr2.m_txId));
    WALLET_CHECK(walletDB->getTxHistory().empty());

    for (uint8_t i = 0; i < 100; ++i)
    {
        tr.m_txId[0] = i;
        WALLET_CHECK_NO_THROW(walletDB->saveTx(tr));
    }
    WALLET_CHECK(walletDB->getTxHistory().size() == 100);
    t = walletDB->getTxHistory(50, 2);
    WALLET_CHECK(t.size() == 2);
    t = walletDB->getTxHistory(99, 10);
    WALLET_CHECK(t.size() == 1);
    t = walletDB->getTxHistory(9, 0);
    WALLET_CHECK(t.size() == 0);
    t = walletDB->getTxHistory(50, 2);
    id[0] = 50;
    WALLET_CHECK(t[0].m_txId == id);
    id[0] = 51;
    WALLET_CHECK(t[1].m_txId == id);

    t = walletDB->getTxHistory(0, 1);
    WALLET_CHECK(t.size() == 1 && t[0].m_txId[0] == 0);

    t = walletDB->getTxHistory(99, 1);
    WALLET_CHECK(t.size() == 1 && t[0].m_txId[0] == 99);

    t = walletDB->getTxHistory(100, 1);
    WALLET_CHECK(t.size() == 0);
}

void TestRollback()
{
    auto db = createSqliteWalletDB();
    for (uint64_t i = 0; i < 9; ++i)
    {
        Coin coin1 = { 5, Coin::Available, i + 10, Key::Type::Regular, Height(i + 1) };
        db->store(coin1);
    }

    for (uint64_t i = 9; i < 10; ++i)
    {
        Coin coin1 = { 5, Coin::Spent, 0, Key::Type::Regular, Height(1), Height(i + 1) };
        db->store(coin1);
    }

    // was created after branch
    {
        Coin coin1 = { 5, Coin::Spent, 7, Key::Type::Regular, Height(8) };
        db->store(coin1);
    }


    // rewards
    // should not be deleted
    {
        Coin coin1 = { 5, Coin::Spent, 8, Key::Type::Regular, Height(8) };
        db->store(coin1);
    }

    {
        Coin coin1 = { 5, Coin::Spent, 8, Key::Type::Regular, Height(8) };
        db->store(coin1);
    }

    {
        Coin coin1 = { 5, Coin::Available, 9, Key::Type::Regular, Height(9) };
        db->store(coin1);
    }

    {
        Coin coin1 = { 5, Coin::Available, 9, Key::Type::Regular, Height(9) };
        db->store(coin1);
    }
    // should be preserved
    {
        Coin coin1 = { 5, Coin::Spent, 7, Key::Type::Regular, Height(7) };
        db->store(coin1);
    }

    {
        Coin coin1 = { 5, Coin::Spent, 7, Key::Type::Regular, Height(7) };
        db->store(coin1);
    }

    {
        Coin coin1 = { 5, Coin::Spent, 5, Key::Type::Regular, Height(5) };
        db->store(coin1);
    }

    {
        Coin coin1 = { 5, Coin::Spent, 5, Key::Type::Regular, Height(5) };
        db->store(coin1);
    }

    {
        Coin coin1 = { 5, Coin::Available, 4, Key::Type::Regular, Height(4) };
        db->store(coin1);
    }

    {
        Coin coin1 = { 5, Coin::Available, 4, Key::Type::Regular, Height(4) };
        db->store(coin1);
    }

    db->rollbackConfirmedUtxo(6);

    vector<Coin> coins;
    db->visit([&coins](const auto& c)->bool
    {
        coins.push_back(c);
        return true;
    });

    WALLET_CHECK(coins.size() == 21);

    for (int i = 0; i < 5; ++i)
    {
        auto& c = coins[i];
        WALLET_CHECK(c.m_status == Coin::Available);
        WALLET_CHECK(c.m_confirmHeight != MaxHeight);
        WALLET_CHECK(c.m_lockedHeight == MaxHeight);
    }

    for (int i = 6; i < 9; ++i)
    {
        auto& c = coins[i];
        WALLET_CHECK(c.m_status == Coin::Unavailable);
        WALLET_CHECK(c.m_confirmHeight == MaxHeight);
        WALLET_CHECK(c.m_lockedHeight == MaxHeight);
    }
    for (int i = 9; i < 10; ++i)
    {
        auto& c = coins[i];
        WALLET_CHECK(c.m_status == Coin::Available);
        WALLET_CHECK(c.m_confirmHeight != MaxHeight);
        WALLET_CHECK(c.m_lockedHeight == MaxHeight);
    }

    {
        // for now it is unconfirmed in future we would have to distinguish such coins
        auto& c = coins[10];
        WALLET_CHECK(c.m_status == Coin::Unavailable);
        WALLET_CHECK(c.m_confirmHeight == MaxHeight);
        WALLET_CHECK(c.m_lockedHeight == MaxHeight);
    }

    for (int i = 11; i < 17; ++i)
    {
        auto& c = coins[i];
        WALLET_CHECK(c.m_status == Coin::Unavailable);
        WALLET_CHECK(c.m_confirmHeight == MaxHeight);
        WALLET_CHECK(c.m_lockedHeight == MaxHeight);
    }
    for (int i = 17; i < 19; ++i)
    {
        auto& c = coins[i];
        WALLET_CHECK(c.m_status == Coin::Spent);
        WALLET_CHECK(c.m_confirmHeight != MaxHeight);
        WALLET_CHECK(c.m_lockedHeight == MaxHeight);
    }
    for (int i = 19; i < 21; ++i)
    {
        auto& c = coins[i];
        WALLET_CHECK(c.m_status == Coin::Available);
        WALLET_CHECK(c.m_confirmHeight != MaxHeight);
        WALLET_CHECK(c.m_lockedHeight == MaxHeight);
    }
}

void TestTxRollback()
{
    auto walletDB = createSqliteWalletDB();
    TxID id = { { 1, 3, 4, 5 ,65 } };
    TxID id2 = { {1, 3, 4} };

    Coin coin1 = { 5, Coin::Available, 10, Key::Type::Coinbase };
    walletDB->store(coin1);
    Coin coin2 = { 6, Coin::Available, 11, Key::Type::Coinbase };
    walletDB->store(coin2);
    
    coin2.m_spentTxId = id;
    coin2.m_status = Coin::Outgoing;
    
    Coin coin3 = { 3, Coin::Incoming, 2 };
    coin3.m_createTxId = id;
    walletDB->store(coin3);
    walletDB->save({ coin2 });

    vector<Coin> coins;
    walletDB->visit([&coins](const Coin& c)->bool
    {
        coins.push_back(c);
        return true;
    });

    WALLET_CHECK(coins.size() == 3);

    WALLET_CHECK(coins[1].m_status == Coin::Outgoing);
    WALLET_CHECK(coins[1].m_spentTxId == id);
    WALLET_CHECK(coins[2].m_status == Coin::Incoming);
    WALLET_CHECK(coins[2].m_createTxId == id);

    walletDB->rollbackTx(id2);

    coins.clear();
    walletDB->visit([&coins](const Coin& c)->bool
    {
        coins.push_back(c);
        return true;
    });
    WALLET_CHECK(coins.size() == 3);

    walletDB->rollbackTx(id);

    coins.clear();
    walletDB->visit([&coins](const Coin& c)->bool
    {
        coins.push_back(c);
        return true;
    });

    WALLET_CHECK(coins.size() == 2);
    WALLET_CHECK(coins[1].m_status == Coin::Available);
    WALLET_CHECK(coins[1].m_spentTxId.is_initialized() == false);
}

void TestPeers()
{
    auto db = createSqliteWalletDB();
    auto peers = db->getPeers();
    WALLET_CHECK(peers.empty());
    TxPeer peer = {};
    peer.m_walletID.m_Pk = unsigned(1234567890);
    peer.m_walletID.m_Channel = 0U;
    peer.m_label = u8"test peer";
    auto p = db->getPeer(peer.m_walletID);
    WALLET_CHECK(p.is_initialized() == false);
    peer.m_address = "92.123.10.3:3255";
    db->addPeer(peer);
    p = db->getPeer(peer.m_walletID);
    WALLET_CHECK(p.is_initialized() == true);
    WALLET_CHECK(p->m_address == peer.m_address);
    WALLET_CHECK(p->m_walletID == peer.m_walletID);
    WALLET_CHECK(p->m_label == peer.m_label);
    peers = db->getPeers();
    WALLET_CHECK(peers.size() == 1);

    WALLET_CHECK(peers[0].m_address == peer.m_address);
    WALLET_CHECK(peers[0].m_walletID == peer.m_walletID);
    WALLET_CHECK(peers[0].m_label == peer.m_label);
}

void TestAddresses()
{
    auto db = createSqliteWalletDB();
    auto addresses = db->getAddresses(true);
    WALLET_CHECK(addresses.empty());
    addresses = db->getAddresses(false);
    WALLET_CHECK(addresses.empty());

    WalletAddress a = {};
    a.m_walletID.m_Pk = unsigned(9876543);
    a.m_walletID.m_Channel = 0U;
    a.m_label = "test label";
    a.m_category = "test category";
    a.m_createTime = beam::getTimestamp();
    a.m_duration = 23;
    a.m_OwnID = 44;

    db->saveAddress(a);

    addresses = db->getAddresses(true);
    WALLET_CHECK(addresses.size() == 1);
    WALLET_CHECK(addresses[0].m_walletID == a.m_walletID);
    WALLET_CHECK(addresses[0].m_label == a.m_label);
    WALLET_CHECK(addresses[0].m_category == a.m_category);
    WALLET_CHECK(addresses[0].m_createTime == a.m_createTime);
    WALLET_CHECK(addresses[0].m_duration == a.m_duration);
    WALLET_CHECK(addresses[0].m_OwnID == a.m_OwnID);

    a.m_category = "cat2";

    db->saveAddress(a);

    addresses = db->getAddresses(true);
    WALLET_CHECK(addresses.size() == 1);
    WALLET_CHECK(addresses[0].m_walletID == a.m_walletID);
    WALLET_CHECK(addresses[0].m_label == a.m_label);
    WALLET_CHECK(addresses[0].m_category == a.m_category);
    WALLET_CHECK(addresses[0].m_createTime == a.m_createTime);
    WALLET_CHECK(addresses[0].m_duration == a.m_duration);
    WALLET_CHECK(addresses[0].m_OwnID == a.m_OwnID);

    auto a2 = db->getAddress(a.m_walletID);
    WALLET_CHECK(a2.is_initialized());

    db->deleteAddress(a.m_walletID);
    WALLET_CHECK(db->getAddresses(true).empty());

    a2 = db->getAddress(a.m_walletID);
    WALLET_CHECK(!a2.is_initialized());
}

vector<Coin::ID> ExtractIDs(const vector<Coin>& src)
{
    vector<Coin::ID> res;
    res.reserve(src.size());
    for (const Coin& c : src)
        res.push_back(c.m_ID);
    return res;
}

void TestSelect()
{
    auto db = createSqliteWalletDB();
    const Amount c = 10;
    for (Amount i = 1; i <= c; ++i)
    {
        Coin coin{ i, Coin::Available, 10, Key::Type::Regular };
        db->store(coin);
    }
    for (Amount i = 1; i <= c; ++i)
    {
        auto coins = db->selectCoins(i, false);
        WALLET_CHECK(coins.size() == 1);
        WALLET_CHECK(coins[0].m_ID.m_Value == i);
    }
    {
        auto coins = db->selectCoins(56, false);
        WALLET_CHECK(coins.empty());
    }
    {
        auto coins = db->selectCoins(55, false);
        WALLET_CHECK(coins.size() == 10);
    }
    {
        auto coins = db->selectCoins(15, false);
        WALLET_CHECK(coins.size() == 2);
    }
    for (Amount i = c + 1; i <= 55; ++i)
    {
        auto coins = db->selectCoins(i, false);
        WALLET_CHECK(!coins.empty());
    }
    // double coins
    for (Amount i = 1; i <= c; ++i)
    {
        Coin coin{ i, Coin::Available, 10, Key::Type::Regular };
        db->store(coin);
    }
    for (Amount i = 1; i <= c; ++i)
    {
        auto coins = db->selectCoins(i, false);
        WALLET_CHECK(coins.size() == 1);
        WALLET_CHECK(coins[0].m_ID.m_Value == i);
    }
    {
        auto coins = db->selectCoins(111, false);
        WALLET_CHECK(coins.empty());
    }
    {
        auto coins = db->selectCoins(110, false);
        WALLET_CHECK(coins.size() == 20);
    }
    for (Amount i = c + 1; i <= 110; ++i)
    {
        auto coins = db->selectCoins(i, false);
        WALLET_CHECK(!coins.empty());
        auto sum = accumulate(coins.begin(), coins.end(), Amount(0), [](const auto& left, const auto& right) {return left + right.m_ID.m_Value; });
        WALLET_CHECK(sum == i);
    }

    {
        db->remove(ExtractIDs(db->selectCoins(110, false)));
        vector<Coin> coins = {
            Coin{ 2, Coin::Available, 10, Key::Type::Regular },
            Coin{ 1, Coin::Available, 10, Key::Type::Regular },
            Coin{ 9, Coin::Available, 10, Key::Type::Regular } };
        db->store(coins);
        coins = db->selectCoins(6, false);
        WALLET_CHECK(coins.size() == 1);
        WALLET_CHECK(coins[0].m_ID.m_Value == 9);
    }
    {
        db->remove(ExtractIDs(db->selectCoins(12, false)));
        vector<Coin> coins = {
            Coin{ 2, Coin::Available, 10, Key::Type::Regular },
            Coin{ 4, Coin::Available, 10, Key::Type::Regular },
            Coin{ 4, Coin::Available, 10, Key::Type::Regular },
            Coin{ 4, Coin::Available, 10, Key::Type::Regular },
            Coin{ 4, Coin::Available, 10, Key::Type::Regular } };
        db->store(coins);
        coins = db->selectCoins(5, false);
        WALLET_CHECK(coins.size() == 2);
        WALLET_CHECK(coins.back().m_ID.m_Value == 2);
    }
    {
        db->remove(ExtractIDs(db->selectCoins(18, false)));
        vector<Coin> coins = {
            Coin{ 4, Coin::Available, 10, Key::Type::Regular },
            Coin{ 4, Coin::Available, 10, Key::Type::Regular },
            Coin{ 4, Coin::Available, 10, Key::Type::Regular },
            Coin{ 4, Coin::Available, 10, Key::Type::Regular } };
        db->store(coins);
        coins = db->selectCoins(1, false);
        WALLET_CHECK(coins.size() == 1);
        WALLET_CHECK(coins[0].m_ID.m_Value == 4);
    }
    {
        db->remove(ExtractIDs(db->selectCoins(16, false)));
        vector<Coin> coins = {
            Coin{ 3, Coin::Available, 10, Key::Type::Regular },
            Coin{ 4, Coin::Available, 10, Key::Type::Regular },
            Coin{ 5, Coin::Available, 10, Key::Type::Regular },
            Coin{ 7, Coin::Available, 10, Key::Type::Regular } };
        db->store(coins);
        coins = db->selectCoins(6, false);
        WALLET_CHECK(coins.size() == 1);
        WALLET_CHECK(coins[0].m_ID.m_Value == 7);
    }
    {
        db->remove(ExtractIDs(db->selectCoins(19, false)));
        vector<Coin> coins = {
            Coin{ 1, Coin::Available, 10, Key::Type::Regular },
            Coin{ 2, Coin::Available, 10, Key::Type::Regular },
            Coin{ 3, Coin::Available, 10, Key::Type::Regular },
            Coin{ 4, Coin::Available, 10, Key::Type::Regular } };
        db->store(coins);
        coins = db->selectCoins(4, false);
        WALLET_CHECK(coins.size() == 1);
        WALLET_CHECK(coins[0].m_ID.m_Value == 4);

        coins = db->selectCoins(7, false);
        WALLET_CHECK(coins.size() == 2);
        WALLET_CHECK(coins[0].m_ID.m_Value == 4);
        WALLET_CHECK(coins[1].m_ID.m_Value == 3);
    }
    {
        db->remove(ExtractIDs(db->selectCoins(10, false)));
        vector<Coin> coins = {
            Coin{ 2, Coin::Available, 10, Key::Type::Regular },
            Coin{ 5, Coin::Available, 10, Key::Type::Regular },
            Coin{ 7, Coin::Available, 10, Key::Type::Regular } };
        db->store(coins);
        coins = db->selectCoins(6, false);
        WALLET_CHECK(coins.size() == 1);
        WALLET_CHECK(coins[0].m_ID.m_Value == 7);
    }
    {
        db->remove(ExtractIDs(db->selectCoins(14, false)));
        vector<Coin> coins = {
            Coin{ 235689, Coin::Available, 10, Key::Type::Regular },
            Coin{ 2999057, Coin::Available, 10, Key::Type::Regular },
            Coin{ 500000, Coin::Available, 10, Key::Type::Regular },
            Coin{ 5000000, Coin::Available, 10, Key::Type::Regular },
            Coin{ 40000000, Coin::Available, 10, Key::Type::Regular },
            Coin{ 40000000, Coin::Available, 10, Key::Type::Regular },
            Coin{ 40000000, Coin::Available, 10, Key::Type::Regular },
        };
        db->store(coins);
        coins = db->selectCoins(41000000, false);
        WALLET_CHECK(coins.size() == 2);
        WALLET_CHECK(coins[1].m_ID.m_Value == 2999057);
        WALLET_CHECK(coins[0].m_ID.m_Value == 40000000);
        coins = db->selectCoins(4000000, false);
        WALLET_CHECK(coins.size() == 1);
        WALLET_CHECK(coins[0].m_ID.m_Value == 5000000);
    }
}

void TestSelect2()
{
    auto db = createSqliteWalletDB();
    const Amount c = 1000000;
    vector<Coin> t;
    t.reserve(c);
    for (Amount i = 1; i <= c; ++i)
    {
        t.push_back(Coin( 40000000, Coin::Available, 10, Key::Type::Regular ));
    }
    db->store(t);
    {
        Coin coin{ 30000000, Coin::Available, 10, Key::Type::Regular };
        db->store(coin);
    }
    helpers::StopWatch sw;

    sw.start();
    auto coins = db->selectCoins(347000000, false);
    sw.stop();
    cout << "TestSelect2 elapsed time: " << sw.milliseconds() << " ms\n";
    WALLET_CHECK(coins.size() == 9);
    WALLET_CHECK(coins[0].m_ID.m_Value == 30000000);
}

void TestTxParameters()
{
    auto db = createSqliteWalletDB();
    TxID txID = { {1, 3, 5} };
    // public parameter cannot be overriten
    Amount amount = 0;
    WALLET_CHECK(!wallet::getTxParameter(db, txID, TxParameterID::Amount, amount));
    WALLET_CHECK(amount == 0);
    WALLET_CHECK(wallet::setTxParameter(db, txID, TxParameterID::Amount, 8765, false));
    WALLET_CHECK(wallet::getTxParameter(db, txID, TxParameterID::Amount, amount));
    WALLET_CHECK(amount == 8765);
    WALLET_CHECK(!wallet::setTxParameter(db, txID, TxParameterID::Amount, 786, false));
    WALLET_CHECK(wallet::getTxParameter(db, txID, TxParameterID::Amount, amount));
    WALLET_CHECK(amount == 8765);

    // private parameter can be overriten
    TxStatus status = TxStatus::Pending;
    WALLET_CHECK(!wallet::getTxParameter(db, txID, TxParameterID::Status, status));
    WALLET_CHECK(status == TxStatus::Pending);
    WALLET_CHECK(wallet::setTxParameter(db, txID, TxParameterID::Status, TxStatus::Completed, false));
    WALLET_CHECK(wallet::getTxParameter(db, txID, TxParameterID::Status, status));
    WALLET_CHECK(status == TxStatus::Completed);
    WALLET_CHECK(wallet::setTxParameter(db, txID, TxParameterID::Status, TxStatus::InProgress, false));
    WALLET_CHECK(wallet::getTxParameter(db, txID, TxParameterID::Status, status));
    WALLET_CHECK(status == TxStatus::InProgress);

    // check different types

    ByteBuffer b = { 1, 2, 3 };
    WALLET_CHECK(wallet::setTxParameter(db, txID, TxParameterID::Status, b, false));
    ByteBuffer b2;
    WALLET_CHECK(wallet::getTxParameter(db, txID, TxParameterID::Status, b2));
    WALLET_CHECK(equal(b.begin(), b.end(), b2.begin(), b2.end()));

    ECC::Scalar::Native s, s2;
    s.GenerateNonceNnz(uintBig(123U), uintBig(321U), nullptr);
    WALLET_CHECK(wallet::setTxParameter(db, txID, TxParameterID::BlindingExcess, s, false));
    WALLET_CHECK(wallet::getTxParameter(db, txID, TxParameterID::BlindingExcess, s2));
    WALLET_CHECK(s == s2);

    ECC::Point p;
    p.m_X = unsigned(143521);
    p.m_Y = 0;
    ECC::Point::Native pt, pt2;
    pt.Import(p);
    WALLET_CHECK(wallet::setTxParameter(db, txID, TxParameterID::PeerPublicNonce, pt, false));
    WALLET_CHECK(wallet::getTxParameter(db, txID, TxParameterID::PeerPublicNonce, pt2));
    WALLET_CHECK(p == pt2);
}

void TestSelect3()
{
    auto db = createSqliteWalletDB();
    const uint32_t count = 2500;
    const uint32_t part_count = 100;
    Amount start_amount = 80'000'000;
    vector<Coin> coins;
    coins.reserve(count);

    for (uint32_t i = 1; i <= count; ++i)
    {
        Amount a = Amount(start_amount / pow(2, i / part_count));

        coins.push_back(Coin(a, Coin::Available, 10, Key::Type::Regular));
    }

    db->store(coins);
    {
        Coin coin{ 30'000'000, Coin::Available, 10, Key::Type::Regular };
        db->store(coin);
    }
    helpers::StopWatch sw;

    sw.start();
    auto selected_coins = db->selectCoins(45'678'910, false);
    sw.stop();
    cout << "TestSelect3 elapsed time: " << sw.milliseconds() << " ms\n";
}

<<<<<<< HEAD
=======
void TestSelect4()
{
    auto db = createSqliteWalletDB();
    vector<Coin> coins;

    coins.push_back(Coin(2, Coin::Available, 10, Key::Type::Regular));

    coins.push_back(Coin(30101, Coin::Available, 10, Key::Type::Regular));
    coins.push_back(Coin(30102, Coin::Available, 10, Key::Type::Regular));
    coins.push_back(Coin(32000, Coin::Available, 10, Key::Type::Regular));

    db->store(coins);

    auto selected_coins = db->selectCoins(60203, false);

    Amount sum = 0;
    for (auto coin : selected_coins)
    {
        sum += coin.m_ID.m_Value;
        LOG_INFO() << coin.m_ID.m_Value;
    }
    LOG_INFO() << "sum = " << sum;
}

void TestSelect5()
{
    auto db = createSqliteWalletDB();
    const uint32_t count = 10000;
    const uint32_t part_count = 400;
    Amount start_amount = 40'000'000;
    vector<Coin> coins;
    coins.reserve(count);

    for (uint32_t i = 1; i <= count; ++i)
    {
        Amount a = Amount(start_amount / pow(2, i / part_count));

        coins.push_back(Coin(a, Coin::Available, 10, Key::Type::Regular));
    }

    db->store(coins);
    {
        Coin coin{ 30'000'000, Coin::Available, 10, Key::Type::Regular };
        db->store(coin);
    }
    helpers::StopWatch sw;

    sw.start();
    auto selected_coins = db->selectCoins(45'678'910, false);
    sw.stop();
    cout << "TestSelect3 elapsed time: " << sw.milliseconds() << " ms\n";

    Amount sum = 0;
    for (auto coin : selected_coins)
    {
        sum += coin.m_ID.m_Value;
        LOG_INFO() << coin.m_ID.m_Value;
    }
    LOG_INFO() << "sum = " << sum;
}

>>>>>>> c22c8c3e
int main() 
{
    int logLevel = LOG_LEVEL_DEBUG;
#if LOG_VERBOSE_ENABLED
    logLevel = LOG_LEVEL_VERBOSE;
#endif
    auto logger = beam::Logger::create(logLevel, logLevel);
    ECC::InitializeContext();

    TestWalletDataBase();
    TestStoreCoins();
    TestStoreTxRecord();
    TestTxRollback();
    TestRollback();
    TestPeers();
    TestSelect();
    //TestSelect2();
    TestAddresses();

    TestTxParameters();

<<<<<<< HEAD
    TestSelect3();
=======
    //TestSelect4();
    //TestSelect5();
>>>>>>> c22c8c3e

    return WALLET_CHECK_RESULT;
}<|MERGE_RESOLUTION|>--- conflicted
+++ resolved
@@ -1,17 +1,17 @@
-// Copyright 2018 The Beam Team
-//
-// Licensed under the Apache License, Version 2.0 (the "License");
-// you may not use this file except in compliance with the License.
-// You may obtain a copy of the License at
-//
-//    http://www.apache.org/licenses/LICENSE-2.0
-//
-// Unless required by applicable law or agreed to in writing, software
-// distributed under the License is distributed on an "AS IS" BASIS,
-// WITHOUT WARRANTIES OR CONDITIONS OF ANY KIND, either express or implied.
-// See the License for the specific language governing permissions and
-// limitations under the License.
-
+// Copyright 2018 The Beam Team
+//
+// Licensed under the Apache License, Version 2.0 (the "License");
+// you may not use this file except in compliance with the License.
+// You may obtain a copy of the License at
+//
+//    http://www.apache.org/licenses/LICENSE-2.0
+//
+// Unless required by applicable law or agreed to in writing, software
+// distributed under the License is distributed on an "AS IS" BASIS,
+// WITHOUT WARRANTIES OR CONDITIONS OF ANY KIND, either express or implied.
+// See the License for the specific language governing permissions and
+// limitations under the License.
+
 #include "wallet/wallet_db.h"
 #include <assert.h>
 #include "test_helpers.h"
@@ -747,7 +747,7 @@
 
     sw.start();
     auto coins = db->selectCoins(347000000, false);
-    sw.stop();
+    sw.stop();
     cout << "TestSelect2 elapsed time: " << sw.milliseconds() << " ms\n";
     WALLET_CHECK(coins.size() == 9);
     WALLET_CHECK(coins[0].m_ID.m_Value == 30000000);
@@ -794,7 +794,7 @@
     WALLET_CHECK(s == s2);
 
     ECC::Point p;
-    p.m_X = unsigned(143521);
+    p.m_X = unsigned(143521);
     p.m_Y = 0;
     ECC::Point::Native pt, pt2;
     pt.Import(p);
@@ -803,37 +803,35 @@
     WALLET_CHECK(p == pt2);
 }
 
-void TestSelect3()
-{
-    auto db = createSqliteWalletDB();
-    const uint32_t count = 2500;
-    const uint32_t part_count = 100;
-    Amount start_amount = 80'000'000;
-    vector<Coin> coins;
-    coins.reserve(count);
-
-    for (uint32_t i = 1; i <= count; ++i)
-    {
-        Amount a = Amount(start_amount / pow(2, i / part_count));
-
-        coins.push_back(Coin(a, Coin::Available, 10, Key::Type::Regular));
-    }
-
-    db->store(coins);
-    {
-        Coin coin{ 30'000'000, Coin::Available, 10, Key::Type::Regular };
-        db->store(coin);
-    }
-    helpers::StopWatch sw;
-
-    sw.start();
-    auto selected_coins = db->selectCoins(45'678'910, false);
-    sw.stop();
-    cout << "TestSelect3 elapsed time: " << sw.milliseconds() << " ms\n";
-}
-
-<<<<<<< HEAD
-=======
+void TestSelect3()
+{
+    auto db = createSqliteWalletDB();
+    const uint32_t count = 2500;
+    const uint32_t part_count = 100;
+    Amount start_amount = 80'000'000;
+    vector<Coin> coins;
+    coins.reserve(count);
+
+    for (uint32_t i = 1; i <= count; ++i)
+    {
+        Amount a = Amount(start_amount / pow(2, i / part_count));
+
+        coins.push_back(Coin(a, Coin::Available, 10, Key::Type::Regular));
+    }
+
+    db->store(coins);
+    {
+        Coin coin{ 30'000'000, Coin::Available, 10, Key::Type::Regular };
+        db->store(coin);
+    }
+    helpers::StopWatch sw;
+
+    sw.start();
+    auto selected_coins = db->selectCoins(45'678'910, false);
+    sw.stop();
+    cout << "TestSelect3 elapsed time: " << sw.milliseconds() << " ms\n";
+}
+
 void TestSelect4()
 {
     auto db = createSqliteWalletDB();
@@ -849,53 +847,52 @@
 
     auto selected_coins = db->selectCoins(60203, false);
 
-    Amount sum = 0;
-    for (auto coin : selected_coins)
-    {
-        sum += coin.m_ID.m_Value;
-        LOG_INFO() << coin.m_ID.m_Value;
-    }
+    Amount sum = 0;
+    for (auto coin : selected_coins)
+    {
+        sum += coin.m_ID.m_Value;
+        LOG_INFO() << coin.m_ID.m_Value;
+    }
     LOG_INFO() << "sum = " << sum;
 }
 
-void TestSelect5()
-{
-    auto db = createSqliteWalletDB();
-    const uint32_t count = 10000;
-    const uint32_t part_count = 400;
-    Amount start_amount = 40'000'000;
-    vector<Coin> coins;
-    coins.reserve(count);
-
-    for (uint32_t i = 1; i <= count; ++i)
-    {
-        Amount a = Amount(start_amount / pow(2, i / part_count));
-
-        coins.push_back(Coin(a, Coin::Available, 10, Key::Type::Regular));
-    }
-
-    db->store(coins);
-    {
-        Coin coin{ 30'000'000, Coin::Available, 10, Key::Type::Regular };
-        db->store(coin);
-    }
-    helpers::StopWatch sw;
-
-    sw.start();
-    auto selected_coins = db->selectCoins(45'678'910, false);
-    sw.stop();
-    cout << "TestSelect3 elapsed time: " << sw.milliseconds() << " ms\n";
-
-    Amount sum = 0;
-    for (auto coin : selected_coins)
-    {
-        sum += coin.m_ID.m_Value;
-        LOG_INFO() << coin.m_ID.m_Value;
-    }
-    LOG_INFO() << "sum = " << sum;
-}
-
->>>>>>> c22c8c3e
+void TestSelect5()
+{
+    auto db = createSqliteWalletDB();
+    const uint32_t count = 10000;
+    const uint32_t part_count = 400;
+    Amount start_amount = 40'000'000;
+    vector<Coin> coins;
+    coins.reserve(count);
+
+    for (uint32_t i = 1; i <= count; ++i)
+    {
+        Amount a = Amount(start_amount / pow(2, i / part_count));
+
+        coins.push_back(Coin(a, Coin::Available, 10, Key::Type::Regular));
+    }
+
+    db->store(coins);
+    {
+        Coin coin{ 30'000'000, Coin::Available, 10, Key::Type::Regular };
+        db->store(coin);
+    }
+    helpers::StopWatch sw;
+
+    sw.start();
+    auto selected_coins = db->selectCoins(45'678'910, false);
+    sw.stop();
+    cout << "TestSelect3 elapsed time: " << sw.milliseconds() << " ms\n";
+
+    Amount sum = 0;
+    for (auto coin : selected_coins)
+    {
+        sum += coin.m_ID.m_Value;
+        LOG_INFO() << coin.m_ID.m_Value;
+    }
+    LOG_INFO() << "sum = " << sum;
+}
+
 int main() 
 {
     int logLevel = LOG_LEVEL_DEBUG;
@@ -917,12 +914,8 @@
 
     TestTxParameters();
 
-<<<<<<< HEAD
-    TestSelect3();
-=======
     //TestSelect4();
     //TestSelect5();
->>>>>>> c22c8c3e
 
     return WALLET_CHECK_RESULT;
 }