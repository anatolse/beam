// Copyright 2018 The Beam Team
//
// Licensed under the Apache License, Version 2.0 (the "License");
// you may not use this file except in compliance with the License.
// You may obtain a copy of the License at
//
//    http://www.apache.org/licenses/LICENSE-2.0
//
// Unless required by applicable law or agreed to in writing, software
// distributed under the License is distributed on an "AS IS" BASIS,
// WITHOUT WARRANTIES OR CONDITIONS OF ANY KIND, either express or implied.
// See the License for the specific language governing permissions and
// limitations under the License.

#ifndef LOG_VERBOSE_ENABLED
    #define LOG_VERBOSE_ENABLED 0
#endif

#include "wallet/core/common.h"
#include "wallet/core/common_utils.h"
#include "wallet/core/wallet_network.h"
#include "wallet/core/wallet.h"
#include "wallet/core/secstring.h"
#include "wallet/core/base58.h"
#include "wallet/client/wallet_client.h"
#include "utility/test_helpers.h"
#include "core/radixtree.h"
#include "core/unittest/mini_blockchain.h"
#include "core/negotiator.h"
#include "node/node.h"
#include "wallet/core/private_key_keeper.h"
#include "keykeeper/local_private_key_keeper.h"
#include "utility/hex.h"

#include "test_helpers.h"

#include <string_view>
#include <assert.h>
#include <iostream>
#include <thread>
#include <mutex>
#include <atomic>
#include <condition_variable>

#include "core/proto.h"
#include <boost/intrusive/list.hpp>

#if defined(BEAM_HW_WALLET)
#include "keykeeper/hw_wallet.h"
#endif

using namespace beam;
using namespace std;
using namespace ECC;

WALLET_TEST_INIT

#include "wallet_test_environment.cpp"

namespace
{
    void TestEventTypeSerialization()
    {
        std::string serializedStr;
        {
            proto::Event::Type::Enum event = proto::Event::Type::Shielded;

            Serializer ser;
            ser& event;

            ByteBuffer buf;
            ser.swap_buf(buf);

            serializedStr = beam::to_hex(&buf[0], buf.size());
            LOG_DEBUG() << "serialized proto::Event::Type::Shielded = 0x" << serializedStr;
        }
        
<<<<<<< HEAD
        ByteBuffer buf2 = from_hex("82");

        Deserializer der;
        der.reset(buf2.data(), buf2.size());

        proto::Event::Type::Enum event;
        WALLET_CHECK_NO_THROW(der& event);
        WALLET_CHECK(proto::Event::Type::Shielded == event);

=======
        auto f = [](const std::string& s, bool shouldThrow)
        {
            ByteBuffer buf2 = from_hex(s);

            Deserializer der;
            der.reset(buf2.data(), buf2.size());

            proto::Event::Type::Enum event;
            if (shouldThrow)
            {
                WALLET_CHECK_THROW(der & event);
            }
            else
            {
                WALLET_CHECK_NO_THROW(der & event);
                WALLET_CHECK(proto::Event::Type::Shielded == event);
            }

            der.reset(buf2.data(), buf2.size());
            proto::Event::Type::Enum event2 = proto::Event::Type::Utxo0;
            WALLET_CHECK_NO_THROW(event2 = proto::Event::Type::Load(der));
            WALLET_CHECK(event2 == proto::Event::Type::Shielded);
        };

        // legacy case
        f("42", true);
        // Normal case
        f("82", false);
>>>>>>> ee9934e1
    }

    void TestWalletNegotiation(IWalletDB::Ptr senderWalletDB, IWalletDB::Ptr receiverWalletDB)
    {
        cout << "\nTesting wallets negotiation...\n";

        io::Reactor::Ptr mainReactor{ io::Reactor::create() };
        io::Reactor::Scope scope(*mainReactor);

        WalletAddress wa;
        receiverWalletDB->createAddress(wa);
        receiverWalletDB->saveAddress(wa);
        WalletID receiver_id = wa.m_walletID;

        senderWalletDB->createAddress(wa);
        senderWalletDB->saveAddress(wa);
        WalletID sender_id = wa.m_walletID;

        int count = 0;
        auto f = [&count](const auto& /*id*/)
        {
            if (++count >= 2)
                io::Reactor::get_Current().stop();
        };

        TestNodeNetwork::Shared tnns;

        Wallet sender(senderWalletDB, f);
        Wallet receiver(receiverWalletDB, f);

        auto twn = make_shared<TestWalletNetwork>();
        auto netNodeS = make_shared<TestNodeNetwork>(tnns, sender);
        auto netNodeR = make_shared<TestNodeNetwork>(tnns, receiver);

        sender.AddMessageEndpoint(twn);
        sender.SetNodeEndpoint(netNodeS);

        receiver.AddMessageEndpoint(twn);
        receiver.SetNodeEndpoint(netNodeR);

        twn->m_Map[sender_id].m_pSink = &sender;
        twn->m_Map[receiver_id].m_pSink = &receiver;

        tnns.AddBlock();

        sender.StartTransaction(CreateSimpleTransactionParameters()
            .SetParameter(TxParameterID::MyID, sender_id)
            .SetParameter(TxParameterID::PeerID, receiver_id)
            .SetParameter(TxParameterID::Amount, Amount(6))
            .SetParameter(TxParameterID::Fee, Amount(1))
            .SetParameter(TxParameterID::Lifetime, Height(200)));
        mainReactor->run();

        WALLET_CHECK(count == 2);
    }

    void TestTxToHimself()
    {
        cout << "\nTesting Tx to himself...\n";

        io::Reactor::Ptr mainReactor{ io::Reactor::create() };
        io::Reactor::Scope scope(*mainReactor);

        auto senderWalletDB = createSqliteWalletDB("sender_wallet.db", false, false);

        // add coin with keyType - Coinbase
        beam::Amount coin_amount = 40;
        Coin coin = CreateAvailCoin(coin_amount, 0);
        coin.m_ID.m_Type = Key::Type::Coinbase;
        senderWalletDB->storeCoin(coin);

        auto coins = senderWalletDB->selectCoins(24, Zero);
        WALLET_CHECK(coins.size() == 1);
        WALLET_CHECK(coins[0].m_ID.m_Type == Key::Type::Coinbase);
        WALLET_CHECK(coins[0].m_status == Coin::Available);
        WALLET_CHECK(senderWalletDB->getTxHistory().empty());

        TestNode node;
        TestWalletRig sender(senderWalletDB, [](auto) { io::Reactor::get_Current().stop(); });
        helpers::StopWatch sw;

        sw.start();

        auto txId = sender.m_Wallet.StartTransaction(CreateSimpleTransactionParameters()
                    .SetParameter(TxParameterID::MyID, sender.m_WalletID)
                    .SetParameter(TxParameterID::PeerID, sender.m_WalletID)
                    .SetParameter(TxParameterID::Amount, Amount(24))
                    .SetParameter(TxParameterID::Fee, Amount(2))
                    .SetParameter(TxParameterID::Lifetime, Height(200)));

        mainReactor->run();
        sw.stop();

        cout << "Transfer elapsed time: " << sw.milliseconds() << " ms\n";

        // check Tx
        auto txHistory = senderWalletDB->getTxHistory();
        WALLET_CHECK(txHistory.size() == 1);
        WALLET_CHECK(txHistory[0].m_txId == txId);
        WALLET_CHECK(txHistory[0].m_amount == 24);
        WALLET_CHECK(txHistory[0].m_fee == 2);
        WALLET_CHECK(txHistory[0].m_status == wallet::TxStatus::Completed);

        // check coins
        vector<Coin> newSenderCoins;
        senderWalletDB->visitCoins([&newSenderCoins](const Coin& c)->bool
        {
            newSenderCoins.push_back(c);
            return true;
        });

        WALLET_CHECK(newSenderCoins.size() == 3);

        WALLET_CHECK(newSenderCoins[0].m_ID.m_Type == Key::Type::Coinbase);
        WALLET_CHECK(newSenderCoins[0].m_status == Coin::Spent);
        WALLET_CHECK(newSenderCoins[0].m_ID.m_Value == 40);

        WALLET_CHECK(newSenderCoins[1].m_ID.m_Type == Key::Type::Regular);
        WALLET_CHECK(newSenderCoins[1].m_status == Coin::Available);
        WALLET_CHECK(newSenderCoins[1].m_ID.m_Value == 24);

        WALLET_CHECK(newSenderCoins[2].m_ID.m_Type == Key::Type::Change);
        WALLET_CHECK(newSenderCoins[2].m_status == Coin::Available);
        WALLET_CHECK(newSenderCoins[2].m_ID.m_Value == 14);

        cout << "\nFinish of testing Tx to himself...\n";
    }

    void TestP2PWalletNegotiationST()
    {
        cout << "\nTesting p2p wallets negotiation single thread...\n";

        io::Reactor::Ptr mainReactor{ io::Reactor::create() };
        io::Reactor::Scope scope(*mainReactor);

        int completedCount = 2;
        auto f = [&completedCount, mainReactor](auto)
        {
            --completedCount;
            if (completedCount == 0)
            {
                mainReactor->stop();
                completedCount = 2;
            }
        };

        TestNode node;
        TestWalletRig sender(createSenderWalletDB(), f, TestWalletRig::Type::Regular, false, 0);
        TestWalletRig receiver(createReceiverWalletDB(), f);

        WALLET_CHECK(sender.m_WalletDB->selectCoins(6, Zero).size() == 2);
        WALLET_CHECK(sender.m_WalletDB->getTxHistory().empty());
        WALLET_CHECK(receiver.m_WalletDB->getTxHistory().empty());

        helpers::StopWatch sw;
        sw.start();

        auto txId = sender.m_Wallet.StartTransaction(CreateSimpleTransactionParameters()
            .SetParameter(TxParameterID::MyID, sender.m_WalletID)
            .SetParameter(TxParameterID::PeerID, receiver.m_WalletID)
            .SetParameter(TxParameterID::Amount, Amount(4))
            .SetParameter(TxParameterID::Fee, Amount(2))
            .SetParameter(TxParameterID::Lifetime, Height(200))
            .SetParameter(TxParameterID::PeerResponseTime, Height(20)));

        mainReactor->run();
        sw.stop();
        cout << "First transfer elapsed time: " << sw.milliseconds() << " ms\n";

        // check coins
        vector<Coin> newSenderCoins = sender.GetCoins();
        vector<Coin> newReceiverCoins = receiver.GetCoins();

        WALLET_CHECK(newSenderCoins.size() == 4);
        WALLET_CHECK(newReceiverCoins.size() == 1);
        WALLET_CHECK(newReceiverCoins[0].m_ID.m_Value == 4);
        WALLET_CHECK(newReceiverCoins[0].m_status == Coin::Available);
        WALLET_CHECK(newReceiverCoins[0].m_ID.m_Type == Key::Type::Regular);

        WALLET_CHECK(newSenderCoins[0].m_ID.m_Value == 5);
        WALLET_CHECK(newSenderCoins[0].m_status == Coin::Spent);
        WALLET_CHECK(newSenderCoins[0].m_ID.m_Type == Key::Type::Regular);

        WALLET_CHECK(newSenderCoins[1].m_ID.m_Value == 2);
        WALLET_CHECK(newSenderCoins[1].m_status == Coin::Available);
        WALLET_CHECK(newSenderCoins[1].m_ID.m_Type == Key::Type::Regular);

        WALLET_CHECK(newSenderCoins[2].m_ID.m_Value == 1);
        WALLET_CHECK(newSenderCoins[2].m_status == Coin::Spent);
        WALLET_CHECK(newSenderCoins[2].m_ID.m_Type == Key::Type::Regular);

        WALLET_CHECK(newSenderCoins[3].m_ID.m_Value == 9);
        WALLET_CHECK(newSenderCoins[3].m_status == Coin::Available);
        WALLET_CHECK(newSenderCoins[3].m_ID.m_Type == Key::Type::Regular);

        // Tx history check
        auto sh = sender.m_WalletDB->getTxHistory();
        WALLET_CHECK(sh.size() == 1);
        auto rh = receiver.m_WalletDB->getTxHistory();
        WALLET_CHECK(rh.size() == 1);
        auto stx = sender.m_WalletDB->getTx(txId);
        WALLET_CHECK(stx.is_initialized());
        auto rtx = receiver.m_WalletDB->getTx(txId);
        WALLET_CHECK(rtx.is_initialized());

        WALLET_CHECK(stx->m_txId == rtx->m_txId);
        WALLET_CHECK(stx->m_amount == rtx->m_amount);
        WALLET_CHECK(stx->m_status == wallet::TxStatus::Completed);
        WALLET_CHECK(stx->m_fee == rtx->m_fee);
        WALLET_CHECK(stx->m_message == rtx->m_message);
        WALLET_CHECK(stx->m_createTime <= rtx->m_createTime);
        WALLET_CHECK(stx->m_status == rtx->m_status);
        WALLET_CHECK(stx->m_sender == true);
        WALLET_CHECK(rtx->m_sender == false);

        // rollback test
        {

            Block::SystemState::Full sTip;
            receiver.m_WalletDB->get_History().get_Tip(sTip);

            receiver.m_WalletDB->get_History().DeleteFrom(sTip.m_Height); // delete latest block

            proto::FlyClient& flyClient = receiver.m_Wallet;
            //imitate rollback
            flyClient.OnRolledBack();
            receiver.m_WalletDB->get_History().AddStates(&sTip, 1);
            flyClient.OnNewTip();
            completedCount = 1; // sender's transaction is completed
            mainReactor->run();

            newReceiverCoins = receiver.GetCoins();

            WALLET_CHECK(newReceiverCoins[0].m_ID.m_Value == 4);
            WALLET_CHECK(newReceiverCoins[0].m_status == Coin::Available);
            WALLET_CHECK(newReceiverCoins[0].m_ID.m_Type == Key::Type::Regular);

            // Tx history check
            rh = receiver.m_WalletDB->getTxHistory();
            WALLET_CHECK(rh.size() == 1);
            rtx = receiver.m_WalletDB->getTx(txId);
            WALLET_CHECK(rtx.is_initialized());

            WALLET_CHECK(rtx->m_status == wallet::TxStatus::Completed);
            WALLET_CHECK(rtx->m_sender == false);
        }

        // second transfer
        auto preselectedCoins = sender.m_WalletDB->selectCoins(6, Zero);
        CoinIDList preselectedIDs;
        for (const auto& c : preselectedCoins)
        {
            preselectedIDs.push_back(c.m_ID);
        }
        

        cout << "An attempt to send from invalid address\n";
        WALLET_CHECK_THROW(txId = sender.m_Wallet.StartTransaction(CreateSimpleTransactionParameters()
            .SetParameter(TxParameterID::MyID, receiver.m_WalletID)
            .SetParameter(TxParameterID::PeerID, receiver.m_WalletID)
            .SetParameter(TxParameterID::Amount, Amount(6))
            .SetParameter(TxParameterID::Fee, Amount(0))
            .SetParameter(TxParameterID::Lifetime, Height(200))
            .SetParameter(TxParameterID::PreselectedCoins, preselectedIDs)));

        sw.start();

        txId = sender.m_Wallet.StartTransaction(CreateSimpleTransactionParameters()
            .SetParameter(TxParameterID::MyID, sender.m_WalletID)
            .SetParameter(TxParameterID::PeerID, receiver.m_WalletID)
            .SetParameter(TxParameterID::Amount, Amount(6))
            .SetParameter(TxParameterID::Fee, Amount(0))
            .SetParameter(TxParameterID::Lifetime, Height(200))
            .SetParameter(TxParameterID::PreselectedCoins, preselectedIDs));

        mainReactor->run();
        sw.stop();
        cout << "Second transfer elapsed time: " << sw.milliseconds() << " ms\n";

        // check coins
        newSenderCoins = sender.GetCoins();
        newReceiverCoins = receiver.GetCoins();

        WALLET_CHECK(newSenderCoins.size() == 5);
        WALLET_CHECK(newReceiverCoins.size() == 2);

        WALLET_CHECK(newReceiverCoins[0].m_ID.m_Value == 4);
        WALLET_CHECK(newReceiverCoins[0].m_status == Coin::Available);
        WALLET_CHECK(newReceiverCoins[0].m_ID.m_Type == Key::Type::Regular);

        WALLET_CHECK(newReceiverCoins[1].m_ID.m_Value == 6);
        WALLET_CHECK(newReceiverCoins[1].m_status == Coin::Available);
        WALLET_CHECK(newReceiverCoins[1].m_ID.m_Type == Key::Type::Regular);


        WALLET_CHECK(newSenderCoins[0].m_ID.m_Value == 5);
        WALLET_CHECK(newSenderCoins[0].m_status == Coin::Spent);
        WALLET_CHECK(newSenderCoins[0].m_ID.m_Type == Key::Type::Regular);

        WALLET_CHECK(newSenderCoins[1].m_ID.m_Value == 2);
        WALLET_CHECK(newSenderCoins[1].m_status == Coin::Available);
        WALLET_CHECK(newSenderCoins[1].m_ID.m_Type == Key::Type::Regular);

        WALLET_CHECK(newSenderCoins[2].m_ID.m_Value == 1);
        WALLET_CHECK(newSenderCoins[2].m_status == Coin::Spent);
        WALLET_CHECK(newSenderCoins[2].m_ID.m_Type == Key::Type::Regular);

        WALLET_CHECK(newSenderCoins[3].m_ID.m_Value == 9);
        WALLET_CHECK(newSenderCoins[3].m_status == Coin::Spent);
        WALLET_CHECK(newSenderCoins[3].m_ID.m_Type == Key::Type::Regular);

        WALLET_CHECK(newSenderCoins[4].m_ID.m_Value == 3);
        WALLET_CHECK(newSenderCoins[4].m_status == Coin::Available);
        WALLET_CHECK(newSenderCoins[4].m_ID.m_Type == Key::Type::Change);

        // Tx history check
        sh = sender.m_WalletDB->getTxHistory();
        WALLET_CHECK(sh.size() == 2);
        rh = receiver.m_WalletDB->getTxHistory();
        WALLET_CHECK(rh.size() == 2);
        stx = sender.m_WalletDB->getTx(txId);
        WALLET_CHECK(stx.is_initialized());
        rtx = receiver.m_WalletDB->getTx(txId);
        WALLET_CHECK(rtx.is_initialized());

        WALLET_CHECK(stx->m_txId == rtx->m_txId);
        WALLET_CHECK(stx->m_amount == rtx->m_amount);
        WALLET_CHECK(stx->m_status == wallet::TxStatus::Completed);
        WALLET_CHECK(stx->m_message == rtx->m_message);
        WALLET_CHECK(stx->m_createTime <= rtx->m_createTime);
        WALLET_CHECK(stx->m_status == rtx->m_status);
        WALLET_CHECK(stx->m_sender == true);
        WALLET_CHECK(rtx->m_sender == false);


        // third transfer. no enough money should appear
        sw.start();
        completedCount = 1;// only one wallet takes part in tx

        txId = sender.m_Wallet.StartTransaction(CreateSimpleTransactionParameters()
            .SetParameter(TxParameterID::MyID, sender.m_WalletID)
            .SetParameter(TxParameterID::PeerID, receiver.m_WalletID)
            .SetParameter(TxParameterID::Amount, Amount(6))
            .SetParameter(TxParameterID::Fee, Amount(0))
            .SetParameter(TxParameterID::Lifetime, Height(200)));

        mainReactor->run();
        sw.stop();
        cout << "Third transfer elapsed time: " << sw.milliseconds() << " ms\n";
    
        // check coins
        newSenderCoins = sender.GetCoins();
        newReceiverCoins = receiver.GetCoins();

        // no coins 
        WALLET_CHECK(newSenderCoins.size() == 5);
        WALLET_CHECK(newReceiverCoins.size() == 2);

        // Tx history check. New failed tx should be added to sender
        sh = sender.m_WalletDB->getTxHistory();
        WALLET_CHECK(sh.size() == 3);
        rh = receiver.m_WalletDB->getTxHistory();
        WALLET_CHECK(rh.size() == 2);
        stx = sender.m_WalletDB->getTx(txId);
        WALLET_CHECK(stx.is_initialized());
        rtx = receiver.m_WalletDB->getTx(txId);
        WALLET_CHECK(!rtx.is_initialized());

        WALLET_CHECK(stx->m_amount == 6);
        WALLET_CHECK(stx->m_status == wallet::TxStatus::Failed);
        WALLET_CHECK(stx->m_sender == true);
        WALLET_CHECK(stx->m_failureReason == TxFailureReason::NoInputs);
    }

    void TestTxRollback()
    {
        cout << "\nTesting transaction restore on tip rollback...\n";

        io::Reactor::Ptr mainReactor{ io::Reactor::create() };
        io::Reactor::Scope scope(*mainReactor);

        int completedCount = 2;
        auto f = [&completedCount, mainReactor](auto)
        {
            --completedCount;
            if (completedCount == 0)
            {
                mainReactor->stop();
                completedCount = 2;
            }
        };


        auto senderDB = createSenderWalletDB();
        TestNode node;
        {
            TestWalletRig sender(senderDB, f, TestWalletRig::Type::Regular, false, 0);
            TestWalletRig receiver(createReceiverWalletDB(), f);

            sender.m_Wallet.StartTransaction(CreateSimpleTransactionParameters()
                .SetParameter(TxParameterID::MyID, sender.m_WalletID)
                .SetParameter(TxParameterID::PeerID, receiver.m_WalletID)
                .SetParameter(TxParameterID::Amount, Amount(4))
                .SetParameter(TxParameterID::Fee, Amount(2))
                .SetParameter(TxParameterID::Lifetime, Height(200))
                .SetParameter(TxParameterID::PeerResponseTime, Height(20)));

            mainReactor->run();

            Block::SystemState::Full tip;
            sender.m_WalletDB->get_History().get_Tip(tip);
            sender.m_WalletDB->get_History().DeleteFrom(tip.m_Height);

            proto::FlyClient& client = sender.m_Wallet;
            client.OnRolledBack();
            // emulating what FlyClient does on rollback
            sender.m_WalletDB->get_History().AddStates(&tip, 1);
            node.AddBlock();
            sender.m_WalletDB->get_History().AddStates(&node.m_Blockchain.m_mcm.m_vStates.back().m_Hdr, 1);
            client.OnNewTip();
        }

       // disconnect wallet from the blockchain for a while
       for (int i = 0; i < 1; ++i)
       {
           node.AddBlock();
       }

        completedCount = 1;
        TestWalletRig sender(senderDB, f, TestWalletRig::Type::Regular, false, 0);
        mainReactor->run();

       // check coins
       vector<Coin> newSenderCoins = sender.GetCoins();
       
        WALLET_CHECK(newSenderCoins[0].m_ID.m_Value == 5);
        WALLET_CHECK(newSenderCoins[0].m_status == Coin::Spent);
        WALLET_CHECK(newSenderCoins[0].m_ID.m_Type == Key::Type::Regular);

        WALLET_CHECK(newSenderCoins[1].m_ID.m_Value == 2);
        WALLET_CHECK(newSenderCoins[1].m_status == Coin::Available);
        WALLET_CHECK(newSenderCoins[1].m_ID.m_Type == Key::Type::Regular);

        WALLET_CHECK(newSenderCoins[2].m_ID.m_Value == 1);
        WALLET_CHECK(newSenderCoins[2].m_status == Coin::Spent);
        WALLET_CHECK(newSenderCoins[2].m_ID.m_Type == Key::Type::Regular);

        WALLET_CHECK(newSenderCoins[3].m_ID.m_Value == 9);
        WALLET_CHECK(newSenderCoins[3].m_status == Coin::Available);
        WALLET_CHECK(newSenderCoins[3].m_ID.m_Type == Key::Type::Regular);
    }

    void TestBbsDecrypt()
    {
        constexpr size_t AddressNum = 10000;
        constexpr size_t MessageSize = 1024;
        constexpr size_t ChannelsNum = 1;
        constexpr size_t MessageNum = 10;
        struct Address
        {
            ECC::Scalar::Native m_sk;
            PeerID m_pk;
        };

        std::vector<Address> addresses;
        addresses.reserve(AddressNum);

        ECC::Key::IKdf::Ptr kdf, senderKdf;
        ECC::HKdf::Create(kdf, unsigned(123));
        ECC::HKdf::Create(senderKdf, unsigned(3256));

        for (size_t i = 1; i < AddressNum +1; ++i)
        {
            ECC::Hash::Value v;
            ECC::Hash::Processor() << i >> v;
            auto& address = addresses.emplace_back();
            kdf->DeriveKey(address.m_sk, v);
            address.m_pk.FromSk(address.m_sk);
        }

        ByteBuffer message;
        message.reserve(MessageSize);
        std::generate_n(std::back_inserter(message), MessageSize, []() { return static_cast<uint8_t>(std::rand() % 255); });

        {
            cout << "Good messages...\n";
            std::vector<ByteBuffer> messages;
            messages.reserve(MessageNum);

            for (const auto& addr : addresses)
            {
                ECC::NoLeak<ECC::Hash::Value> hvRandom;
                ECC::GenRandom(hvRandom.V);

                ECC::Scalar::Native nonce;
                senderKdf->DeriveKey(nonce, hvRandom.V);

                ByteBuffer& encryptedMessage = messages.emplace_back();
                WALLET_CHECK(proto::Bbs::Encrypt(encryptedMessage, addr.m_pk, nonce, &message[0], static_cast<uint32_t>(message.size())));
            }
 
            cout << "starting...\n";
            helpers::StopWatch sw;
            sw.start();
            for (size_t m = 0; m < MessageNum; ++m)
            {
                for (size_t c = 0; c < ChannelsNum; ++c)
                {
                    //bool decrypted = false;
                    for (const auto& addr : addresses)
                    {
                        ByteBuffer buf = messages[m]; // duplicate
                        uint8_t* pMsg = &buf.front();
                        uint32_t nSize = static_cast<uint32_t>(buf.size());
                        if (proto::Bbs::Decrypt(pMsg, nSize, addr.m_sk))
                        {
                         //   decrypted = true;
                            break;
                        }
                    }
                    //WALLET_CHECK(decrypted);
                }
            }
            sw.stop();

            cout << "SBBS elapsed time: " << sw.milliseconds() 
                 << " ms\nAddress num: " << AddressNum 
                 << "\nMessage count: " << MessageNum
                 << "\nMessage size: " << MessageSize 
                 << " bytes\nChannels num: " << ChannelsNum << '\n';
        }

        {
            cout << "Bad messages...\n";

            ECC::Hash::Value v;
            ECC::Hash::Processor() << unsigned(2) << unsigned(63) >> v;
            Address otherAddress;
            kdf->DeriveKey(otherAddress.m_sk, v);
            otherAddress.m_pk.FromSk(otherAddress.m_sk);

            std::vector<ByteBuffer> messages;
            messages.reserve(MessageNum);

            for (size_t m = 0; m < MessageNum; ++m)
            {
                ECC::NoLeak<ECC::Hash::Value> hvRandom;
                ECC::GenRandom(hvRandom.V);

                ECC::Scalar::Native nonce;
                senderKdf->DeriveKey(nonce, hvRandom.V);

                ByteBuffer& encryptedMessage = messages.emplace_back();
                WALLET_CHECK(proto::Bbs::Encrypt(encryptedMessage, otherAddress.m_pk, nonce, &message[0], static_cast<uint32_t>(message.size())));
            }

            helpers::StopWatch sw;
            sw.start();
            for (size_t m = 0; m < MessageNum; ++m)
            {
                for (size_t c = 0; c < ChannelsNum; ++c)
                {
                    for (const auto& addr : addresses)
                    {
                        ByteBuffer buf = messages[m]; // duplicate
                        uint8_t* pMsg = &buf.front();
                        uint32_t nSize = static_cast<uint32_t>(buf.size());
                        WALLET_CHECK(!proto::Bbs::Decrypt(pMsg, nSize, addr.m_sk));
                    }
                }
            }
            sw.stop();

            cout << "SBBS elapsed time: " << sw.milliseconds()
                 << " ms\nAddress num: " << AddressNum
                 << "\nMessage count: " << MessageNum
                 << "\nMessage size: " << MessageSize
                 << " bytes\nChannels num: " << ChannelsNum << '\n';
        }
    }

    void TestSplitTransaction()
    {
        cout << "\nTesting split Tx...\n";

        io::Reactor::Ptr mainReactor{ io::Reactor::create() };
        io::Reactor::Scope scope(*mainReactor);

        auto senderWalletDB = createSqliteWalletDB("sender_wallet.db", false, false);

        // add coin with keyType - Coinbase
        beam::Amount coin_amount = 40;
        Coin coin = CreateAvailCoin(coin_amount, 0);
        coin.m_ID.m_Type = Key::Type::Coinbase;
        senderWalletDB->storeCoin(coin);

        auto coins = senderWalletDB->selectCoins(24, Zero);
        WALLET_CHECK(coins.size() == 1);
        WALLET_CHECK(coins[0].m_ID.m_Type == Key::Type::Coinbase);
        WALLET_CHECK(coins[0].m_status == Coin::Available);
        WALLET_CHECK(senderWalletDB->getTxHistory().empty());

        TestNode node;
        TestWalletRig sender(senderWalletDB, [](auto) { io::Reactor::get_Current().stop(); });
        helpers::StopWatch sw;

        sw.start();

        auto txId = sender.m_Wallet.StartTransaction(CreateSplitTransactionParameters(sender.m_WalletID, AmountList{ 11, 12, 13 })
            .SetParameter(TxParameterID::Fee, Amount(2))
            .SetParameter(TxParameterID::Lifetime, Height(200)));

        mainReactor->run();
        sw.stop();

        cout << "Transfer elapsed time: " << sw.milliseconds() << " ms\n";

        // check Tx
        auto txHistory = senderWalletDB->getTxHistory();
        WALLET_CHECK(txHistory.size() == 1);
        WALLET_CHECK(txHistory[0].m_txId == txId);
        WALLET_CHECK(txHistory[0].m_amount == 36);
        WALLET_CHECK(txHistory[0].m_fee == 2);
        WALLET_CHECK(txHistory[0].m_status == wallet::TxStatus::Completed);

        // check coins
        vector<Coin> newSenderCoins;
        senderWalletDB->visitCoins([&newSenderCoins](const Coin& c)->bool
        {
            newSenderCoins.push_back(c);
            return true;
        });

        WALLET_CHECK(newSenderCoins.size() == 5);
        WALLET_CHECK(newSenderCoins[0].m_ID.m_Type == Key::Type::Coinbase);
        WALLET_CHECK(newSenderCoins[0].m_status == Coin::Spent);
        WALLET_CHECK(newSenderCoins[0].m_ID.m_Value == 40);

        WALLET_CHECK(newSenderCoins[1].m_ID.m_Type == Key::Type::Regular);
        WALLET_CHECK(newSenderCoins[1].m_status == Coin::Available);
        WALLET_CHECK(newSenderCoins[1].m_ID.m_Value == 11);

        WALLET_CHECK(newSenderCoins[2].m_ID.m_Type == Key::Type::Regular);
        WALLET_CHECK(newSenderCoins[2].m_status == Coin::Available);
        WALLET_CHECK(newSenderCoins[2].m_ID.m_Value == 12);

        WALLET_CHECK(newSenderCoins[3].m_ID.m_Type == Key::Type::Regular);
        WALLET_CHECK(newSenderCoins[3].m_status == Coin::Available);
        WALLET_CHECK(newSenderCoins[3].m_ID.m_Value == 13);

        WALLET_CHECK(newSenderCoins[4].m_ID.m_Type == Key::Type::Change);
        WALLET_CHECK(newSenderCoins[4].m_status == Coin::Available);
        WALLET_CHECK(newSenderCoins[4].m_ID.m_Value == 2);

        cout << "\nFinish of testing split Tx...\n";
    }

    void TestMinimalFeeTransaction()
    {
        struct ForkHolder
        {
            ForkHolder(Height h)
                : m_PrevValue{ Rules::get().pForks[1].m_Height }
            {
                Rules::get().pForks[1].m_Height = h;
                Rules::get().UpdateChecksum();
            }

            ~ForkHolder()
            {
                Rules::get().pForks[1].m_Height = m_PrevValue;
                Rules::get().UpdateChecksum();
            }

            Height m_PrevValue;
        };

        ForkHolder holder(140); // set fork height

        cout << "\nTesting minimal Tx...\n";

        io::Reactor::Ptr mainReactor{ io::Reactor::create() };
        io::Reactor::Scope scope(*mainReactor);

        auto senderWalletDB = createSqliteWalletDB("sender_wallet.db", false, false);

        // add coin with keyType - Coinbase
        Coin coin = CreateAvailCoin(100, 0);
        coin.m_ID.m_Type = Key::Type::Coinbase;
        senderWalletDB->storeCoin(coin);

        auto coins = senderWalletDB->selectCoins(24, Zero);
        WALLET_CHECK(coins.size() == 1);
        WALLET_CHECK(coins[0].m_ID.m_Type == Key::Type::Coinbase);
        WALLET_CHECK(coins[0].m_status == Coin::Available);
        WALLET_CHECK(senderWalletDB->getTxHistory().empty());

        TestNode node;
        TestWalletRig sender(senderWalletDB, [](auto) { io::Reactor::get_Current().stop(); });


        auto txId = sender.m_Wallet.StartTransaction(CreateSplitTransactionParameters(sender.m_WalletID, AmountList{ 11, 12, 13 })
           .SetParameter(TxParameterID::Fee, Amount(2))
           .SetParameter(TxParameterID::Lifetime, Height(200)));

        mainReactor->run();

        // check Tx
        {
            auto txHistory = senderWalletDB->getTxHistory();
            WALLET_CHECK(txHistory.size() == 1);
            WALLET_CHECK(txHistory[0].m_txId == txId);
            WALLET_CHECK(txHistory[0].m_amount == 36);
            WALLET_CHECK(txHistory[0].m_fee == 2);
            WALLET_CHECK(txHistory[0].m_status == wallet::TxStatus::Failed);
        }
        

        txId = sender.m_Wallet.StartTransaction(CreateSplitTransactionParameters(sender.m_WalletID, AmountList{ 11, 12, 13 })
            .SetParameter(TxParameterID::Fee, Amount(42))
            .SetParameter(TxParameterID::Lifetime, Height(200)));
        mainReactor->run();

        // check Tx
        {
            auto txHistory = senderWalletDB->getTxHistory();
            WALLET_CHECK(txHistory.size() == 2);
            auto tx = *senderWalletDB->getTx(txId);
            WALLET_CHECK(tx.m_txId == txId);
            WALLET_CHECK(tx.m_amount == 36);
            WALLET_CHECK(tx.m_fee == 42);
            WALLET_CHECK(tx.m_status == wallet::TxStatus::Failed);
        }

        // another attempt
        txId = sender.m_Wallet.StartTransaction(CreateSplitTransactionParameters(sender.m_WalletID, AmountList{ 11, 12, 13 })
            .SetParameter(TxParameterID::Fee, Amount(50))
            .SetParameter(TxParameterID::Lifetime, Height(200)));
        mainReactor->run();

        // check Tx
        {
            auto tx = senderWalletDB->getTx(txId);
            WALLET_CHECK(tx);
            WALLET_CHECK(tx->m_txId == txId);
            WALLET_CHECK(tx->m_amount == 36);
            WALLET_CHECK(tx->m_fee == 50);
            WALLET_CHECK(tx->m_status == wallet::TxStatus::Completed);
        }

        // check coins
        vector<Coin> newSenderCoins = sender.GetCoins();

        WALLET_CHECK(newSenderCoins.size() == 5);
        WALLET_CHECK(newSenderCoins[0].m_ID.m_Type == Key::Type::Coinbase);
        WALLET_CHECK(newSenderCoins[0].m_status == Coin::Spent);
        WALLET_CHECK(newSenderCoins[0].m_ID.m_Value == 100);

        WALLET_CHECK(newSenderCoins[1].m_ID.m_Type == Key::Type::Regular);
        WALLET_CHECK(newSenderCoins[1].m_status == Coin::Available);
        WALLET_CHECK(newSenderCoins[1].m_ID.m_Value == 11);

        WALLET_CHECK(newSenderCoins[2].m_ID.m_Type == Key::Type::Regular);
        WALLET_CHECK(newSenderCoins[2].m_status == Coin::Available);
        WALLET_CHECK(newSenderCoins[2].m_ID.m_Value == 12);

        WALLET_CHECK(newSenderCoins[3].m_ID.m_Type == Key::Type::Regular);
        WALLET_CHECK(newSenderCoins[3].m_status == Coin::Available);
        WALLET_CHECK(newSenderCoins[3].m_ID.m_Value == 13);

        WALLET_CHECK(newSenderCoins[4].m_ID.m_Type == Key::Type::Change);
        WALLET_CHECK(newSenderCoins[4].m_status == Coin::Available);
        WALLET_CHECK(newSenderCoins[4].m_ID.m_Value == 14);
    }

    void TestExpiredTransaction()
    {
        cout << "\nTesting expired Tx...\n";

        io::Reactor::Ptr mainReactor{ io::Reactor::create() };
        io::Reactor::Scope scope(*mainReactor);

        int completedCount = 2;
        auto f = [&completedCount, mainReactor](auto)
        {
            --completedCount;
            if (completedCount == 0)
            {
                mainReactor->stop();
                completedCount = 2;
            }
        };

        TestWalletRig sender(createSenderWalletDB(), f);
        TestWalletRig receiver(createReceiverWalletDB(), f, TestWalletRig::Type::Offline);

        auto newBlockFunc = [&receiver](Height height)
        {
            if (height == 200)
            {
                auto nodeEndpoint = make_shared<proto::FlyClient::NetworkStd>(receiver.m_Wallet);
                nodeEndpoint->m_Cfg.m_vNodes.push_back(io::Address::localhost().port(32125));
                nodeEndpoint->Connect();
                receiver.m_Wallet.AddMessageEndpoint(make_shared<WalletNetworkViaBbs>(receiver.m_Wallet, nodeEndpoint, receiver.m_WalletDB));
                receiver.m_Wallet.SetNodeEndpoint(nodeEndpoint);
            }
        };

        TestNode node(newBlockFunc);
        io::Timer::Ptr timer = io::Timer::create(*mainReactor);
        timer->start(1000, true, [&node]() {node.AddBlock(); });

        WALLET_CHECK(sender.m_WalletDB->selectCoins(6, Zero).size() == 2);
        WALLET_CHECK(sender.m_WalletDB->getTxHistory().empty());
        WALLET_CHECK(receiver.m_WalletDB->getTxHistory().empty());

        auto txId = sender.m_Wallet.StartTransaction(CreateSimpleTransactionParameters()
            .SetParameter(TxParameterID::MyID, sender.m_WalletID)
            .SetParameter(TxParameterID::PeerID, receiver.m_WalletID)
            .SetParameter(TxParameterID::Amount, Amount(4))
            .SetParameter(TxParameterID::Fee, Amount(2))
            .SetParameter(TxParameterID::Lifetime, Height(0))
            .SetParameter(TxParameterID::PeerResponseTime, Height(10)));

        mainReactor->run();

        // first tx with height == 0
        {
            vector<Coin> newSenderCoins = sender.GetCoins();
            vector<Coin> newReceiverCoins = receiver.GetCoins();

            WALLET_CHECK(newSenderCoins.size() == 4);
            WALLET_CHECK(newReceiverCoins.size() == 0);

            auto sh = sender.m_WalletDB->getTxHistory();
            WALLET_CHECK(sh.size() == 1);
            WALLET_CHECK(sh[0].m_status == wallet::TxStatus::Failed);
            WALLET_CHECK(sh[0].m_failureReason == TxFailureReason::TransactionExpired);
            auto rh = receiver.m_WalletDB->getTxHistory();
            WALLET_CHECK(rh.size() == 1);
            WALLET_CHECK(rh[0].m_status == wallet::TxStatus::Failed);
            WALLET_CHECK(rh[0].m_failureReason == TxFailureReason::TransactionExpired);
        }

        txId = sender.m_Wallet.StartTransaction(CreateSimpleTransactionParameters()
            .SetParameter(TxParameterID::MyID, sender.m_WalletID)
            .SetParameter(TxParameterID::PeerID, receiver.m_WalletID)
            .SetParameter(TxParameterID::Amount, Amount(4))
            .SetParameter(TxParameterID::Fee, Amount(2)));

        mainReactor->run();

        {
            vector<Coin> newSenderCoins = sender.GetCoins();
            vector<Coin> newReceiverCoins = receiver.GetCoins();

            WALLET_CHECK(newSenderCoins.size() == 4);
            WALLET_CHECK(newReceiverCoins.size() == 1);

            auto sh = sender.m_WalletDB->getTxHistory();
            WALLET_CHECK(sh.size() == 2);
            auto sit = find_if(sh.begin(), sh.end(), [&txId](const auto& t) {return t.m_txId == txId; });
            WALLET_CHECK(sit->m_status == wallet::TxStatus::Completed);
            auto rh = receiver.m_WalletDB->getTxHistory();
            WALLET_CHECK(rh.size() == 2);
            auto rit = find_if(rh.begin(), rh.end(), [&txId](const auto& t) {return t.m_txId == txId; });
            WALLET_CHECK(rit->m_status == wallet::TxStatus::Completed);
        }
    }

    void TestNoResponse()
    {
        cout << "\nTesting no peer response...\n";

        io::Reactor::Ptr mainReactor{ io::Reactor::create() };
        io::Reactor::Scope scope(*mainReactor);

        int completedCount = 1;
        auto f = [&completedCount, mainReactor](auto)
        {
            --completedCount;
            if (completedCount == 0)
            {
                mainReactor->stop();
                completedCount = 1;
            }
        };
        TestWalletRig receiver(createReceiverWalletDB(), f, TestWalletRig::Type::Offline);
        auto senderDB = createSenderWalletDB();
        
        auto newBlockFunc = [](Height height)
        {
            if (height == 150)
            {
                io::Reactor::get_Current().stop();
            }
            if (height == 158)
            {
                WALLET_CHECK(!"Something went wrong");
                io::Reactor::get_Current().stop();
            }
        };

        TestNode node(newBlockFunc);
        io::Timer::Ptr timer = io::Timer::create(*mainReactor);
        timer->start(1000, true, [&node]() {node.AddBlock(); });
        {
            TestWalletRig sender(senderDB, f);
            WALLET_CHECK(sender.m_WalletDB->selectCoins(6, Zero).size() == 2);
            WALLET_CHECK(sender.m_WalletDB->getTxHistory().empty());

            sender.m_Wallet.StartTransaction(CreateSimpleTransactionParameters()
                .SetParameter(TxParameterID::MyID, sender.m_WalletID)
                .SetParameter(TxParameterID::PeerID, receiver.m_WalletID)
                .SetParameter(TxParameterID::Amount, Amount(4))
                .SetParameter(TxParameterID::Fee, Amount(2))
                .SetParameter(TxParameterID::Lifetime, Height(0))
                .SetParameter(TxParameterID::PeerResponseTime, Height(10)));

            mainReactor->run();

            {
                vector<Coin> newSenderCoins = sender.GetCoins();
                vector<Coin> newReceiverCoins = receiver.GetCoins();

                WALLET_CHECK(newSenderCoins.size() == 4);
                WALLET_CHECK(newReceiverCoins.size() == 0);

                auto sh = sender.m_WalletDB->getTxHistory();
                WALLET_CHECK(sh.size() == 1);
                WALLET_CHECK(sh[0].m_status == wallet::TxStatus::InProgress);
                auto rh = receiver.m_WalletDB->getTxHistory();
                WALLET_CHECK(rh.size() == 0);
            }
        }
        {
            // Recreate wallet
            TestWalletRig sender(senderDB, f);
            mainReactor->run();
            vector<Coin> newSenderCoins = sender.GetCoins();
            vector<Coin> newReceiverCoins = receiver.GetCoins();

            WALLET_CHECK(newSenderCoins.size() == 4);
            WALLET_CHECK(newReceiverCoins.size() == 0);

            auto sh = sender.m_WalletDB->getTxHistory();
            WALLET_CHECK(sh.size() == 1);
            WALLET_CHECK(sh[0].m_status == wallet::TxStatus::Failed);
            WALLET_CHECK(sh[0].m_failureReason == TxFailureReason::TransactionExpired);
            auto rh = receiver.m_WalletDB->getTxHistory();
            WALLET_CHECK(rh.size() == 0);
        }
    }

    void TestTransactionUpdate()
    {
        cout << "\nTesting transaction update ...\n";

        io::Reactor::Ptr mainReactor{ io::Reactor::create() };
        io::Reactor::Scope scope(*mainReactor);
        EmptyTestGateway gateway;
        TestWalletRig sender(createSenderWalletDB());
        TestWalletRig receiver(createReceiverWalletDB());

        TxID txID = wallet::GenerateTxID();
        SimpleTransaction::Creator simpleCreator(sender.m_WalletDB);
        BaseTransaction::Creator& creator = simpleCreator;
        auto tx = creator.Create(BaseTransaction::TxContext(gateway, sender.m_WalletDB, txID));

        Height currentHeight = sender.m_WalletDB->getCurrentHeight();

        tx->SetParameter(wallet::TxParameterID::TransactionType, wallet::TxType::Simple, false);
        tx->SetParameter(wallet::TxParameterID::MaxHeight, currentHeight + 2, false); // transaction is valid +lifetime blocks from currentHeight
        tx->SetParameter(wallet::TxParameterID::IsInitiator, true, false);
        //tx->SetParameter(wallet::TxParameterID::AmountList, {1U}, false);
      //  tx->SetParameter(wallet::TxParameterID::PreselectedCoins, {}, false);

        TxDescription txDescription(txID);

        txDescription.m_txId = txID;
        txDescription.m_amount = 1;
        txDescription.m_fee = 2;
        txDescription.m_minHeight = currentHeight;
        txDescription.m_peerId = receiver.m_WalletID;
        txDescription.m_myId = sender.m_WalletID;
        txDescription.m_message = {};
        txDescription.m_createTime = getTimestamp();
        txDescription.m_sender = true;
        txDescription.m_status = wallet::TxStatus::Pending;
        txDescription.m_selfTx = false;
        sender.m_WalletDB->saveTx(txDescription);
        
        const int UpdateCount = 100000;
        helpers::StopWatch sw;
        sw.start();
        for (int i = 0; i < UpdateCount; ++i)
        {
            tx->Update();
        }
        sw.stop();

        cout << UpdateCount << " updates: " << sw.milliseconds() << " ms\n";

    }

    void TestTxExceptionHandling()
    {
        cout << "\nTesting exception processing by transaction ...\n";

        io::Reactor::Ptr mainReactor{ io::Reactor::create() };
        io::Reactor::Scope scope(*mainReactor);

        TestWalletRig sender(createSenderWalletDB());
        TestWalletRig receiver(createReceiverWalletDB());
        Height currentHeight = sender.m_WalletDB->getCurrentHeight();

        SimpleTransaction::Creator simpleTxCreator(sender.m_WalletDB);
        BaseTransaction::Creator& txCreator = simpleTxCreator;
        // process TransactionFailedException
        {
            struct TestGateway : EmptyTestGateway
            {
                bool get_tip(Block::SystemState::Full& state) const override
                {
                    throw wallet::TransactionFailedException(true, TxFailureReason::FailedToGetParameter);
                }
            } gateway;

            TxID txID = wallet::GenerateTxID();
            auto tx = txCreator.Create(BaseTransaction::TxContext(gateway, sender.m_WalletDB, txID));

            tx->SetParameter(wallet::TxParameterID::TransactionType, wallet::TxType::Simple, false);
            tx->SetParameter(wallet::TxParameterID::MaxHeight, currentHeight + 2, false); // transaction is valid +lifetime blocks from currentHeight
            tx->SetParameter(wallet::TxParameterID::IsInitiator, true, false);

            TxDescription txDescription(txID);

            txDescription.m_txId = txID;
            txDescription.m_amount = 1;
            txDescription.m_fee = 2;
            txDescription.m_minHeight = currentHeight;
            txDescription.m_peerId = receiver.m_WalletID;
            txDescription.m_myId = sender.m_WalletID;
            txDescription.m_message = {};
            txDescription.m_createTime = getTimestamp();
            txDescription.m_sender = true;
            txDescription.m_status = wallet::TxStatus::Pending;
            txDescription.m_selfTx = false;
            sender.m_WalletDB->saveTx(txDescription);

            tx->Update();

            auto result = sender.m_WalletDB->getTx(txID);

            WALLET_CHECK(result->m_status == wallet::TxStatus::Failed);
        }

        // process unknown exception
        {
            struct TestGateway : EmptyTestGateway
            {
                bool get_tip(Block::SystemState::Full& state) const override
                {
                    throw exception();
                }
            } gateway;

            TxID txID = wallet::GenerateTxID();
            auto tx = txCreator.Create(BaseTransaction::TxContext(gateway, sender.m_WalletDB, txID));

            tx->SetParameter(wallet::TxParameterID::TransactionType, wallet::TxType::Simple, false);
            tx->SetParameter(wallet::TxParameterID::MaxHeight, currentHeight + 2, false); // transaction is valid +lifetime blocks from currentHeight
            tx->SetParameter(wallet::TxParameterID::IsInitiator, true, false);

            TxDescription txDescription(txID);

            txDescription.m_txId = txID;
            txDescription.m_amount = 1;
            txDescription.m_fee = 2;
            txDescription.m_minHeight = currentHeight;
            txDescription.m_peerId = receiver.m_WalletID;
            txDescription.m_myId = sender.m_WalletID;
            txDescription.m_message = {};
            txDescription.m_createTime = getTimestamp();
            txDescription.m_sender = true;
            txDescription.m_status = wallet::TxStatus::Pending;
            txDescription.m_selfTx = false;
            sender.m_WalletDB->saveTx(txDescription);

            tx->Update();

            auto result = sender.m_WalletDB->getTx(txID);

            WALLET_CHECK(result->m_status == wallet::TxStatus::Failed);
        }
    }

    void TestTxPerformance()
    {
        cout << "\nTesting tx performance...\n";

        const int MaxTxCount = 100;// 00;
        vector<PerformanceRig> tests;

        for (int i = 10; i <= MaxTxCount; i *= 10)
        {
            /*for (int j = 1; j <= 5; ++j)
            {
                tests.emplace_back(i, j);
            }*/
            tests.emplace_back(i, 1);
            tests.emplace_back(i, i);
        }

        for (auto& t : tests)
        {
            t.Run();
        }

        for (auto& t : tests)
        {
            cout << "Transferring of " << t.GetTxCount() << " by " << t.GetTxPerCall() << " transactions per call took: " << t.GetTotalTime() << " ms Max api latency: " << t.GetMaxLatency() << endl;
        }
    }

    void TestTxNonces()
    {
        cout << "\nTesting tx nonce...\n";

        PerformanceRig t2(200);
        t2.Run();
        t2.Run();

    }

    uintBig GetRandomSeed()
    {
        uintBig seed;
        std::generate_n(&seed.m_pData[0], seed.nBytes, []() {return uint8_t(std::rand() % 256); });
        return seed;
    }

    void TestBbsMessages()
    {
        printf("Testing bbs ...\n");
        io::Reactor::Ptr mainReactor(io::Reactor::create());
        io::Reactor::Scope scope(*mainReactor);
        const int Count = 500;
        string nodePath = "node.db";
        if (boost::filesystem::exists(nodePath))
        {
            boost::filesystem::remove(nodePath);
        }

        struct MyFlyClient : public proto::FlyClient
            , public IWalletMessageConsumer
        {
            MyFlyClient(IWalletDB::Ptr db, const WalletID& receiverID)
                : m_Nnet(make_shared<proto::FlyClient::NetworkStd>(*this))
                , m_Bbs(*this, m_Nnet, db)
                , m_ReceiverID(receiverID)
            {
                WalletAddress wa;
                db->createAddress(wa);
                db->saveAddress(wa);
                m_WalletID = wa.m_walletID;
            }

            void Connect(io::Address address)
            {
                m_Nnet->m_Cfg.m_vNodes.push_back(address);
                m_Nnet->Connect();
            }

            Block::SystemState::IHistory& get_History() override
            {
                return m_Headers;
            }

            void OnWalletMessage(const WalletID& peerID, const SetTxParameter& p) override
            {
            }

            void SendMessage()
            {
                IWalletMessageEndpoint& endpoint = m_Bbs;
                ByteBuffer message;
                std::generate_n(std::back_inserter(message), 10000, []() { return uint8_t(std::rand() % 256); });
                //endpoint.SendRawMessage(m_ReceiverID, message);
                SetTxParameter params;
                params.m_From = m_WalletID;
                params.m_Type = TxType::Simple;
                params.m_TxID = wallet::GenerateTxID();
                params.AddParameter(TxParameterID::Inputs, message);

                endpoint.Send(m_ReceiverID, params);
            }

            Block::SystemState::HistoryMap m_Headers;
            std::shared_ptr<proto::FlyClient::NetworkStd> m_Nnet;
            WalletNetworkViaBbs m_Bbs;
            WalletID m_ReceiverID;
            WalletID m_WalletID;
        };

        struct SenderFlyClient : public MyFlyClient
        {
            SenderFlyClient(IWalletDB::Ptr db, const WalletID& receiverID)
                : MyFlyClient(db, receiverID)
                , m_Timer(io::Timer::create(io::Reactor::get_Current()))
            {
            }

            void OnNewTip() override
            {
                if (!m_Sent)
                {
                    m_Sent = true;
                    
                    for (int i = 0; i < Count; ++i)
                    {
                        SendMessage();
                    }
                }
            }

            void OnWalletMessage(const WalletID& peerID, const SetTxParameter& p) override
            {
                ++m_ReceivedCount;
                cout << "Response message received[" << m_ReceivedCount << "] : " << p.m_TxID << '\n';

                m_Timer->start(60000, false, [this]() {OnTimer(); });
                if (m_ReceivedCount == Count)
                {
                    m_Timer->cancel();
                    io::Reactor::get_Current().stop();
                }
            }

            void OnTimer()
            {
                io::Reactor::get_Current().stop();
                WALLET_CHECK(m_ReceivedCount == Count);
            }

            bool m_Sent = false;
            
            io::Timer::Ptr m_Timer;
            int m_ReceivedCount = 0;
        };


        struct ReceiverFlyClient : public MyFlyClient
        {
            ReceiverFlyClient(IWalletDB::Ptr db, const WalletID& receiverID)
                : MyFlyClient(db, receiverID)
            {
                
            }

            void OnWalletMessage(const WalletID& peerID, const SetTxParameter& p) override
            {
                ++m_ReceivedCount;
                cout << "Message received[" << m_ReceivedCount<< "] : " << p.m_TxID << '\n';
                
                SendMessage();
            }

            int m_ReceivedCount = 0;
        };


        auto db = createSqliteWalletDB(SenderWalletDB, false, false);
        auto treasury = createTreasury(db);

        auto nodeCreator = [](Node& node, const ByteBuffer& treasury, uint16_t port, const std::string& path, const std::vector<io::Address>& peers = {})->io::Address
        {
            InitNodeToTest(node, treasury, nullptr, port, 10000, path, peers);
            io::Address address;
            address.resolve("127.0.0.1");
            address.port(port);
            return address;
        };

        Node senderNode;
        auto senderNodeAddress= nodeCreator(senderNode, treasury, 32125, "sender_node.db");
        Node receiverNode;
        auto receiverNodeAddress = nodeCreator(receiverNode, treasury, 32126, "receiver_node.db", {senderNodeAddress});

        TestWalletRig receiver(createReceiverWalletDB(), [](auto) {});

        SenderFlyClient flyClient(db, receiver.m_WalletID);
        flyClient.Connect(senderNodeAddress);

        ReceiverFlyClient flyClinet2(receiver.m_WalletDB, flyClient.m_WalletID);
        flyClinet2.Connect(receiverNodeAddress);

        mainReactor->run();
    }

    void TestBbsMessages2()
    {
        printf("Testing bbs with wallets2 ...\n");
        io::Reactor::Ptr mainReactor(io::Reactor::create());
        io::Reactor::Scope scope(*mainReactor);
        const int Count = 1000;
        string nodePath = "node.db";
        if (boost::filesystem::exists(nodePath))
        {
            boost::filesystem::remove(nodePath);
        }

        int completedCount = 1;

        auto timer = io::Timer::create(io::Reactor::get_Current());
        auto f = [&completedCount, mainReactor](auto txID)
        {
            --completedCount;
            if (completedCount == 0)
            {
              //  timer->cancel();
                mainReactor->stop();
            }
        };

        auto db = createSqliteWalletDB(SenderWalletDB, false, false);
        auto treasury = createTreasury(db, AmountList{Amount(5*Count)});

        auto nodeCreator = [](Node& node, const ByteBuffer& treasury, uint16_t port, const std::string& path, const std::vector<io::Address>& peers = {}, bool miningNode = true)->io::Address
        {
            InitNodeToTest(node, treasury, nullptr, port, 10000, path, peers, miningNode);
            io::Address address;
            address.resolve("127.0.0.1");
            address.port(port);
            return address;
        };


        Node senderNode;
        auto senderNodeAddress = nodeCreator(senderNode, treasury, 32125, "sender_node.db");
        Node receiverNode;
        auto receiverNodeAddress = nodeCreator(receiverNode, treasury, 32126, "receiver_node.db", { senderNodeAddress }, false);

        TestWalletRig sender(db, f, TestWalletRig::Type::Regular, false, 0, senderNodeAddress);
        TestWalletRig receiver(createReceiverWalletDB(), f, TestWalletRig::Type::Regular, false, 0, receiverNodeAddress);

        sender.m_Wallet.StartTransaction(CreateSplitTransactionParameters(sender.m_WalletID, AmountList(Count, Amount(5)))
            .SetParameter(TxParameterID::Fee, Amount(0))
            .SetParameter(TxParameterID::Lifetime, Height(200)));

        mainReactor->run();

        sender.m_Wallet.SetBufferSize(10);

        completedCount = 2 * Count;

        for (int i = 0; i < Count; ++i)
        {
            sender.m_Wallet.StartTransaction(CreateSimpleTransactionParameters()
                .SetParameter(TxParameterID::MyID, sender.m_WalletID)
                .SetParameter(TxParameterID::PeerID, receiver.m_WalletID)
                .SetParameter(TxParameterID::Amount, Amount(4))
                .SetParameter(TxParameterID::Fee, Amount(1))
                .SetParameter(TxParameterID::Lifetime, Height(50))
                .SetParameter(TxParameterID::PeerResponseTime, Height(100)));
        }
        
        mainReactor->run();

        //
        //for (const auto& p : txMap)
        //{
        //    if (p.second != 2)
        //    {
        //        cout << p.first << '\n';
        //    }
        //}

        auto transactions = sender.m_WalletDB->getTxHistory();
        WALLET_CHECK(transactions.size() == Count + 1);
        for (const auto& t : transactions)
        {
            WALLET_CHECK(t.m_status == wallet::TxStatus::Completed);
        }
    }

    struct MyZeroInit {
        static void Do(std::string&) {}
        static void Do(beam::ShieldedTxo::PublicGen&) {}
        template <typename T> static void Do(std::vector<T>&) {}
        template <typename T> static void Do(T& x) { ZeroObject(x);  }
    };

    void TestTxParameters()
    {
        std::cout << "Testing tx parameters and token...\n";

        {

            WalletID myID(Zero);
            WALLET_CHECK(myID.FromHex("7a3b9afd0f6bba147a4e044329b135424ca3a57ab9982fe68747010a71e0cac3f3"));
            {
                WalletID peerID(Zero);
                WALLET_CHECK(peerID.FromHex("6fb39884a3281bc0761f97817782a8bc51fdb1336882a2c7efebdb400d00d4"));
                // WALLET_CHECK(peerID.IsValid());
            }

            WalletID peerID(Zero);
            WALLET_CHECK(peerID.FromHex("1b516fb39884a3281bc0761f97817782a8bc51fdb1336882a2c7efebdb400d00d4"));
            auto params = CreateSimpleTransactionParameters()
                .SetParameter(TxParameterID::MyID, myID)
                .SetParameter(TxParameterID::PeerID, peerID)
                .SetParameter(TxParameterID::Lifetime, Height(200));


            string token = to_string(params);

            auto restoredParams = wallet::ParseParameters(token);

            WALLET_CHECK(restoredParams && *restoredParams == params);

            string address = to_string(myID);
            auto addrParams = wallet::ParseParameters(address);
            WALLET_CHECK(addrParams && *addrParams->GetParameter<WalletID>(TxParameterID::PeerID) == myID);

            const string addresses[] =
            {
                "7a3b9afd0f6bba147a4e044329b135424ca3a57ab9982fe68747010a71e0cac3f3",
                "9f03ab404a243fd09f827e8941e419e523a5b21e17c70563bfbc211dbe0e87ca95",
                "0103ab404a243fd09f827e8941e419e523a5b21e17c70563bfbc211dbe0e87ca95",
            };
            for (const auto& a : addresses)
            {
                WalletID id(Zero);
                WALLET_CHECK(id.FromHex(a));
                boost::optional<TxParameters> p;
                WALLET_CHECK_NO_THROW(p = wallet::ParseParameters(a));
                WALLET_CHECK(p && *p->GetParameter<WalletID>(TxParameterID::PeerID) == id);
            }


            {
                auto jsParams = CreateSimpleTransactionParameters()
                    .SetParameter(TxParameterID::MyID, myID)
                    .SetParameter(TxParameterID::PeerID, peerID)
                    .SetParameter(TxParameterID::Lifetime, Height(200))
                    .SetParameter(TxParameterID::Amount, Amount(234))
                    .SetParameter(TxParameterID::AmountList, AmountList{Amount(2), Amount(34)})
                    .SetParameter(TxParameterID::Fee, Amount(32));

                auto token1 = std::to_string(jsParams);
                auto jsonParams = ConvertTokenToJson(token1);
                auto token2 = ConvertJsonToToken(jsonParams);
                auto jsonParams2 = ConvertTokenToJson(token2);
                WALLET_CHECK(jsonParams == jsonParams2);
                WALLET_CHECK(token1 == token2);
            }

            {
                // don't save uninitialized variables
                TxParameters allParams;
#define MACRO(name, index, type) { \
                    type var; \
                    MyZeroInit::Do(var); \
                    allParams.SetParameter(TxParameterID::name, var); \
                }

                BEAM_TX_PUBLIC_PARAMETERS_MAP(MACRO)
#undef MACRO

                allParams.DeleteParameter(TxParameterID::SubTxIndex);
                auto token1 = std::to_string(allParams);

                auto jsonParams = ConvertTokenToJson(token1);
                auto token2 = ConvertJsonToToken(jsonParams);
                auto jsonParams2 = ConvertTokenToJson(token2);
                WALLET_CHECK(jsonParams == jsonParams2);
                //WALLET_CHECK(token1 == token2);
            }
        }
        {
            std::string s = "3ab404a243fd09f827e8941e419e523a5b21e17c70563bfbc211dbe0e87ca95";
            auto identity = GetPeerIDFromHex(s);
            WALLET_CHECK(identity.is_initialized());
            auto r = std::to_string(*identity);
            WALLET_CHECK(r == s);
        }

        {

            std::string amount = to_base64(Amount(0));
            WALLET_CHECK(from_base64<beam::Amount>(amount) == 0);
            WALLET_CHECK(from_base64<beam::Amount>(to_base64(Amount(100))) == 100);
        }

        {
            std::string sbbsAddressStr = "7a3b9afd0f6bba147a4e044329b135424ca3a57ab9982fe68747010a71e0cac3f3";
            std::string identityStr = "3ab404a243fd09f827e8941e419e523a5b21e17c70563bfbc211dbe0e87ca95";
            auto token = GetSendToken(sbbsAddressStr, identityStr, Amount(11));
            auto p = wallet::ParseParameters(token);
            WALLET_CHECK(p.is_initialized());
            const TxParameters& p2 = *p;
            WalletID address;
            WALLET_CHECK(address.FromHex(sbbsAddressStr));
            WALLET_CHECK(*p2.GetParameter<WalletID>(TxParameterID::PeerID) == address);
            auto  identity = GetPeerIDFromHex(identityStr);
            WALLET_CHECK(identity.is_initialized());
            WALLET_CHECK(*identity == *p2.GetParameter<PeerID>(TxParameterID::PeerWalletIdentity));
            WALLET_CHECK(*p2.GetParameter<Amount>(TxParameterID::Amount) == Amount(11));
        }
        { // invalid channel
            std::string sbbsAddressStr = "b0ca7b4afd7f0000fe6d24e8fd052ef04ff4bb2a230a81c8eeeb0dd0e55af766a91c6513e377fb39";
            WALLET_CHECK(beam::wallet::CheckReceiverAddress(sbbsAddressStr) == false);
        }
        {
            WALLET_CHECK(!CheckReceiverAddress("6dFBAa1SQ6gtPdZGimrFpxr6ByuQSg3XyzXAjXb5xTrj7x1izcFv29ropCqXs5opBUCN9uS4fCJpR2HEUYhmfpRvTijFcVsP"));
        }

        {
            WalletID invalidWalletID;
            WALLET_CHECK(invalidWalletID.FromHex("1b516fb37884a3281bc07610000008bc51fdb1336882a2c7efebdb400d00d4"));
            WALLET_CHECK(!invalidWalletID.IsValid());
            TxParameters p;
            p.SetParameter(TxParameterID::PeerID, invalidWalletID);
            TxToken invalidToken(p);
            WALLET_CHECK(!invalidToken.IsValid());
            WALLET_CHECK(!CheckReceiverAddress(std::to_string(p)));
            WALLET_CHECK(!CheckReceiverAddress("6dFBAa1SQ6gtPdZGimrFpxr6ByuQSg3XyzXAjXb5xTrj7x1izcFv29ropCqXs5opBUCN9uS4fCJpR2HEUYhmfpRvTijFcVsP"));
        }
        {
            WalletID validWalletID;
            WALLET_CHECK(validWalletID.FromHex("7a3b9afd0f6bba147a4e044329b135424ca3a57ab9982fe68747010a71e0cac3f3"));
            WALLET_CHECK(validWalletID.IsValid());
            TxParameters p;
            p.SetParameter(TxParameterID::PeerID, validWalletID);
            TxToken invalidToken(p);
            WALLET_CHECK(invalidToken.IsValid());
            WALLET_CHECK(CheckReceiverAddress(std::to_string(p)));
        }
    }

    void TestConvertions()
    {
        //{
        //    vector<uint8_t> input = { 2, 5, 6, 7 };
        //    auto r58 = Convert(input, 10, 58);
        //    WALLET_CHECK(r58 == vector<uint8_t>({44, 15}));
        //    auto r256 = Convert(input, 10, 256);
        //    WALLET_CHECK(r256 == vector<uint8_t>({ 10, 7 }));

        //    auto r58_10 = Convert(r58, 58, 10);
        //    WALLET_CHECK(r58_10 == input);
        //    auto r256_10 = Convert(r256, 256, 10);
        //    WALLET_CHECK(r256_10 == vector<uint8_t>({2, 5, 6, 7}));

        //    auto r11 = Convert(input, 10, 11);
        //    WALLET_CHECK(r11 == vector<uint8_t>({ 1, 10, 2, 4 }));

        //    auto r58_11 = Convert(r58, 58, 11);
        //    WALLET_CHECK(r58_11 == vector<uint8_t>({ 1, 10, 2, 4 }));
        //    auto r256_11 = Convert(r256, 256, 11);
        //    WALLET_CHECK(r256_11 == vector<uint8_t>({ 1, 10, 2, 4 }));
        //}
        {
            vector<uint8_t> input = { 1,43,54,7,8,9,7 };

            auto r58 = EncodeToBase58(input);
            WALLET_CHECK(r58 == "3ZzuVHW5C");

            auto r256 = DecodeBase58("3ZzuVHW5C");
            WALLET_CHECK(r256 == input);

            WALLET_CHECK(DecodeBase58("13ZzuVHW5C") == vector<uint8_t>({ 0, 1,43,54,7,8,9,7 }));
            WALLET_CHECK(DecodeBase58("C") == vector<uint8_t>{11});


            WALLET_CHECK(EncodeToBase58({}) == "");

            WALLET_CHECK(DecodeBase58("") == vector<uint8_t>{});

            WALLET_CHECK(DecodeBase58("3ZzuVHW5C==") == vector<uint8_t>{});

        }
        {
            vector<pair<string, string>> tests =
            {
                {"10c8511e", "Rt5zm"},
                {"00eb15231dfceb60925886b67d065299925915aeb172c06647", "1NS17iag9jJgTHD1VXjvLCEnZuQ3rJDE9L"},
                {"00000000000000000000", "1111111111"},
                {"", ""},
                {"61", "2g"},
                {"626262", "a3gV"},
                {"636363", "aPEr"},
                {"73696d706c792061206c6f6e6720737472696e67", "2cFupjhnEsSn59qHXstmK2ffpLv2"},
                {"516b6fcd0f", "ABnLTmg"},
                {"bf4f89001e670274dd", "3SEo3LWLoPntC"},
                {"572e4794", "3EFU7m"},
                {"ecac89cad93923c02321", "EJDM8drfXA6uyA"},
                {"000111d38e5fc9071ffcd20b4a763cc9ae4f252bb4e48fd66a835e252ada93ff480d6dd43dc62a641155a5", "123456789ABCDEFGHJKLMNPQRSTUVWXYZabcdefghijkmnopqrstuvwxyz"},
                {"000102030405060708090a0b0c0d0e0f101112131415161718191a1b1c1d1e1f202122232425262728292a2b2c2d2e2f303132333435363738393a3b3c3d3e3f404142434445464748494a4b4c4d4e4f505152535455565758595a5b5c5d5e5f606162636465666768696a6b6c6d6e6f707172737475767778797a7b7c7d7e7f808182838485868788898a8b8c8d8e8f909192939495969798999a9b9c9d9e9fa0a1a2a3a4a5a6a7a8a9aaabacadaeafb0b1b2b3b4b5b6b7b8b9babbbcbdbebfc0c1c2c3c4c5c6c7c8c9cacbcccdcecfd0d1d2d3d4d5d6d7d8d9dadbdcdddedfe0e1e2e3e4e5e6e7e8e9eaebecedeeeff0f1f2f3f4f5f6f7f8f9fafbfcfdfeff", "1cWB5HCBdLjAuqGGReWE3R3CguuwSjw6RHn39s2yuDRTS5NsBgNiFpWgAnEx6VQi8csexkgYw3mdYrMHr8x9i7aEwP8kZ7vccXWqKDvGv3u1GxFKPuAkn8JCPPGDMf3vMMnbzm6Nh9zh1gcNsMvH3ZNLmP5fSG6DGbbi2tuwMWPthr4boWwCxf7ewSgNQeacyozhKDDQQ1qL5fQFUW52QKUZDZ5fw3KXNQJMcNTcaB723LchjeKun7MuGW5qyCBZYzA1KjofN1gYBV3NqyhQJ3Ns746GNuf9N2pQPmHz4xpnSrrfCvy6TVVz5d4PdrjeshsWQwpZsZGzvbdAdN8MKV5QsBDY"}
            };

            for (const auto& test : tests)
            {
                ByteBuffer value = from_hex(test.first);
                auto to = EncodeToBase58(value);
                auto buf = DecodeBase58(test.second);
                auto from = EncodeToBase58(buf);
                WALLET_CHECK(to == test.second);
                WALLET_CHECK(to == from);
            }
        }
    }
  
    struct TestWalletClient : public WalletClient
    {
        TestWalletClient(IWalletDB::Ptr walletDB, const std::string& nodeAddr, io::Reactor::Ptr reactor)
            : WalletClient(walletDB, nodeAddr, reactor)
        {
        }

        virtual ~TestWalletClient()
        {
            stopReactor();
        }
    };

    void TestClient()
    {
        std::cout << "Testing wallet client...\n";
        io::Reactor::Ptr mainReactor(io::Reactor::create());
        io::Reactor::Scope scope(*mainReactor);
        auto db = createSenderWalletDB();
        std::string nodeAddr = "127.0.0.1:32546";
        TestWalletClient client(db, nodeAddr, io::Reactor::create());
        {
            std::map<Notification::Type,bool> activeNotifications {
                { Notification::Type::SoftwareUpdateAvailable, true },
                { Notification::Type::AddressStatusChanged, true },
                { Notification::Type::WalletImplUpdateAvailable, true },
                { Notification::Type::BeamNews, true },
                { Notification::Type::TransactionFailed, true },
                { Notification::Type::TransactionCompleted, true }
            };
            client.start(activeNotifications);
        }
        auto timer = io::Timer::create(*mainReactor);
        
        auto startEvent = io::AsyncEvent::create(*mainReactor, [&timer, mainReactor, &client, db]()
        {
            std::vector<WalletAddress> newAddresses;
            newAddresses.resize(50);
            for (auto& addr : newAddresses)
            {
                addr.m_label = "contact label";
                addr.m_category = "test category";
                addr.m_createTime = beam::getTimestamp();
                addr.m_duration = std::rand();
                addr.m_OwnID = std::rand();
                db->get_SbbsWalletID(addr.m_walletID, 32);
            }

            for (auto& addr : newAddresses)
            {
                client.getAsync()->saveAddress(addr, true);
            }
            timer->start(1500, false, [mainReactor]() { mainReactor->stop(); });
        });
        startEvent->post();

        mainReactor->run();
    }

    void TestSendingWithWalletID()
    {
        cout << "\nTesting sending with wallet ID...\n";

        io::Reactor::Ptr mainReactor{ io::Reactor::create() };
        io::Reactor::Scope scope(*mainReactor);

        int completedCount = 2;
        auto f = [&completedCount, mainReactor](auto)
        {
            --completedCount;
            if (completedCount == 0)
            {
                mainReactor->stop();
                completedCount = 2;
            }
        };

        TestNode node;
        TestWalletRig sender(createSenderWalletDB(), f, TestWalletRig::Type::Regular, false, 0);
        TestWalletRig receiver(createReceiverWalletDB(), f);

        WALLET_CHECK(sender.m_WalletDB->selectCoins(6, Zero).size() == 2);
        WALLET_CHECK(sender.m_WalletDB->getTxHistory().empty());
        WALLET_CHECK(receiver.m_WalletDB->getTxHistory().empty());

        //completedCount = 1;
        //auto txId1 = sender.m_Wallet.StartTransaction(CreateSimpleTransactionParameters()
        //    .SetParameter(TxParameterID::MyID, sender.m_WalletID)
        //    .SetParameter(TxParameterID::MyWalletIdentity, sender.m_SecureWalletID)
        //    .SetParameter(TxParameterID::PeerID, receiver.m_WalletID)
        //    .SetParameter(TxParameterID::PeerWalletIdentity, sender.m_SecureWalletID)
        //    .SetParameter(TxParameterID::Amount, Amount(4))
        //    .SetParameter(TxParameterID::Fee, Amount(2))
        //    .SetParameter(TxParameterID::Lifetime, Height(200))
        //    .SetParameter(TxParameterID::PeerResponseTime, Height(20)));
        //
        //mainReactor->run();
        //
        //// Tx history check
        //auto stx1 = sender.m_WalletDB->getTx(txId1);
        //WALLET_CHECK(stx1);
        //
        //WALLET_CHECK(stx1->m_status == wallet::TxStatus::Failed);

        auto txId = sender.m_Wallet.StartTransaction(CreateSimpleTransactionParameters()
            .SetParameter(TxParameterID::MyID, sender.m_WalletID)
            .SetParameter(TxParameterID::MyWalletIdentity, sender.m_SecureWalletID)
            .SetParameter(TxParameterID::PeerID, receiver.m_WalletID)
            .SetParameter(TxParameterID::PeerWalletIdentity, receiver.m_SecureWalletID)
            .SetParameter(TxParameterID::Amount, Amount(4))
            .SetParameter(TxParameterID::Fee, Amount(2))
            .SetParameter(TxParameterID::Lifetime, Height(200))
            .SetParameter(TxParameterID::PeerResponseTime, Height(20)));

        mainReactor->run();
         
        // check coins
        vector<Coin> newSenderCoins = sender.GetCoins();
        vector<Coin> newReceiverCoins = receiver.GetCoins();

        WALLET_CHECK(newSenderCoins.size() == 4);
        WALLET_CHECK(newReceiverCoins.size() == 1);
        WALLET_CHECK(newReceiverCoins[0].m_ID.m_Value == 4);
        WALLET_CHECK(newReceiverCoins[0].m_status == Coin::Available);
        WALLET_CHECK(newReceiverCoins[0].m_ID.m_Type == Key::Type::Regular);

        WALLET_CHECK(newSenderCoins[0].m_ID.m_Value == 5);
        WALLET_CHECK(newSenderCoins[0].m_status == Coin::Spent);
        WALLET_CHECK(newSenderCoins[0].m_ID.m_Type == Key::Type::Regular);

        WALLET_CHECK(newSenderCoins[1].m_ID.m_Value == 2);
        WALLET_CHECK(newSenderCoins[1].m_status == Coin::Available);
        WALLET_CHECK(newSenderCoins[1].m_ID.m_Type == Key::Type::Regular);

        WALLET_CHECK(newSenderCoins[2].m_ID.m_Value == 1);
        WALLET_CHECK(newSenderCoins[2].m_status == Coin::Spent);
        WALLET_CHECK(newSenderCoins[2].m_ID.m_Type == Key::Type::Regular);

        WALLET_CHECK(newSenderCoins[3].m_ID.m_Value == 9);
        WALLET_CHECK(newSenderCoins[3].m_status == Coin::Available);
        WALLET_CHECK(newSenderCoins[3].m_ID.m_Type == Key::Type::Regular);

        // Tx history check
        auto sh = sender.m_WalletDB->getTxHistory();
        WALLET_CHECK(sh.size() == 1);
        auto rh = receiver.m_WalletDB->getTxHistory();
        WALLET_CHECK(rh.size() == 1);
        auto stx = sender.m_WalletDB->getTx(txId);
        WALLET_CHECK(stx.is_initialized());
        auto rtx = receiver.m_WalletDB->getTx(txId);
        WALLET_CHECK(rtx.is_initialized());

        WALLET_CHECK(stx->m_txId == rtx->m_txId);
        WALLET_CHECK(stx->m_amount == rtx->m_amount);
        WALLET_CHECK(stx->m_status == wallet::TxStatus::Completed);
        WALLET_CHECK(stx->m_fee == rtx->m_fee);
        WALLET_CHECK(stx->m_message == rtx->m_message);
        WALLET_CHECK(stx->m_createTime <= rtx->m_createTime);
        WALLET_CHECK(stx->m_status == rtx->m_status);
        WALLET_CHECK(stx->m_sender == true);
        WALLET_CHECK(rtx->m_sender == false);
    }

    void StoreShieldedCoins(uint32_t nShieldedCoins, Amount nValNetto, const IWalletDB::Ptr walletDb, TestNode& node)
    {

        ECC::Point::Native ptN = ECC::Context::get().H * 1234U; // random point
        ECC::Point::Storage ptS;
        ptN.Export(ptS);

        node.m_vShieldedPool.resize(50, ptS);

        // calculate shielded element commitment

        Key::Index nShIdx = 0;
        ShieldedTxo::Viewer viewer;
        viewer.FromOwner(*walletDb->get_OwnerKdf(), nShIdx);

        for (uint32_t i = 0; i < nShieldedCoins; i++)
        {
            wallet::ShieldedCoin sc;

            ShieldedTxo::Ticket tkt;
            ShieldedTxo::DataParams sdp;
            sdp.m_Ticket.Generate(tkt, viewer, 12323U + i);
            sc.m_CoinID.m_Key.m_kSerG = sdp.m_Ticket.m_pK[0];

            sdp.m_Output.m_Value = sc.m_CoinID.m_Value;
            sdp.m_Output.m_AssetID = sc.m_CoinID.m_AssetID;
            sdp.m_Output.m_User = sc.m_CoinID.m_User;

            sdp.m_Output.Restore_kG(sdp.m_Ticket.m_SharedSecret);

            WALLET_CHECK(ptN.Import(tkt.m_SerialPub));

            ptN += ECC::Context::get().G * sdp.m_Output.m_k;
            CoinID::Generator(sdp.m_Output.m_AssetID).AddValue(ptN, sdp.m_Output.m_Value);

            ptN.Export(ptS);

            sc.m_CoinID.m_Key.m_IsCreatedByViewer = true;
            sc.m_CoinID.m_Key.m_nIdx = nShIdx;
            ZeroObject(sc.m_CoinID.m_User);
            sc.m_TxoID = 12 + i;
            sc.m_CoinID.m_Value = nValNetto;
            sc.m_confirmHeight = 0;

            node.m_vShieldedPool[sc.m_TxoID] = ptS;

            walletDb->saveShieldedCoin(sc);
        }
    }

    void TestSendingShielded()
    {
        cout << "\nTesting consuming shielded TXOs...\n";

        io::Reactor::Ptr mainReactor{ io::Reactor::create() };
        io::Reactor::Scope scope(*mainReactor);

        int completedCount = 2;
        auto f = [&completedCount, mainReactor](auto)
        {
            --completedCount;
            if (completedCount == 0)
            {
                mainReactor->stop();
                completedCount = 2;
            }
        };

        TestNode node;
        TestWalletRig sender(createSenderWalletDB(), f, TestWalletRig::Type::Regular, false, 0);
        TestWalletRig receiver(createReceiverWalletDB(), f);

        const uint32_t nShieldedCoins = 3;
        Amount nValNetto = 135;
        Transaction::FeeSettings fs;
        Amount nInpFee = fs.m_ShieldedInput + fs.m_Kernel;
        StoreShieldedCoins(nShieldedCoins, nValNetto + nInpFee + 1, sender.m_WalletDB, node);

        auto txId  = sender.m_Wallet.StartTransaction(CreateSimpleTransactionParameters()
            .SetParameter(TxParameterID::MyID, sender.m_WalletID)
            .SetParameter(TxParameterID::MyWalletIdentity, sender.m_SecureWalletID)
            .SetParameter(TxParameterID::PeerID, receiver.m_WalletID)
            .SetParameter(TxParameterID::PeerWalletIdentity, receiver.m_SecureWalletID)
            .SetParameter(TxParameterID::Amount, nValNetto * nShieldedCoins  - 15)
            .SetParameter(TxParameterID::Fee, Amount(30))
            .SetParameter(TxParameterID::Lifetime, Height(200))
            .SetParameter(TxParameterID::PeerResponseTime, Height(20)));

        mainReactor->run();

        // check Tx
        auto txHistory = sender.m_WalletDB->getTxHistory();
        WALLET_CHECK(txHistory.size() == 1);
        WALLET_CHECK(txHistory[0].m_txId == txId);
        WALLET_CHECK(txHistory[0].m_status == wallet::TxStatus::Completed);
    }

    void TestCalculateShieldedCoinsSelection()
    {
        cout << "\nTesting shielded coins selection...\n";

        io::Reactor::Ptr mainReactor{ io::Reactor::create() };
        io::Reactor::Scope scope(*mainReactor);

        int completedCount = 2;
        auto f = [&completedCount, mainReactor](auto)
        {
            --completedCount;
            if (completedCount == 0)
            {
                mainReactor->stop();
                completedCount = 2;
            }
        };

        TestNode node;
        AmountList lst;
        auto walletDB = createSenderWalletDB(false, lst);
        StoreShieldedCoins(3, 3000000, walletDB, node);
        Transaction::FeeSettings fs;
        Amount nInpFee = fs.m_ShieldedInput + fs.m_Kernel;
        Amount nOutFee = fs.m_ShieldedOutput + fs.m_Kernel + fs.m_Output;
        Amount beforehandFee = 1000100;

        auto selectionRes = wallet::CalcShieldedCoinSelectionInfo(walletDB, 6000000, beforehandFee, Asset::s_BeamID);
        WALLET_CHECK(6000000 > selectionRes.selectedSumBeam - selectionRes.selectedFee - selectionRes.changeBeam);
        WALLET_CHECK(selectionRes.shieldedInputsFee == 3 * nInpFee);
        WALLET_CHECK(selectionRes.shieldedOutputsFee == 0);
        WALLET_CHECK(selectionRes.minimalFee > beforehandFee);
        WALLET_CHECK(selectionRes.changeBeam == 0);

        selectionRes = wallet::CalcShieldedCoinSelectionInfo(walletDB, 4000000, beforehandFee, Asset::s_BeamID);
        WALLET_CHECK(4000000 == selectionRes.selectedSumBeam - selectionRes.selectedFee - selectionRes.changeBeam);
        WALLET_CHECK(selectionRes.shieldedInputsFee == 3 * nInpFee);
        WALLET_CHECK(selectionRes.shieldedOutputsFee == 0);
        WALLET_CHECK(selectionRes.minimalFee > beforehandFee);
        WALLET_CHECK(selectionRes.changeBeam != 0);

        selectionRes = wallet::CalcShieldedCoinSelectionInfo(walletDB, 4000000, 100, Asset::s_BeamID);
        WALLET_CHECK(4000000 == selectionRes.selectedSumBeam - selectionRes.selectedFee - selectionRes.changeBeam);
        WALLET_CHECK(selectionRes.shieldedInputsFee == 3 * nInpFee);
        WALLET_CHECK(selectionRes.shieldedOutputsFee == 0);
        WALLET_CHECK(selectionRes.minimalFee > 100);
        WALLET_CHECK(selectionRes.changeBeam != 0);

        selectionRes = wallet::CalcShieldedCoinSelectionInfo(walletDB, 500000, beforehandFee,  Asset::s_BeamID);
        WALLET_CHECK(500000 == selectionRes.selectedSumBeam - selectionRes.selectedFee - selectionRes.changeBeam);
        WALLET_CHECK(selectionRes.shieldedInputsFee == nInpFee);
        WALLET_CHECK(selectionRes.shieldedOutputsFee == 0);
        WALLET_CHECK(selectionRes.minimalFee <= beforehandFee);
        WALLET_CHECK(selectionRes.changeBeam != 0);

        selectionRes = wallet::CalcShieldedCoinSelectionInfo(walletDB, 3000000, beforehandFee, Asset::s_BeamID, true);
        WALLET_CHECK(3000000 == selectionRes.selectedSumBeam - selectionRes.selectedFee - selectionRes.changeBeam);
        WALLET_CHECK(selectionRes.shieldedInputsFee == nInpFee * 3);
        WALLET_CHECK(selectionRes.shieldedOutputsFee == nOutFee);
        WALLET_CHECK(selectionRes.minimalFee > beforehandFee);
        WALLET_CHECK(selectionRes.changeBeam != 0);

        cout << "\nShielded coins selection tested\n";
    }

    void TestMultiUserWallet()
    {
        cout << "\nTesting mulituser wallet...\n";

        io::Reactor::Ptr mainReactor{ io::Reactor::create() };
        io::Reactor::Scope scope(*mainReactor);
        const size_t UserCount = 10;

        size_t completedCount = UserCount * 2;
        auto f = [&completedCount, mainReactor](auto)
        {
            --completedCount;
            if (completedCount == 0)
            {
                mainReactor->stop();
                completedCount = 2;
            }
        };

        TestNode node;

        auto serviceDB = createSenderWalletDB();

        
        std::vector <std::unique_ptr<TestWalletRig>> wallets;

        wallets.reserve(UserCount);
        
        for (size_t i = 0; i < UserCount; ++i)
        {
            stringstream ss;
            ss << "sender_" << i << ".db";
            auto t = make_unique<TestWalletRig>(createSenderWalletDBWithSeed(ss.str(), true), f, TestWalletRig::Type::Regular, false, 0);
            wallets.push_back(move(t));
        }
        
        TestWalletRig receiver(createReceiverWalletDB(), f);

 //       WALLET_CHECK(sender.m_WalletDB->selectCoins(6, Zero).size() == 2);
 //       WALLET_CHECK(sender.m_WalletDB->getTxHistory().empty());
 //       WALLET_CHECK(receiver.m_WalletDB->getTxHistory().empty());

        for (auto& w : wallets)
        {
            auto& sender = *w;
            sender.m_Wallet.StartTransaction(CreateSimpleTransactionParameters()
                .SetParameter(TxParameterID::MyID, sender.m_WalletID)
                .SetParameter(TxParameterID::MyWalletIdentity, sender.m_SecureWalletID)
                .SetParameter(TxParameterID::PeerID, receiver.m_WalletID)
                .SetParameter(TxParameterID::PeerWalletIdentity, receiver.m_SecureWalletID)
                .SetParameter(TxParameterID::Amount, Amount(4))
                .SetParameter(TxParameterID::Fee, Amount(2))
                .SetParameter(TxParameterID::Lifetime, Height(200))
                .SetParameter(TxParameterID::PeerResponseTime, Height(20)));

        }
        
        mainReactor->run();

        vector<Coin> newReceiverCoins = receiver.GetCoins();

        WALLET_CHECK(newReceiverCoins.size() == UserCount);
        for (auto& coin : newReceiverCoins)
        {
            WALLET_CHECK(coin.m_ID.m_Value == 4);
            WALLET_CHECK(coin.m_status == Coin::Available);
            WALLET_CHECK(coin.m_ID.m_Type == Key::Type::Regular);
        }

        for (auto& w : wallets)
        {
            auto& sender = *w;
            // check coins
            vector<Coin> newSenderCoins = sender.GetCoins();

            WALLET_CHECK(newSenderCoins.size() == 4);

            WALLET_CHECK(newSenderCoins[0].m_ID.m_Value == 5);
            WALLET_CHECK(newSenderCoins[0].m_status == Coin::Spent);
            WALLET_CHECK(newSenderCoins[0].m_ID.m_Type == Key::Type::Regular);

            WALLET_CHECK(newSenderCoins[1].m_ID.m_Value == 2);
            WALLET_CHECK(newSenderCoins[1].m_status == Coin::Available);
            WALLET_CHECK(newSenderCoins[1].m_ID.m_Type == Key::Type::Regular);

            WALLET_CHECK(newSenderCoins[2].m_ID.m_Value == 1);
            WALLET_CHECK(newSenderCoins[2].m_status == Coin::Spent);
            WALLET_CHECK(newSenderCoins[2].m_ID.m_Type == Key::Type::Regular);

            WALLET_CHECK(newSenderCoins[3].m_ID.m_Value == 9);
            WALLET_CHECK(newSenderCoins[3].m_status == Coin::Available);
            WALLET_CHECK(newSenderCoins[3].m_ID.m_Type == Key::Type::Regular);
        }
    }
}

bool RunNegLoop(beam::Negotiator::IBase& a, beam::Negotiator::IBase& b, const char* szTask)
{
	using namespace Negotiator;

	const uint32_t nPeers = 2;

	IBase* pArr[nPeers];
	pArr[0] = &a;
	pArr[1] = &b;

	for (uint32_t i = 0; i < nPeers; i++)
	{
		IBase& v = *pArr[i];
		v.Set(i, Codes::Role);
		v.Set(Rules::get().pForks[1].m_Height, Codes::Scheme);
	}

	cout << "\nNegotiating: " << szTask << std::endl;

	bool pDone[nPeers] = { false };

	uint32_t nDone = 0;

	for (uint32_t i = 0; ; ++i %= nPeers)
	{
		if (pDone[i])
			continue;

		IBase& v = *pArr[i];

		Storage::Map gwOut;
		Gateway::Direct gw(gwOut);

		v.m_pGateway = &gw;

		uint32_t status = v.Update();

		char chThis = static_cast<char>('A' + i);

		if (!gwOut.empty())
		{
			char chOther = static_cast<char>('A' + !i);

			Gateway::Direct gwFin(*pArr[!i]->m_pStorage);

			size_t nSize = 0;
			for (Storage::Map::iterator it = gwOut.begin(); gwOut.end() != it; ++it)
			{
				ByteBuffer& buf = it->second;
				uint32_t code = it->first;
				nSize += sizeof(code) + sizeof(uint32_t) + buf.size();
				gwFin.Send(code, std::move(buf));
			}

			cout << "\t" << chThis << " -> " << chOther << ' ' << nSize << " bytes" << std::endl;


			for (Storage::Map::iterator it = gwOut.begin(); gwOut.end() != it; ++it)
			{
				uint32_t code = it->first;
				std::string sVar;
				v.QueryVar(sVar, code);

				if (sVar.empty())
					sVar = "?";
				cout << "\t     " << sVar << endl;
			}
		}

		if (!status)
			continue;

		if (Negotiator::Status::Success != status)
		{
			cout << "\t" << chThis << " Failed!" << std::endl;
			return false; // fail
		}

		pDone[i] = true;

		cout << "\t" << chThis << " done" << std::endl;
		if (++nDone == _countof(pArr))
			break;
	}

	return true;
}

Amount SetCids(beam::Negotiator::IBase& neg, const Amount* p, size_t n, uint32_t code, uint32_t i0 = 0)
{
	std::vector<CoinID> vec;
	vec.resize(n);
	Amount sum = 0;

	for (size_t i = 0; i < n; i++)
	{
		CoinID& cid = vec[i];
		cid = Zero;

		cid.m_Type = Key::Type::Regular;
		cid.m_Idx = i0 + static_cast<uint32_t>(i);

        cid.m_Value = p[i];
		sum += p[i];
	}

	neg.Set(vec, code);
	return sum;
}

void TestNegotiation()
{
	using namespace Negotiator;

	cout << "TestNegotiation" << std::endl;

	const Amount valMSig = 11;
	Height hLock = 1440;

	WithdrawTx::CommonParam cpWd;
	cpWd.m_Krn2.m_pLock = &hLock;

	Multisig pT1[2];
	Storage::Map pS1[2];

	for (size_t i = 0; i < _countof(pT1); i++)
	{
		IBase& v = pT1[i];

		uintBig seed;
		ECC::GenRandom(seed);
		HKdf::Create(v.m_pKdf, seed);

		v.m_pStorage = pS1 + i;

		CoinID cid(Zero);
		cid.m_Value = valMSig;
		cid.m_Idx = 500;
		cid.m_Type = FOURCC_FROM(msg2);
		v.Set(cid, Multisig::Codes::Cid);

		v.Set(uint32_t(1), Multisig::Codes::ShareResult);
	}

	WALLET_CHECK(RunNegLoop(pT1[0], pT1[1], "MuSig"));


	MultiTx pT2[2];
	Storage::Map pS2[2];

	for (size_t i = 0; i < _countof(pT2); i++)
	{
		IBase& v = pT2[i];
		v.m_pKdf = pT1[i].m_pKdf;
		v.m_pStorage = pS2 + i;
	}

	const Amount pIn0[] = { 30, 50, 45 };
	const Amount pOut0[] = { 11, 12 };

	const Amount pIn1[] = { 6 };
	const Amount pOut1[] = { 17, 55 };

	Amount fee = valMSig;

	fee += SetCids(pT2[0], pIn0, _countof(pIn0), MultiTx::Codes::InpCids);
	fee -= SetCids(pT2[0], pOut0, _countof(pOut0), MultiTx::Codes::OutpCids, 700);

	fee += SetCids(pT2[1], pIn1, _countof(pIn1), MultiTx::Codes::InpCids);
	fee -= SetCids(pT2[1], pOut1, _countof(pOut1), MultiTx::Codes::OutpCids, 500);

	for (size_t i = 0; i < _countof(pT2); i++)
	{
		IBase& v = pT2[i];
		v.Set(fee, MultiTx::Codes::KrnFee);

		CoinID cid(Zero);
		cid.m_Value = valMSig;
		cid.m_Idx = 500;
		cid.m_Type = FOURCC_FROM(msg2);
		v.Set(cid, MultiTx::Codes::InpMsCid);

		uint32_t idxTrg = MultiTx::Codes::InpMsCommitment;
		uint32_t idxSrc = Multisig::Codes::Commitment;

		pS2[i][idxTrg] = pS1[i][idxSrc];
	}

	WALLET_CHECK(RunNegLoop(pT2[0], pT2[1], "Transaction-with-MuSig"));

	WithdrawTx pT3[2];
	Storage::Map pS3[2];

	for (size_t i = 0; i < _countof(pT3); i++)
	{
		WithdrawTx& v = pT3[i];
		v.m_pKdf = pT1[i].m_pKdf;
		v.m_pStorage = pS3 + i;

		WithdrawTx::Worker wrk(v);

		// new multisig
		CoinID ms0(Zero);
		ms0.m_Value = valMSig;
		ms0.m_Idx = 500;
		ms0.m_Type = FOURCC_FROM(msg2);

		CoinID ms1 = ms0;
		ms1.m_Idx = 800;

		ECC::Point comm0;
		WALLET_CHECK(pT1[i].Get(comm0, Multisig::Codes::Commitment));


		std::vector<CoinID> vec;
		vec.resize(1, Zero);
		vec[0].m_Idx = 315;
		vec[0].m_Type = Key::Type::Regular;

		Amount half = valMSig / 2;
		vec[0].m_Value = i ? half : (valMSig - half);

		v.Setup(true, &ms1, &ms0, &comm0, &vec, cpWd);
	}

	WALLET_CHECK(RunNegLoop(pT3[0], pT3[1], "Withdraw-Tx ritual"));


	struct ChannelData
	{
		CoinID m_msMy;
        CoinID m_msPeer;
		ECC::Point m_CommPeer;
	};

	ChannelOpen pT4[2];
	Storage::Map pS4[2];
	ChannelData pCData[2];

	for (size_t i = 0; i < _countof(pT4); i++)
	{
		ChannelOpen& v = pT4[i];
		v.m_pKdf = pT1[i].m_pKdf;
		v.m_pStorage = pS4 + i;

		ChannelOpen::Worker wrk(v);

		Amount half = valMSig / 2;
		Amount nMyValue = i ? half : (valMSig - half);

		std::vector<CoinID> vIn, vOutWd;
		vIn.resize(1, Zero);
		vIn[0].m_Idx = 215;
		vIn[0].m_Type = Key::Type::Regular;
		vIn[0].m_Value = nMyValue;

		vOutWd.resize(1, Zero);
		vOutWd[0].m_Idx = 216;
		vOutWd[0].m_Type = Key::Type::Regular;
		vOutWd[0].m_Value = nMyValue;

		CoinID ms0(Zero);
		ms0.m_Value = valMSig;
		ms0.m_Type = FOURCC_FROM(msg2);
		ms0.m_Idx = 220;

		CoinID msA = ms0;
		msA.m_Idx++;
		CoinID msB = msA;
		msB.m_Idx++;

		v.Setup(true, &vIn, nullptr, &ms0, MultiTx::KernelParam(), &msA, &msB, &vOutWd, cpWd);

		ChannelData& cd = pCData[i];
		cd.m_msMy = i ? msB : msA;
		cd.m_msPeer = i ? msA : msB;
	}

	WALLET_CHECK(RunNegLoop(pT4[0], pT4[1], "Lightning channel open"));

	for (int i = 0; i < 2; i++)
	{
		ChannelOpen::Result r;
		ChannelOpen::Worker wrk(pT4[i]);
		pT4[i].get_Result(r);

		WALLET_CHECK(!r.m_tx1.m_vKernels.empty());
		WALLET_CHECK(!r.m_tx2.m_vKernels.empty());
		WALLET_CHECK(!r.m_txPeer2.m_vKernels.empty());

		pCData[i].m_CommPeer = r.m_CommPeer1;
	}


	ChannelUpdate pT5[2];
	Storage::Map pS5[2];


	for (size_t i = 0; i < _countof(pT5); i++)
	{
		ChannelUpdate& v = pT5[i];
		v.m_pKdf = pT1[i].m_pKdf;
		v.m_pStorage = pS5 + i;

		ChannelUpdate::Worker wrk(v);

		Amount nPart = valMSig / 3;
		Amount nMyValue = i ? nPart : (valMSig - nPart);

		CoinID ms0;
		ECC::Point comm0;
		{
			ChannelOpen::Worker wrk2(pT4[i]);
			pT4[i].m_MSig.Get(comm0, Multisig::Codes::Commitment);
			pT4[i].m_MSig.Get(ms0, Multisig::Codes::Cid);
		}

        CoinID msA = ms0;
		msA.m_Idx += 15;
		CoinID msB = msA;
		msB.m_Idx++;

		std::vector<CoinID> vOutWd;
		vOutWd.resize(1, Zero);
		vOutWd[0].m_Idx = 216;
		vOutWd[0].m_Type = Key::Type::Regular;
		vOutWd[0].m_Value = nMyValue;

		ChannelData& cd = pCData[i];

		v.Setup(true, &ms0, &comm0, &msA, &msB, &vOutWd, cpWd, &cd.m_msMy, &cd.m_msPeer, &cd.m_CommPeer);
	}

	WALLET_CHECK(RunNegLoop(pT5[0], pT5[1], "Lightning channel update"));

	for (int i = 0; i < 2; i++)
	{
		ChannelUpdate::Result r;
		ChannelUpdate::Worker wrk(pT5[i]);
		pT5[i].get_Result(r);

		WALLET_CHECK(!r.m_tx1.m_vKernels.empty());
		WALLET_CHECK(!r.m_tx2.m_vKernels.empty());
		WALLET_CHECK(!r.m_txPeer2.m_vKernels.empty());

		WALLET_CHECK(r.m_RevealedSelfKey && r.m_PeerKeyValid);
	}
}

void TestKeyKeeper(IPrivateKeyKeeper2::Ptr externalKeyKeeper = {}, size_t index = 3)
{
    struct Peer
    {
        IPrivateKeyKeeper2::Ptr m_pKk;
        WalletIDKey m_KeyID;
        PeerID m_ID;
    };

    struct MyKeeKeeper
        :public LocalPrivateKeyKeeperStd
    {
        using LocalPrivateKeyKeeperStd::LocalPrivateKeyKeeperStd;

        bool IsTrustless() override { return true; }
    };

    Peer pPeer[2];

    for (size_t i = 0; i < _countof(pPeer); i++)
    {
        Key::IKdf::Ptr pKdf;
        HKdf::Create(pKdf, 12345U + i); // random kdf

        Peer& p = pPeer[i];
        if (i != index)
        {
            p.m_pKk = std::make_shared<MyKeeKeeper>(pKdf);
            Cast::Up<MyKeeKeeper>(*p.m_pKk).m_State.m_hvLast = 334U + i;
        }
        else
        {
            p.m_pKk = externalKeyKeeper;
        }

        p.m_KeyID = 14 + i;

        // get ID
        IPrivateKeyKeeper2::Method::get_Kdf m;
        m.m_Root = true;
        WALLET_CHECK(IPrivateKeyKeeper2::Status::Success == p.m_pKk->InvokeSync(m));
        WALLET_CHECK(!m.m_pKdf); // we're testing in trustless mode
        WALLET_CHECK(m.m_pPKdf);

        Hash::Value hv;
        Key::ID(p.m_KeyID, Key::Type::WalletID).get_Hash(hv);

        Point::Native ptN;
        m.m_pPKdf->DerivePKeyG(ptN, hv);

        Point pt = ptN;
        p.m_ID = pt.m_X;
    }

    Peer& s = pPeer[0];
    Peer& r = pPeer[1];

    // 1st sender invocation
    IPrivateKeyKeeper2::Method::SignSender mS;
    ZeroObjectUnchecked(mS); // not so good coz it contains vectors. nevermind, it's a test
    mS.m_Peer = r.m_ID;
    mS.m_MyIDKey = s.m_KeyID;
    mS.m_Slot = 12;
    mS.m_pKernel.reset(new TxKernelStd);
    mS.m_pKernel->m_Fee = 315;
    mS.m_pKernel->m_Height.m_Min = Rules::get().pForks[1].m_Height + 19;
    mS.m_pKernel->m_Height.m_Max = mS.m_pKernel->m_Height.m_Min + 700;
    mS.m_vInputs.push_back(CoinID(515, 2342, Key::Type::Regular, 11));
    mS.m_vOutputs.push_back(CoinID(70, 2343, Key::Type::Change));

    WALLET_CHECK(IPrivateKeyKeeper2::Status::Success == s.m_pKk->InvokeSync(mS));

    // Receiver invocation
    IPrivateKeyKeeper2::Method::SignReceiver mR;
    ZeroObjectUnchecked(mR);
    mR.m_Peer = s.m_ID;
    mR.m_MyIDKey = r.m_KeyID;
    mR.m_pKernel = std::move(mS.m_pKernel);
    mR.m_vInputs.push_back(CoinID(3, 2344, Key::Type::Regular));
    mR.m_vOutputs.push_back(CoinID(125, 2345, Key::Type::Regular));
    mR.m_vOutputs.push_back(CoinID(8, 2346, Key::Type::Regular));

    // adjust kernel height a little
    mR.m_pKernel->m_Height.m_Min += 2;
    mR.m_pKernel->m_Height.m_Max += 3;

    WALLET_CHECK(IPrivateKeyKeeper2::Status::Success == r.m_pKk->InvokeSync(mR));

    // 2nd sender invocation
    mS.m_pKernel = std::move(mR.m_pKernel);
    mS.m_kOffset = mR.m_kOffset;
    mS.m_PaymentProofSignature = mR.m_PaymentProofSignature;

    WALLET_CHECK(IPrivateKeyKeeper2::Status::Success == s.m_pKk->InvokeSync(mS));

    TxKernelStd::Ptr pKrn = std::move(mS.m_pKernel);
    pKrn->UpdateID();

    Height hScheme = pKrn->m_Height.m_Min;
    Point::Native exc;
    WALLET_CHECK(pKrn->IsValid(hScheme, exc));

    // build the whole tx
    Transaction tx;

    for (size_t i = 0; i < _countof(pPeer); i++)
    {
        Peer& p = pPeer[i];

        const IPrivateKeyKeeper2::Method::InOuts& io = i ?
            Cast::Down<IPrivateKeyKeeper2::Method::InOuts>(mR) :
            Cast::Down<IPrivateKeyKeeper2::Method::InOuts>(mS);

        for (size_t j = 0; j < io.m_vInputs.size(); j++)
        {
            const CoinID& cid = io.m_vInputs[j];

            // build input commitment
            Point::Native comm;
            WALLET_CHECK(IPrivateKeyKeeper2::Status::Success == p.m_pKk->get_Commitment(comm, cid));

            tx.m_vInputs.emplace_back();
            tx.m_vInputs.back().reset(new Input);
            tx.m_vInputs.back()->m_Commitment = comm;
        }

        for (size_t j = 0; j < io.m_vOutputs.size(); j++)
        {
            IPrivateKeyKeeper2::Method::CreateOutput m;
            m.m_Cid = io.m_vOutputs[j];
            m.m_hScheme = hScheme;
            WALLET_CHECK(IPrivateKeyKeeper2::Status::Success == p.m_pKk->InvokeSync(m));

            tx.m_vOutputs.push_back(std::move(m.m_pResult));
        }
    }

    tx.m_vKernels.push_back(std::move(pKrn));
    tx.m_Offset = mS.m_kOffset;
    tx.Normalize();

    Transaction::Context::Params pars;
    Transaction::Context ctx(pars);
    ctx.m_Height.m_Min = hScheme;
    WALLET_CHECK(tx.IsValid(ctx));
}

void TestVouchers()
{
    cout << "\nTesting wallets vouchers exchange...\n";

    io::Reactor::Ptr mainReactor{ io::Reactor::create() };
    io::Reactor::Scope scope(*mainReactor);

    TestNodeNetwork::Shared tnns;

    struct MyWallet
        :public Wallet
    {
        std::vector<ShieldedTxo::Voucher> m_Vouchers;
        WalletAddress m_MyAddr;
        TestNodeNetwork::Ptr m_MyNetwork;

        MyWallet(IWalletDB::Ptr pDb, const std::shared_ptr<TestWalletNetwork>& pTwn, TestNodeNetwork::Shared& tnns)
            :Wallet(pDb)
        {
            pDb->createAddress(m_MyAddr);
            pDb->saveAddress(m_MyAddr);

            m_MyNetwork = make_shared<TestNodeNetwork>(tnns, *this);

            AddMessageEndpoint(pTwn);
            SetNodeEndpoint(m_MyNetwork);

            pTwn->m_Map[m_MyAddr.m_walletID].m_pSink = this;

            Cast::Down<FlyClient>(*this).OnOwnedNode(Zero, true); // hack, disable wallet's logic according to which it won't reply with voucher without owned node.
        }

        virtual void OnVouchersFrom(const WalletAddress&, const WalletID& myAddr, std::vector<ShieldedTxo::Voucher>&& res) override
        {
            m_Vouchers = std::move(res);
            io::Reactor::get_Current().stop();
        }
    };

    auto twn = make_shared<TestWalletNetwork>();

    IWalletDB::Ptr pDbSnd = createSenderWalletDB();
    MyWallet sender(pDbSnd, twn, tnns);
    MyWallet receiver(createReceiverWalletDB(), twn, tnns);

    WalletAddress addr = receiver.m_MyAddr;
    addr.m_OwnID = 0;
    pDbSnd->saveAddress(addr);

    sender.RequestVouchersFrom(receiver.m_MyAddr.m_walletID, sender.m_MyAddr.m_walletID, 15);

    io::Timer::Ptr timer = io::Timer::create(*mainReactor);
    timer->start(1000, true, []() { io::Reactor::get_Current().stop(); });

    mainReactor->run();

    WALLET_CHECK(!sender.m_Vouchers.empty());
}

#if defined(BEAM_HW_WALLET)

//IWalletDB::Ptr createSqliteWalletDB()
//{
//    const char* dbName = "wallet.db";
//    if (boost::filesystem::exists(dbName))
//    {
//        boost::filesystem::remove(dbName);
//    }
//    ECC::NoLeak<ECC::uintBig> seed;
//    seed.V = Zero;
//    auto walletDB = WalletDB::init(dbName, string("pass123"), seed, io::Reactor::get_Current().shared_from_this());
//    beam::Block::SystemState::ID id = { };
//    id.m_Height = 134;
//    walletDB->setSystemStateID(id);
//    return walletDB;
//}
//
//void TestHWTransaction(IPrivateKeyKeeper& pkk)
//{
//    io::Reactor::Ptr mainReactor{ io::Reactor::create() };
//    io::Reactor::Scope scope(*mainReactor);
//
//    Point::Native totalPublicExcess = Zero;
//
//    std::vector<Coin::ID> inputCoins =
//    {
//        {40, 0, Key::Type::Regular},
//    };
//
//    std::vector<Coin::ID> outputCoins =
//    {
//        {16, 0, Key::Type::Regular},
//        {24, 0, Key::Type::Regular},
//    };
//
//    beam::Amount fee = 0;
//    ECC::Scalar::Native offset = Zero;
//    offset.GenRandomNnz();
//
//    {
//
//        Point::Native publicAmount = Zero;
//        Amount amount = 0;
//        for (const auto& cid : inputCoins)
//        {
//            amount += cid.m_Value;
//        }
//        AmountBig::AddTo(publicAmount, amount);
//        amount = 0;
//        publicAmount = -publicAmount;
//        for (const auto& cid : outputCoins)
//        {
//            amount += cid.m_Value;
//        }
//        AmountBig::AddTo(publicAmount, amount);
//
//        Point::Native publicExcess = Context::get().G * offset;
//
//        {
//            Point::Native commitment;
//
//            for (const auto& output : outputCoins)
//            {
//                if (commitment.Import(pkk.GeneratePublicKeySync(output, Zero, true)))
//                {
//                    publicExcess += commitment;
//                }
//            }
//
//            publicExcess = -publicExcess;
//            for (const auto& input : inputCoins)
//            {
//                if (commitment.Import(pkk.GeneratePublicKeySync(input, Zero, true)))
//                {
//                    publicExcess += commitment;
//                }
//            }
//        }
//
//        publicExcess += publicAmount;
//
//        totalPublicExcess = publicExcess;
//    }
//
//    {
//        ECC::Point::Native peerPublicNonce = Zero;
//
//        TxKernel kernel;
//        kernel.m_Fee = fee;
//        kernel.m_Height = { 25000, 27500 };
//        kernel.m_Commitment = totalPublicExcess;
//
//        ECC::Hash::Value message;
//        kernel.get_Hash(message);
//
//        KernelParameters kernelParameters;
//        kernelParameters.fee = fee;
//
//        kernelParameters.height = { 25000, 27500 };
//        kernelParameters.commitment = totalPublicExcess;
//
//        Signature signature;
//
//        ECC::Point::Native publicNonce;
//        uint8_t nonceSlot = (uint8_t)pkk.AllocateNonceSlotSync();
//        publicNonce.Import(pkk.GenerateNonceSync(nonceSlot));
//
//
//        signature.m_NoncePub = publicNonce + peerPublicNonce;
//        signature.m_k = pkk.SignSync(inputCoins, outputCoins, offset, nonceSlot, kernelParameters, publicNonce + peerPublicNonce);
//
//        if (signature.IsValid(message, totalPublicExcess))
//        {
//            LOG_DEBUG() << "Ok, signature is valid :)";
//        }
//        else
//        {
//            LOG_ERROR() << "Error, invalid signature :(";
//        }
//    }
//}

#include "mnemonic/mnemonic.h"

void TestHWCommitment()
{
    cout << "Test HW commitment" << std::endl;

    io::Reactor::Ptr mainReactor{ io::Reactor::create() };
    io::Reactor::Scope scope(*mainReactor);

    const CoinID cid(100500, 15, Key::Type::Regular, 7);
    const Height hScheme = 100500;
    ECC::NoLeak<ECC::HKdfPub::Packed> owner1, owner2;
    Point comm1, comm2;
    auto extractOwner = [](Key::IPKdf::Ptr pubKdf, ECC::NoLeak<ECC::HKdfPub::Packed>& p)
    {
        assert(pubKdf->ExportP(nullptr) == sizeof(p));
        pubKdf->ExportP(&p);
        const uint8_t* pp = reinterpret_cast<const uint8_t*>(&p.V);
        cout << "Owner bin: " << to_hex(pp, sizeof(p.V)) << std::endl;  
    };
    {
        Scalar::Native secretKey;

        //beam::WordList generatedPhrases = {"budget", "focus", "surface", "plug", "dragon", "elephant", "token", "child", "kitchen", "coast", "lounge", "mean" };
        beam::WordList generatedPhrases = { "copy", "vendor", "shallow", "raven", "coffee", "appear", "book", "blast", "lock", "exchange", "farm", "glue" };
        //phrase that is used in beam-hw-crypto tests
        //beam::WordList generatedPhrases = {"edge", "video", "genuine", "moon", "vibrant", "hybrid", "forum", "climb", "history", "iron", "involve", "sausage"};

        auto buf = beam::decodeMnemonic(generatedPhrases);

        SecString secretSeed;
        secretSeed.assign(buf.data(), buf.size());

        Key::IKdf::Ptr kdf;
        ECC::HKdf::Create(kdf, secretSeed.hash().V);

        Key::IPKdf::Ptr pubKdf = kdf;
        LocalPrivateKeyKeeperStd keyKeeper(kdf);

        extractOwner(pubKdf, owner1);

        ECC::Point::Native pt2;
        WALLET_CHECK(keyKeeper.get_Commitment(pt2, cid) == IPrivateKeyKeeper2::Status::Success);

        comm1 = pt2;
        LOG_INFO() << "commitment is " << comm1;

        
        {
            ECC::Point::Native comm3;
            IPrivateKeyKeeper2::Method::CreateOutput m;
            m.m_Cid = cid;
            m.m_hScheme = hScheme;
            WALLET_CHECK(IPrivateKeyKeeper2::Status::Success == keyKeeper.InvokeSync(m));
            WALLET_CHECK(m.m_pResult && m.m_pResult->IsValid(hScheme, comm3));
            WALLET_CHECK(comm3 == pt2);
        }
    }

    {
        HWWallet hw;
        auto keyKeeper = hw.getKeyKeeper(hw.getDevices()[0]);

        {
            IPrivateKeyKeeper2::Method::get_Kdf m;
            m.m_Root = true;
            WALLET_CHECK(keyKeeper->InvokeSync(m) == IPrivateKeyKeeper2::Status::Success);
            extractOwner(m.m_pPKdf, owner2);
        }

        ECC::Point::Native pt2;
        WALLET_CHECK(keyKeeper->get_Commitment(pt2, cid) == IPrivateKeyKeeper2::Status::Success);
        comm2 = pt2;

        LOG_INFO() << "HW commitment is " << comm2;

        {
            ECC::Point::Native comm3;
            IPrivateKeyKeeper2::Method::CreateOutput m;
            m.m_Cid = cid;
            m.m_hScheme = hScheme;
            WALLET_CHECK(IPrivateKeyKeeper2::Status::Success == keyKeeper->InvokeSync(m));
            WALLET_CHECK(m.m_pResult && m.m_pResult->IsValid(hScheme, comm3));
            WALLET_CHECK(comm3 == pt2);
        }
    }

    WALLET_CHECK(comm1 == comm2);
}

void TestHWWallet()
{
    cout << "Test HW wallet" << std::endl;
    
    io::Reactor::Ptr mainReactor{ io::Reactor::create() };
    io::Reactor::Scope scope(*mainReactor);

    HWWallet hw;

    auto keyKeeper = hw.getKeyKeeper(hw.getDevices()[0]);

    TestKeyKeeper(keyKeeper, 1);
    TestKeyKeeper(keyKeeper, 0);
}
#endif

int main()
{
    int logLevel = LOG_LEVEL_DEBUG; 
#if LOG_VERBOSE_ENABLED
    logLevel = LOG_LEVEL_VERBOSE;
#endif
    const auto path = boost::filesystem::system_complete("logs");
    auto logger = beam::Logger::create(logLevel, logLevel, logLevel, "wallet_test", path.string());


    Rules::get().FakePoW = true;
	Rules::get().pForks[1].m_Height = 100500; // needed for lightning network to work
    //Rules::get().DA.MaxAhead_s = 90;// 60 * 1;
    Rules::get().UpdateChecksum();

    wallet::g_AssetsEnabled = true;

    storage::HookErrors();

    TestEventTypeSerialization();
    TestKeyKeeper();

    TestVouchers();


    //TestBbsDecrypt();

    TestConvertions();
    TestTxParameters();
    
    TestClient();
    TestSendingWithWalletID();
    
    TestMultiUserWallet();
    
    TestNegotiation();
    
    TestP2PWalletNegotiationST();
    
    TestTxRollback();
    
    {
        io::Reactor::Ptr mainReactor{ io::Reactor::create() };
        io::Reactor::Scope scope(*mainReactor);
        //TestWalletNegotiation(CreateWalletDB<TestWalletDB>(), CreateWalletDB<TestWalletDB2>());
        TestWalletNegotiation(createSenderWalletDB(), createReceiverWalletDB());
    }
    
    TestSplitTransaction();
    
    TestMinimalFeeTransaction();
    
    TestTxToHimself();
    
    TestExpiredTransaction();
    TestNoResponse();
    TestTransactionUpdate();
    //TestTxPerformance();
    //TestTxNonces();
    
    TestTxExceptionHandling();
    
   
    // @nesbox: disabled tests, they work only if device connected
#if defined(BEAM_HW_WALLET)
    TestHWCommitment();
    TestHWWallet();
#endif

    //TestBbsMessages();
    //TestBbsMessages2();

    Rules::get().pForks[1].m_Height = 20;
    Rules::get().pForks[2].m_Height = 20;
    Rules::get().UpdateChecksum();

    TestSendingShielded();
    TestCalculateShieldedCoinsSelection();

    assert(g_failureCount == 0);
    return WALLET_CHECK_RESULT;
}<|MERGE_RESOLUTION|>--- conflicted
+++ resolved
@@ -75,17 +75,6 @@
             LOG_DEBUG() << "serialized proto::Event::Type::Shielded = 0x" << serializedStr;
         }
         
-<<<<<<< HEAD
-        ByteBuffer buf2 = from_hex("82");
-
-        Deserializer der;
-        der.reset(buf2.data(), buf2.size());
-
-        proto::Event::Type::Enum event;
-        WALLET_CHECK_NO_THROW(der& event);
-        WALLET_CHECK(proto::Event::Type::Shielded == event);
-
-=======
         auto f = [](const std::string& s, bool shouldThrow)
         {
             ByteBuffer buf2 = from_hex(s);
@@ -114,7 +103,6 @@
         f("42", true);
         // Normal case
         f("82", false);
->>>>>>> ee9934e1
     }
 
     void TestWalletNegotiation(IWalletDB::Ptr senderWalletDB, IWalletDB::Ptr receiverWalletDB)
