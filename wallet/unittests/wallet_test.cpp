// Copyright 2018 The Beam Team
//
// Licensed under the Apache License, Version 2.0 (the "License");
// you may not use this file except in compliance with the License.
// You may obtain a copy of the License at
//
//    http://www.apache.org/licenses/LICENSE-2.0
//
// Unless required by applicable law or agreed to in writing, software
// distributed under the License is distributed on an "AS IS" BASIS,
// WITHOUT WARRANTIES OR CONDITIONS OF ANY KIND, either express or implied.
// See the License for the specific language governing permissions and
// limitations under the License.

#ifndef LOG_VERBOSE_ENABLED
    #define LOG_VERBOSE_ENABLED 0
#endif

#include "wallet/core/common.h"
#include "wallet/core/wallet_network.h"
#include "wallet/core/wallet.h"
#include "wallet/core/secstring.h"
#include "wallet/core/base58.h"
#include "wallet/client/wallet_client.h"
#include "utility/test_helpers.h"
#include "core/radixtree.h"
#include "core/unittest/mini_blockchain.h"
#include "wallet/core/simple_transaction.h"
#include "core/negotiator.h"
#include "node/node.h"
#include "wallet/core/private_key_keeper.h"
#include "keykeeper/local_private_key_keeper.h"
#include "keykeeper/trezor_key_keeper.h"

#include "test_helpers.h"

#include <string_view>
#include <assert.h>
#include <iostream>
#include <thread>
#include <mutex>
#include <atomic>
#include <condition_variable>

#include "core/proto.h"
#include <boost/filesystem.hpp>
#include <boost/intrusive/list.hpp>

#if defined(BEAM_HW_WALLET)
#include "keykeeper/hw_wallet.h"
#endif

using namespace beam;
using namespace std;
using namespace ECC;

WALLET_TEST_INIT

#include "wallet_test_environment.cpp"

namespace
{
    void TestWalletNegotiation(IWalletDB::Ptr senderWalletDB, IWalletDB::Ptr receiverWalletDB)
    {
        cout << "\nTesting wallets negotiation...\n";

        io::Reactor::Ptr mainReactor{ io::Reactor::create() };
        io::Reactor::Scope scope(*mainReactor);
        auto receiverKeyKeeper = std::make_shared<LocalPrivateKeyKeeper>(receiverWalletDB, receiverWalletDB->get_MasterKdf());

        WalletAddress wa;
        receiverWalletDB->createAddress(wa);
        receiverWalletDB->saveAddress(wa);
        WalletID receiver_id = wa.m_walletID;

        auto senderKeyKeeper = std::make_shared<LocalPrivateKeyKeeper>(senderWalletDB, senderWalletDB->get_MasterKdf());
        senderWalletDB->createAddress(wa);
        senderWalletDB->saveAddress(wa);
        WalletID sender_id = wa.m_walletID;

        int count = 0;
        auto f = [&count](const auto& /*id*/)
        {
            if (++count >= 2)
                io::Reactor::get_Current().stop();
        };

        TestNodeNetwork::Shared tnns;

        Wallet sender(senderWalletDB, senderKeyKeeper, f);
        Wallet receiver(receiverWalletDB, receiverKeyKeeper, f);

        auto twn = make_shared<TestWalletNetwork>();
        auto netNodeS = make_shared<TestNodeNetwork>(tnns, sender);
        auto netNodeR = make_shared<TestNodeNetwork>(tnns, receiver);

        sender.AddMessageEndpoint(twn);
        sender.SetNodeEndpoint(netNodeS);

        receiver.AddMessageEndpoint(twn);
        receiver.SetNodeEndpoint(netNodeR);

        twn->m_Map[sender_id].m_pSink = &sender;
        twn->m_Map[receiver_id].m_pSink = &receiver;

        tnns.AddBlock();

        sender.StartTransaction(CreateSimpleTransactionParameters()
            .SetParameter(TxParameterID::MyID, sender_id)
            .SetParameter(TxParameterID::PeerID, receiver_id)
            .SetParameter(TxParameterID::Amount, Amount(6))
            .SetParameter(TxParameterID::Fee, Amount(1))
            .SetParameter(TxParameterID::Lifetime, Height(200)));
        mainReactor->run();

        WALLET_CHECK(count == 2);
    }

    void TestTxToHimself()
    {
        cout << "\nTesting Tx to himself...\n";

        io::Reactor::Ptr mainReactor{ io::Reactor::create() };
        io::Reactor::Scope scope(*mainReactor);

        auto senderWalletDB = createSqliteWalletDB("sender_wallet.db", false, false);

        // add coin with keyType - Coinbase
        beam::Amount coin_amount = 40;
        Coin coin = CreateAvailCoin(coin_amount, 0);
        coin.m_ID.m_Type = Key::Type::Coinbase;
        senderWalletDB->storeCoin(coin);

        auto coins = senderWalletDB->selectCoins(24, Zero);
        WALLET_CHECK(coins.size() == 1);
        WALLET_CHECK(coins[0].m_ID.m_Type == Key::Type::Coinbase);
        WALLET_CHECK(coins[0].m_status == Coin::Available);
        WALLET_CHECK(senderWalletDB->getTxHistory().empty());

        TestNode node;
        TestWalletRig sender("sender", senderWalletDB, [](auto) { io::Reactor::get_Current().stop(); });
        helpers::StopWatch sw;

        sw.start();

        auto txId = sender.m_Wallet.StartTransaction(CreateSimpleTransactionParameters()
                    .SetParameter(TxParameterID::MyID, sender.m_WalletID)
                    .SetParameter(TxParameterID::PeerID, sender.m_WalletID)
                    .SetParameter(TxParameterID::Amount, Amount(24))
                    .SetParameter(TxParameterID::Fee, Amount(2))
                    .SetParameter(TxParameterID::Lifetime, Height(200)));

        mainReactor->run();
        sw.stop();

        cout << "Transfer elapsed time: " << sw.milliseconds() << " ms\n";

        // check Tx
        auto txHistory = senderWalletDB->getTxHistory();
        WALLET_CHECK(txHistory.size() == 1);
        WALLET_CHECK(txHistory[0].m_txId == txId);
        WALLET_CHECK(txHistory[0].m_amount == 24);
        WALLET_CHECK(txHistory[0].m_changeBeam == 14);
        WALLET_CHECK(txHistory[0].m_fee == 2);
        WALLET_CHECK(txHistory[0].m_status == TxStatus::Completed);

        // check coins
        vector<Coin> newSenderCoins;
        senderWalletDB->visitCoins([&newSenderCoins](const Coin& c)->bool
        {
            newSenderCoins.push_back(c);
            return true;
        });

        WALLET_CHECK(newSenderCoins.size() == 3);

        WALLET_CHECK(newSenderCoins[0].m_ID.m_Type == Key::Type::Coinbase);
        WALLET_CHECK(newSenderCoins[0].m_status == Coin::Spent);
        WALLET_CHECK(newSenderCoins[0].m_ID.m_Value == 40);

        WALLET_CHECK(newSenderCoins[1].m_ID.m_Type == Key::Type::Change);
        WALLET_CHECK(newSenderCoins[1].m_status == Coin::Available);
        WALLET_CHECK(newSenderCoins[1].m_ID.m_Value == 14);

        WALLET_CHECK(newSenderCoins[2].m_ID.m_Type == Key::Type::Regular);
        WALLET_CHECK(newSenderCoins[2].m_status == Coin::Available);
        WALLET_CHECK(newSenderCoins[2].m_ID.m_Value == 24);

        cout << "\nFinish of testing Tx to himself...\n";
    }

    void TestP2PWalletNegotiationST()
    {
        cout << "\nTesting p2p wallets negotiation single thread...\n";

        io::Reactor::Ptr mainReactor{ io::Reactor::create() };
        io::Reactor::Scope scope(*mainReactor);

        int completedCount = 2;
        auto f = [&completedCount, mainReactor](auto)
        {
            --completedCount;
            if (completedCount == 0)
            {
                mainReactor->stop();
                completedCount = 2;
            }
        };

        TestNode node;
        TestWalletRig sender("sender", createSenderWalletDB(), f, TestWalletRig::Type::Regular, false, 0);
        TestWalletRig receiver("receiver", createReceiverWalletDB(), f);

        WALLET_CHECK(sender.m_WalletDB->selectCoins(6, Zero).size() == 2);
        WALLET_CHECK(sender.m_WalletDB->getTxHistory().empty());
        WALLET_CHECK(receiver.m_WalletDB->getTxHistory().empty());

        helpers::StopWatch sw;
        sw.start();

        auto txId = sender.m_Wallet.StartTransaction(CreateSimpleTransactionParameters()
            .SetParameter(TxParameterID::MyID, sender.m_WalletID)
            .SetParameter(TxParameterID::PeerID, receiver.m_WalletID)
            .SetParameter(TxParameterID::Amount, Amount(4))
            .SetParameter(TxParameterID::Fee, Amount(2))
            .SetParameter(TxParameterID::Lifetime, Height(200))
            .SetParameter(TxParameterID::PeerResponseTime, Height(20)));

        mainReactor->run();
        sw.stop();
        cout << "First transfer elapsed time: " << sw.milliseconds() << " ms\n";

        // check coins
        vector<Coin> newSenderCoins = sender.GetCoins();
        vector<Coin> newReceiverCoins = receiver.GetCoins();

        WALLET_CHECK(newSenderCoins.size() == 4);
        WALLET_CHECK(newReceiverCoins.size() == 1);
        WALLET_CHECK(newReceiverCoins[0].m_ID.m_Value == 4);
        WALLET_CHECK(newReceiverCoins[0].m_status == Coin::Available);
        WALLET_CHECK(newReceiverCoins[0].m_ID.m_Type == Key::Type::Regular);

        WALLET_CHECK(newSenderCoins[0].m_ID.m_Value == 5);
        WALLET_CHECK(newSenderCoins[0].m_status == Coin::Spent);
        WALLET_CHECK(newSenderCoins[0].m_ID.m_Type == Key::Type::Regular);

        WALLET_CHECK(newSenderCoins[1].m_ID.m_Value == 2);
        WALLET_CHECK(newSenderCoins[1].m_status == Coin::Available);
        WALLET_CHECK(newSenderCoins[1].m_ID.m_Type == Key::Type::Regular);

        WALLET_CHECK(newSenderCoins[2].m_ID.m_Value == 1);
        WALLET_CHECK(newSenderCoins[2].m_status == Coin::Spent);
        WALLET_CHECK(newSenderCoins[2].m_ID.m_Type == Key::Type::Regular);

        WALLET_CHECK(newSenderCoins[3].m_ID.m_Value == 9);
        WALLET_CHECK(newSenderCoins[3].m_status == Coin::Available);
        WALLET_CHECK(newSenderCoins[3].m_ID.m_Type == Key::Type::Regular);

        // Tx history check
        auto sh = sender.m_WalletDB->getTxHistory();
        WALLET_CHECK(sh.size() == 1);
        auto rh = receiver.m_WalletDB->getTxHistory();
        WALLET_CHECK(rh.size() == 1);
        auto stx = sender.m_WalletDB->getTx(txId);
        WALLET_CHECK(stx.is_initialized());
        auto rtx = receiver.m_WalletDB->getTx(txId);
        WALLET_CHECK(rtx.is_initialized());

        WALLET_CHECK(stx->m_txId == rtx->m_txId);
        WALLET_CHECK(stx->m_amount == rtx->m_amount);
        WALLET_CHECK(stx->m_status == TxStatus::Completed);
        WALLET_CHECK(stx->m_fee == rtx->m_fee);
        WALLET_CHECK(stx->m_message == rtx->m_message);
        WALLET_CHECK(stx->m_createTime <= rtx->m_createTime);
        WALLET_CHECK(stx->m_status == rtx->m_status);
        WALLET_CHECK(stx->m_sender == true);
        WALLET_CHECK(rtx->m_sender == false);

        // rollback test
        {

            Block::SystemState::Full sTip;
            receiver.m_WalletDB->get_History().get_Tip(sTip);

            receiver.m_WalletDB->get_History().DeleteFrom(sTip.m_Height); // delete latest block

            proto::FlyClient& flyClient = receiver.m_Wallet;
            //imitate rollback
            flyClient.OnRolledBack();
            receiver.m_WalletDB->get_History().AddStates(&sTip, 1);
            flyClient.OnNewTip();
            completedCount = 1; // sender's transaction is completed
            mainReactor->run();

            newReceiverCoins = receiver.GetCoins();

            WALLET_CHECK(newReceiverCoins[0].m_ID.m_Value == 4);
            WALLET_CHECK(newReceiverCoins[0].m_status == Coin::Available);
            WALLET_CHECK(newReceiverCoins[0].m_ID.m_Type == Key::Type::Regular);

            // Tx history check
            rh = receiver.m_WalletDB->getTxHistory();
            WALLET_CHECK(rh.size() == 1);
            rtx = receiver.m_WalletDB->getTx(txId);
            WALLET_CHECK(rtx.is_initialized());

            WALLET_CHECK(rtx->m_status == TxStatus::Completed);
            WALLET_CHECK(rtx->m_sender == false);
        }

        // second transfer
        auto preselectedCoins = sender.m_WalletDB->selectCoins(6, Zero);
        CoinIDList preselectedIDs;
        for (const auto& c : preselectedCoins)
        {
            preselectedIDs.push_back(c.m_ID);
        }
        sw.start();

        txId = sender.m_Wallet.StartTransaction(CreateSimpleTransactionParameters()
            .SetParameter(TxParameterID::MyID, sender.m_WalletID)
            .SetParameter(TxParameterID::PeerID, receiver.m_WalletID)
            .SetParameter(TxParameterID::Amount, Amount(6))
            .SetParameter(TxParameterID::Fee, Amount(0))
            .SetParameter(TxParameterID::Lifetime, Height(200))
            .SetParameter(TxParameterID::PreselectedCoins, preselectedIDs));

        mainReactor->run();
        sw.stop();
        cout << "Second transfer elapsed time: " << sw.milliseconds() << " ms\n";

        // check coins
        newSenderCoins = sender.GetCoins();
        newReceiverCoins = receiver.GetCoins();

        WALLET_CHECK(newSenderCoins.size() == 5);
        WALLET_CHECK(newReceiverCoins.size() == 2);

        WALLET_CHECK(newReceiverCoins[0].m_ID.m_Value == 4);
        WALLET_CHECK(newReceiverCoins[0].m_status == Coin::Available);
        WALLET_CHECK(newReceiverCoins[0].m_ID.m_Type == Key::Type::Regular);

        WALLET_CHECK(newReceiverCoins[1].m_ID.m_Value == 6);
        WALLET_CHECK(newReceiverCoins[1].m_status == Coin::Available);
        WALLET_CHECK(newReceiverCoins[1].m_ID.m_Type == Key::Type::Regular);


        WALLET_CHECK(newSenderCoins[0].m_ID.m_Value == 5);
        WALLET_CHECK(newSenderCoins[0].m_status == Coin::Spent);
        WALLET_CHECK(newSenderCoins[0].m_ID.m_Type == Key::Type::Regular);

        WALLET_CHECK(newSenderCoins[1].m_ID.m_Value == 2);
        WALLET_CHECK(newSenderCoins[1].m_status == Coin::Available);
        WALLET_CHECK(newSenderCoins[1].m_ID.m_Type == Key::Type::Regular);

        WALLET_CHECK(newSenderCoins[2].m_ID.m_Value == 1);
        WALLET_CHECK(newSenderCoins[2].m_status == Coin::Spent);
        WALLET_CHECK(newSenderCoins[2].m_ID.m_Type == Key::Type::Regular);

        WALLET_CHECK(newSenderCoins[3].m_ID.m_Value == 9);
        WALLET_CHECK(newSenderCoins[3].m_status == Coin::Spent);
        WALLET_CHECK(newSenderCoins[3].m_ID.m_Type == Key::Type::Regular);

        WALLET_CHECK(newSenderCoins[4].m_ID.m_Value == 3);
        WALLET_CHECK(newSenderCoins[4].m_status == Coin::Available);
        WALLET_CHECK(newSenderCoins[4].m_ID.m_Type == Key::Type::Change);

        // Tx history check
        sh = sender.m_WalletDB->getTxHistory();
        WALLET_CHECK(sh.size() == 2);
        rh = receiver.m_WalletDB->getTxHistory();
        WALLET_CHECK(rh.size() == 2);
        stx = sender.m_WalletDB->getTx(txId);
        WALLET_CHECK(stx.is_initialized());
        rtx = receiver.m_WalletDB->getTx(txId);
        WALLET_CHECK(rtx.is_initialized());

        WALLET_CHECK(stx->m_txId == rtx->m_txId);
        WALLET_CHECK(stx->m_amount == rtx->m_amount);
        WALLET_CHECK(stx->m_status == TxStatus::Completed);
        WALLET_CHECK(stx->m_message == rtx->m_message);
        WALLET_CHECK(stx->m_createTime <= rtx->m_createTime);
        WALLET_CHECK(stx->m_status == rtx->m_status);
        WALLET_CHECK(stx->m_sender == true);
        WALLET_CHECK(rtx->m_sender == false);


        // third transfer. no enough money should appear
        sw.start();
        completedCount = 1;// only one wallet takes part in tx

        txId = sender.m_Wallet.StartTransaction(CreateSimpleTransactionParameters()
            .SetParameter(TxParameterID::MyID, sender.m_WalletID)
            .SetParameter(TxParameterID::PeerID, receiver.m_WalletID)
            .SetParameter(TxParameterID::Amount, Amount(6))
            .SetParameter(TxParameterID::Fee, Amount(0))
            .SetParameter(TxParameterID::Lifetime, Height(200)));

        mainReactor->run();
        sw.stop();
        cout << "Third transfer elapsed time: " << sw.milliseconds() << " ms\n";
    
        // check coins
        newSenderCoins = sender.GetCoins();
        newReceiverCoins = receiver.GetCoins();

        // no coins 
        WALLET_CHECK(newSenderCoins.size() == 5);
        WALLET_CHECK(newReceiverCoins.size() == 2);

        // Tx history check. New failed tx should be added to sender
        sh = sender.m_WalletDB->getTxHistory();
        WALLET_CHECK(sh.size() == 3);
        rh = receiver.m_WalletDB->getTxHistory();
        WALLET_CHECK(rh.size() == 2);
        stx = sender.m_WalletDB->getTx(txId);
        WALLET_CHECK(stx.is_initialized());
        rtx = receiver.m_WalletDB->getTx(txId);
        WALLET_CHECK(!rtx.is_initialized());

        WALLET_CHECK(stx->m_amount == 6);
        WALLET_CHECK(stx->m_status == TxStatus::Failed);
        WALLET_CHECK(stx->m_sender == true);
        WALLET_CHECK(stx->m_failureReason == TxFailureReason::NoInputs);
    }

    void TestTxRollback()
    {
        cout << "\nTesting transaction restore on tip rollback...\n";

        io::Reactor::Ptr mainReactor{ io::Reactor::create() };
        io::Reactor::Scope scope(*mainReactor);

        int completedCount = 2;
        auto f = [&completedCount, mainReactor](auto)
        {
            --completedCount;
            if (completedCount == 0)
            {
                mainReactor->stop();
                completedCount = 2;
            }
        };


        auto senderDB = createSenderWalletDB();
        TestNode node;
        {
            TestWalletRig sender("sender", senderDB, f, TestWalletRig::Type::Regular, false, 0);
            TestWalletRig receiver("receiver", createReceiverWalletDB(), f);

            sender.m_Wallet.StartTransaction(CreateSimpleTransactionParameters()
                .SetParameter(TxParameterID::MyID, sender.m_WalletID)
                .SetParameter(TxParameterID::PeerID, receiver.m_WalletID)
                .SetParameter(TxParameterID::Amount, Amount(4))
                .SetParameter(TxParameterID::Fee, Amount(2))
                .SetParameter(TxParameterID::Lifetime, Height(200))
                .SetParameter(TxParameterID::PeerResponseTime, Height(20)));

            mainReactor->run();

            Block::SystemState::Full tip;
            sender.m_WalletDB->get_History().get_Tip(tip);
            sender.m_WalletDB->get_History().DeleteFrom(tip.m_Height);

            proto::FlyClient& client = sender.m_Wallet;
            client.OnRolledBack();
            // emulating what FlyClient does on rollback
            sender.m_WalletDB->get_History().AddStates(&tip, 1);
            node.AddBlock();
            sender.m_WalletDB->get_History().AddStates(&node.m_Blockchain.m_mcm.m_vStates.back().m_Hdr, 1);
            client.OnNewTip();
        }

       // disconnect wallet from the blockchain for a while
       for (int i = 0; i < 1; ++i)
       {
           node.AddBlock();
       }

        completedCount = 1;
        TestWalletRig sender("sender", senderDB, f, TestWalletRig::Type::Regular, false, 0);
        mainReactor->run();

       // check coins
       vector<Coin> newSenderCoins = sender.GetCoins();
       
        WALLET_CHECK(newSenderCoins[0].m_ID.m_Value == 5);
        WALLET_CHECK(newSenderCoins[0].m_status == Coin::Spent);
        WALLET_CHECK(newSenderCoins[0].m_ID.m_Type == Key::Type::Regular);

        WALLET_CHECK(newSenderCoins[1].m_ID.m_Value == 2);
        WALLET_CHECK(newSenderCoins[1].m_status == Coin::Available);
        WALLET_CHECK(newSenderCoins[1].m_ID.m_Type == Key::Type::Regular);

        WALLET_CHECK(newSenderCoins[2].m_ID.m_Value == 1);
        WALLET_CHECK(newSenderCoins[2].m_status == Coin::Spent);
        WALLET_CHECK(newSenderCoins[2].m_ID.m_Type == Key::Type::Regular);

        WALLET_CHECK(newSenderCoins[3].m_ID.m_Value == 9);
        WALLET_CHECK(newSenderCoins[3].m_status == Coin::Available);
        WALLET_CHECK(newSenderCoins[3].m_ID.m_Type == Key::Type::Regular);
    }

    void TestSplitTransaction()
    {
        cout << "\nTesting split Tx...\n";

        io::Reactor::Ptr mainReactor{ io::Reactor::create() };
        io::Reactor::Scope scope(*mainReactor);

        auto senderWalletDB = createSqliteWalletDB("sender_wallet.db", false, false);

        // add coin with keyType - Coinbase
        beam::Amount coin_amount = 40;
        Coin coin = CreateAvailCoin(coin_amount, 0);
        coin.m_ID.m_Type = Key::Type::Coinbase;
        senderWalletDB->storeCoin(coin);

        auto coins = senderWalletDB->selectCoins(24, Zero);
        WALLET_CHECK(coins.size() == 1);
        WALLET_CHECK(coins[0].m_ID.m_Type == Key::Type::Coinbase);
        WALLET_CHECK(coins[0].m_status == Coin::Available);
        WALLET_CHECK(senderWalletDB->getTxHistory().empty());

        TestNode node;
        TestWalletRig sender("sender", senderWalletDB, [](auto) { io::Reactor::get_Current().stop(); });
        helpers::StopWatch sw;

        sw.start();

        auto txId = sender.m_Wallet.StartTransaction(CreateSplitTransactionParameters(sender.m_WalletID, AmountList{ 11, 12, 13 })
            .SetParameter(TxParameterID::Fee, Amount(2))
            .SetParameter(TxParameterID::Lifetime, Height(200)));

        mainReactor->run();
        sw.stop();

        cout << "Transfer elapsed time: " << sw.milliseconds() << " ms\n";

        // check Tx
        auto txHistory = senderWalletDB->getTxHistory();
        WALLET_CHECK(txHistory.size() == 1);
        WALLET_CHECK(txHistory[0].m_txId == txId);
        WALLET_CHECK(txHistory[0].m_amount == 36);
        WALLET_CHECK(txHistory[0].m_changeBeam == 2);
        WALLET_CHECK(txHistory[0].m_fee == 2);
        WALLET_CHECK(txHistory[0].m_status == TxStatus::Completed);

        // check coins
        vector<Coin> newSenderCoins;
        senderWalletDB->visitCoins([&newSenderCoins](const Coin& c)->bool
        {
            newSenderCoins.push_back(c);
            return true;
        });

        WALLET_CHECK(newSenderCoins.size() == 5);
        WALLET_CHECK(newSenderCoins[0].m_ID.m_Type == Key::Type::Coinbase);
        WALLET_CHECK(newSenderCoins[0].m_status == Coin::Spent);
        WALLET_CHECK(newSenderCoins[0].m_ID.m_Value == 40);

        WALLET_CHECK(newSenderCoins[1].m_ID.m_Type == Key::Type::Change);
        WALLET_CHECK(newSenderCoins[1].m_status == Coin::Available);
        WALLET_CHECK(newSenderCoins[1].m_ID.m_Value == 2);

        WALLET_CHECK(newSenderCoins[2].m_ID.m_Type == Key::Type::Regular);
        WALLET_CHECK(newSenderCoins[2].m_status == Coin::Available);
        WALLET_CHECK(newSenderCoins[2].m_ID.m_Value == 11);

        WALLET_CHECK(newSenderCoins[3].m_ID.m_Type == Key::Type::Regular);
        WALLET_CHECK(newSenderCoins[3].m_status == Coin::Available);
        WALLET_CHECK(newSenderCoins[3].m_ID.m_Value == 12);

        WALLET_CHECK(newSenderCoins[4].m_ID.m_Type == Key::Type::Regular);
        WALLET_CHECK(newSenderCoins[4].m_status == Coin::Available);
        WALLET_CHECK(newSenderCoins[4].m_ID.m_Value == 13);

        cout << "\nFinish of testing split Tx...\n";
    }

    void TestMinimalFeeTransaction()
    {
        struct ForkHolder
        {
            ForkHolder(Height h)
                : m_PrevValue{ Rules::get().pForks[1].m_Height }
            {
                Rules::get().pForks[1].m_Height = h;
                Rules::get().UpdateChecksum();
            }

            ~ForkHolder()
            {
                Rules::get().pForks[1].m_Height = m_PrevValue;
                Rules::get().UpdateChecksum();
            }

            Height m_PrevValue;
        };

        ForkHolder holder(140); // set fork height

        cout << "\nTesting minimal Tx...\n";

        io::Reactor::Ptr mainReactor{ io::Reactor::create() };
        io::Reactor::Scope scope(*mainReactor);

        auto senderWalletDB = createSqliteWalletDB("sender_wallet.db", false, false);

        // add coin with keyType - Coinbase
        Coin coin = CreateAvailCoin(100, 0);
        coin.m_ID.m_Type = Key::Type::Coinbase;
        senderWalletDB->storeCoin(coin);

        auto coins = senderWalletDB->selectCoins(24, Zero);
        WALLET_CHECK(coins.size() == 1);
        WALLET_CHECK(coins[0].m_ID.m_Type == Key::Type::Coinbase);
        WALLET_CHECK(coins[0].m_status == Coin::Available);
        WALLET_CHECK(senderWalletDB->getTxHistory().empty());

        TestNode node;
        TestWalletRig sender("sender", senderWalletDB, [](auto) { io::Reactor::get_Current().stop(); });


        auto txId = sender.m_Wallet.StartTransaction(CreateSplitTransactionParameters(sender.m_WalletID, AmountList{ 11, 12, 13 })
           .SetParameter(TxParameterID::Fee, Amount(2))
           .SetParameter(TxParameterID::Lifetime, Height(200)));

        mainReactor->run();

        // check Tx
        {
            auto txHistory = senderWalletDB->getTxHistory();
            WALLET_CHECK(txHistory.size() == 1);
            WALLET_CHECK(txHistory[0].m_txId == txId);
            WALLET_CHECK(txHistory[0].m_amount == 36);
            WALLET_CHECK(txHistory[0].m_changeBeam == 0);
            WALLET_CHECK(txHistory[0].m_fee == 2);
            WALLET_CHECK(txHistory[0].m_status == TxStatus::Failed);
        }
        

        txId = sender.m_Wallet.StartTransaction(CreateSplitTransactionParameters(sender.m_WalletID, AmountList{ 11, 12, 13 })
            .SetParameter(TxParameterID::Fee, Amount(42))
            .SetParameter(TxParameterID::Lifetime, Height(200)));
        mainReactor->run();

        // check Tx
        {
            auto txHistory = senderWalletDB->getTxHistory();
            WALLET_CHECK(txHistory.size() == 2);
            auto tx = *senderWalletDB->getTx(txId);
            WALLET_CHECK(tx.m_txId == txId);
            WALLET_CHECK(tx.m_amount == 36);
            WALLET_CHECK(tx.m_changeBeam == 0);
            WALLET_CHECK(tx.m_fee == 42);
            WALLET_CHECK(tx.m_status == TxStatus::Failed);
        }

        // another attempt
        txId = sender.m_Wallet.StartTransaction(CreateSplitTransactionParameters(sender.m_WalletID, AmountList{ 11, 12, 13 })
            .SetParameter(TxParameterID::Fee, Amount(50))
            .SetParameter(TxParameterID::Lifetime, Height(200)));
        mainReactor->run();

        // check Tx
        {
            auto tx = senderWalletDB->getTx(txId);
            WALLET_CHECK(tx);
            WALLET_CHECK(tx->m_txId == txId);
            WALLET_CHECK(tx->m_amount == 36);
            WALLET_CHECK(tx->m_changeBeam == 14);
            WALLET_CHECK(tx->m_fee == 50);
            WALLET_CHECK(tx->m_status == TxStatus::Completed);
        }

        // check coins
        vector<Coin> newSenderCoins = sender.GetCoins();

        WALLET_CHECK(newSenderCoins.size() == 5);
        WALLET_CHECK(newSenderCoins[0].m_ID.m_Type == Key::Type::Coinbase);
        WALLET_CHECK(newSenderCoins[0].m_status == Coin::Spent);
        WALLET_CHECK(newSenderCoins[0].m_ID.m_Value == 100);

        WALLET_CHECK(newSenderCoins[1].m_ID.m_Type == Key::Type::Change);
        WALLET_CHECK(newSenderCoins[1].m_status == Coin::Available);
        WALLET_CHECK(newSenderCoins[1].m_ID.m_Value == 14);

        WALLET_CHECK(newSenderCoins[2].m_ID.m_Type == Key::Type::Regular);
        WALLET_CHECK(newSenderCoins[2].m_status == Coin::Available);
        WALLET_CHECK(newSenderCoins[2].m_ID.m_Value == 11);

        WALLET_CHECK(newSenderCoins[3].m_ID.m_Type == Key::Type::Regular);
        WALLET_CHECK(newSenderCoins[3].m_status == Coin::Available);
        WALLET_CHECK(newSenderCoins[3].m_ID.m_Value == 12);

        WALLET_CHECK(newSenderCoins[4].m_ID.m_Type == Key::Type::Regular);
        WALLET_CHECK(newSenderCoins[4].m_status == Coin::Available);
        WALLET_CHECK(newSenderCoins[4].m_ID.m_Value == 13);
    }

    void TestExpiredTransaction()
    {
        cout << "\nTesting expired Tx...\n";

        io::Reactor::Ptr mainReactor{ io::Reactor::create() };
        io::Reactor::Scope scope(*mainReactor);

        int completedCount = 2;
        auto f = [&completedCount, mainReactor](auto)
        {
            --completedCount;
            if (completedCount == 0)
            {
                mainReactor->stop();
                completedCount = 2;
            }
        };

        TestWalletRig sender("sender", createSenderWalletDB(), f);
        TestWalletRig receiver("receiver", createReceiverWalletDB(), f, TestWalletRig::Type::Offline);

        auto newBlockFunc = [&receiver](Height height)
        {
            if (height == 200)
            {
                auto nodeEndpoint = make_shared<proto::FlyClient::NetworkStd>(receiver.m_Wallet);
                nodeEndpoint->m_Cfg.m_vNodes.push_back(io::Address::localhost().port(32125));
                nodeEndpoint->Connect();
                receiver.m_Wallet.AddMessageEndpoint(make_shared<WalletNetworkViaBbs>(receiver.m_Wallet, nodeEndpoint, receiver.m_WalletDB));
                receiver.m_Wallet.SetNodeEndpoint(nodeEndpoint);
            }
        };

        TestNode node(newBlockFunc);
        io::Timer::Ptr timer = io::Timer::create(*mainReactor);
        timer->start(1000, true, [&node]() {node.AddBlock(); });

        WALLET_CHECK(sender.m_WalletDB->selectCoins(6, Zero).size() == 2);
        WALLET_CHECK(sender.m_WalletDB->getTxHistory().empty());
        WALLET_CHECK(receiver.m_WalletDB->getTxHistory().empty());

        auto txId = sender.m_Wallet.StartTransaction(CreateSimpleTransactionParameters()
            .SetParameter(TxParameterID::MyID, sender.m_WalletID)
            .SetParameter(TxParameterID::PeerID, receiver.m_WalletID)
            .SetParameter(TxParameterID::Amount, Amount(4))
            .SetParameter(TxParameterID::Fee, Amount(2))
            .SetParameter(TxParameterID::Lifetime, Height(0))
            .SetParameter(TxParameterID::PeerResponseTime, Height(10)));

        mainReactor->run();

        // first tx with height == 0
        {
            vector<Coin> newSenderCoins = sender.GetCoins();
            vector<Coin> newReceiverCoins = receiver.GetCoins();

            WALLET_CHECK(newSenderCoins.size() == 4);
            WALLET_CHECK(newReceiverCoins.size() == 0);

            auto sh = sender.m_WalletDB->getTxHistory();
            WALLET_CHECK(sh.size() == 1);
            WALLET_CHECK(sh[0].m_status == TxStatus::Failed);
            WALLET_CHECK(sh[0].m_failureReason == TxFailureReason::TransactionExpired);
            auto rh = receiver.m_WalletDB->getTxHistory();
            WALLET_CHECK(rh.size() == 1);
            WALLET_CHECK(rh[0].m_status == TxStatus::Failed);
            WALLET_CHECK(rh[0].m_failureReason == TxFailureReason::TransactionExpired);
        }

        txId = sender.m_Wallet.StartTransaction(CreateSimpleTransactionParameters()
            .SetParameter(TxParameterID::MyID, sender.m_WalletID)
            .SetParameter(TxParameterID::PeerID, receiver.m_WalletID)
            .SetParameter(TxParameterID::Amount, Amount(4))
            .SetParameter(TxParameterID::Fee, Amount(2)));

        mainReactor->run();

        {
            vector<Coin> newSenderCoins = sender.GetCoins();
            vector<Coin> newReceiverCoins = receiver.GetCoins();

            WALLET_CHECK(newSenderCoins.size() == 4);
            WALLET_CHECK(newReceiverCoins.size() == 1);

            auto sh = sender.m_WalletDB->getTxHistory();
            WALLET_CHECK(sh.size() == 2);
            auto sit = find_if(sh.begin(), sh.end(), [&txId](const auto& t) {return t.m_txId == txId; });
            WALLET_CHECK(sit->m_status == TxStatus::Completed);
            auto rh = receiver.m_WalletDB->getTxHistory();
            WALLET_CHECK(rh.size() == 2);
            auto rit = find_if(rh.begin(), rh.end(), [&txId](const auto& t) {return t.m_txId == txId; });
            WALLET_CHECK(rit->m_status == TxStatus::Completed);
        }
    }

    void TestTransactionUpdate()
    {
        cout << "\nTesting transaction update ...\n";

        io::Reactor::Ptr mainReactor{ io::Reactor::create() };
        io::Reactor::Scope scope(*mainReactor);
        EmptyTestGateway gateway;
        TestWalletRig sender("sender", createSenderWalletDB());
        TestWalletRig receiver("receiver", createReceiverWalletDB());

        TxID txID = wallet::GenerateTxID();
        SimpleTransaction::Creator simpleCreator(sender.m_WalletDB);
        BaseTransaction::Creator& creator = simpleCreator;
        auto tx = creator.Create(gateway, sender.m_WalletDB, sender.m_KeyKeeper, txID);

        Height currentHeight = sender.m_WalletDB->getCurrentHeight();

        tx->SetParameter(wallet::TxParameterID::TransactionType, wallet::TxType::Simple, false);
        tx->SetParameter(wallet::TxParameterID::MaxHeight, currentHeight + 2, false); // transaction is valid +lifetime blocks from currentHeight
        tx->SetParameter(wallet::TxParameterID::IsInitiator, true, false);
        //tx->SetParameter(wallet::TxParameterID::AmountList, {1U}, false);
      //  tx->SetParameter(wallet::TxParameterID::PreselectedCoins, {}, false);

        TxDescription txDescription(txID);

        txDescription.m_txId = txID;
        txDescription.m_amount = 1;
        txDescription.m_fee = 2;
        txDescription.m_minHeight = currentHeight;
        txDescription.m_peerId = receiver.m_WalletID;
        txDescription.m_myId = sender.m_WalletID;
        txDescription.m_message = {};
        txDescription.m_createTime = getTimestamp();
        txDescription.m_sender = true;
        txDescription.m_status = TxStatus::Pending;
        txDescription.m_selfTx = false;
        sender.m_WalletDB->saveTx(txDescription);
        
        const int UpdateCount = 100000;
        helpers::StopWatch sw;
        sw.start();
        for (int i = 0; i < UpdateCount; ++i)
        {
            tx->Update();
        }
        sw.stop();

        cout << UpdateCount << " updates: " << sw.milliseconds() << " ms\n";

    }

    void TestTxExceptionHandling()
    {
        cout << "\nTesting exception processing by transaction ...\n";

        io::Reactor::Ptr mainReactor{ io::Reactor::create() };
        io::Reactor::Scope scope(*mainReactor);

        TestWalletRig sender("sender", createSenderWalletDB());
        TestWalletRig receiver("receiver", createReceiverWalletDB());
        Height currentHeight = sender.m_WalletDB->getCurrentHeight();

        SimpleTransaction::Creator simpleTxCreator(sender.m_WalletDB);
        BaseTransaction::Creator& txCreator = simpleTxCreator;
        // process TransactionFailedException
        {
            struct TestGateway : EmptyTestGateway
            {
                bool get_tip(Block::SystemState::Full& state) const override
                {
                    throw wallet::TransactionFailedException(true, TxFailureReason::FailedToGetParameter);
                }
            } gateway;

            TxID txID = wallet::GenerateTxID();
            auto tx = txCreator.Create(gateway, sender.m_WalletDB, sender.m_KeyKeeper, txID);

            tx->SetParameter(wallet::TxParameterID::TransactionType, wallet::TxType::Simple, false);
            tx->SetParameter(wallet::TxParameterID::MaxHeight, currentHeight + 2, false); // transaction is valid +lifetime blocks from currentHeight
            tx->SetParameter(wallet::TxParameterID::IsInitiator, true, false);

            TxDescription txDescription(txID);

            txDescription.m_txId = txID;
            txDescription.m_amount = 1;
            txDescription.m_fee = 2;
            txDescription.m_minHeight = currentHeight;
            txDescription.m_peerId = receiver.m_WalletID;
            txDescription.m_myId = sender.m_WalletID;
            txDescription.m_message = {};
            txDescription.m_createTime = getTimestamp();
            txDescription.m_sender = true;
            txDescription.m_status = TxStatus::Pending;
            txDescription.m_selfTx = false;
            sender.m_WalletDB->saveTx(txDescription);

            tx->Update();

            auto result = sender.m_WalletDB->getTx(txID);

            WALLET_CHECK(result->m_status == TxStatus::Failed);
        }

        // process unknown exception
        {
            struct TestGateway : EmptyTestGateway
            {
                bool get_tip(Block::SystemState::Full& state) const override
                {
                    throw exception();
                }
            } gateway;

            TxID txID = wallet::GenerateTxID();
            auto tx = txCreator.Create(gateway, sender.m_WalletDB, sender.m_KeyKeeper, txID);

            tx->SetParameter(wallet::TxParameterID::TransactionType, wallet::TxType::Simple, false);
            tx->SetParameter(wallet::TxParameterID::MaxHeight, currentHeight + 2, false); // transaction is valid +lifetime blocks from currentHeight
            tx->SetParameter(wallet::TxParameterID::IsInitiator, true, false);

            TxDescription txDescription(txID);

            txDescription.m_txId = txID;
            txDescription.m_amount = 1;
            txDescription.m_fee = 2;
            txDescription.m_minHeight = currentHeight;
            txDescription.m_peerId = receiver.m_WalletID;
            txDescription.m_myId = sender.m_WalletID;
            txDescription.m_message = {};
            txDescription.m_createTime = getTimestamp();
            txDescription.m_sender = true;
            txDescription.m_status = TxStatus::Pending;
            txDescription.m_selfTx = false;
            sender.m_WalletDB->saveTx(txDescription);

            tx->Update();

            auto result = sender.m_WalletDB->getTx(txID);

            WALLET_CHECK(result->m_status == TxStatus::Failed);
        }
    }

    void TestTxPerformance()
    {
        cout << "\nTesting tx performance...\n";

        const int MaxTxCount = 100;// 00;
        vector<PerformanceRig> tests;

        for (int i = 10; i <= MaxTxCount; i *= 10)
        {
            /*for (int j = 1; j <= 5; ++j)
            {
                tests.emplace_back(i, j);
            }*/
            tests.emplace_back(i, 1);
            tests.emplace_back(i, i);
        }

        for (auto& t : tests)
        {
            t.Run();
        }

        for (auto& t : tests)
        {
            cout << "Transferring of " << t.GetTxCount() << " by " << t.GetTxPerCall() << " transactions per call took: " << t.GetTotalTime() << " ms Max api latency: " << t.GetMaxLatency() << endl;
        }
    }

    void TestTxNonces()
    {
        cout << "\nTesting tx nonce...\n";

        PerformanceRig t2(200);
        t2.Run();
        t2.Run();

    }

<<<<<<< HEAD
=======
    void TestColdWalletSending()
    {
        cout << "\nTesting cold wallet sending...\n";

        io::Reactor::Ptr mainReactor{ io::Reactor::create() };
        io::Reactor::Scope scope(*mainReactor);

        int completedCount = 2;
        auto f = [&completedCount, mainReactor](auto)
        {
            --completedCount;
            if (completedCount == 0)
            {
                mainReactor->stop();
                completedCount = 2;
            }
        };

        TestNode node;
        TestWalletRig receiver("receiver", createReceiverWalletDB(), f);
        {
            TestWalletRig privateSender("sender", createSenderWalletDB(true), f, TestWalletRig::Type::ColdWallet);
            WALLET_CHECK(privateSender.m_WalletDB->selectCoins(6, Zero).size() == 2);
            WALLET_CHECK(privateSender.m_WalletDB->getTxHistory().empty());

            // send from cold wallet

            privateSender.m_Wallet.StartTransaction(CreateSimpleTransactionParameters()
                .SetParameter(TxParameterID::MyID, privateSender.m_WalletID)
                .SetParameter(TxParameterID::PeerID, receiver.m_WalletID)
                .SetParameter(TxParameterID::Amount, Amount(4))
                .SetParameter(TxParameterID::Fee, Amount(2))
                .SetParameter(TxParameterID::Lifetime, Height(200)));

            mainReactor->run();
        }

        string publicPath = "sender_public.db";
        {
            // cold -> hot
            boost::filesystem::remove(publicPath);
            boost::filesystem::copy_file(SenderWalletDB, publicPath);

            auto publicDB = WalletDB::open(publicPath, DBPassword, io::Reactor::get_Current().shared_from_this());
            TestWalletRig publicSender("public_sender", publicDB, f, TestWalletRig::Type::Regular, true);

            WALLET_CHECK(publicSender.m_WalletDB->getTxHistory().size() == 1);
            WALLET_CHECK(receiver.m_WalletDB->getTxHistory().empty());

            mainReactor->run();
        }

        {
            // hot -> cold
            boost::filesystem::remove(SenderWalletDB);
            boost::filesystem::copy_file(publicPath, SenderWalletDB);
            auto privateDB = WalletDB::open(SenderWalletDB, DBPassword, io::Reactor::get_Current().shared_from_this());
            TestWalletRig privateSender("sender", privateDB, f, TestWalletRig::Type::ColdWallet);
            mainReactor->run();
        }

        // cold -> hot
        boost::filesystem::remove(publicPath);
        boost::filesystem::copy_file(SenderWalletDB, publicPath);

        auto publicDB = WalletDB::open(publicPath, DBPassword, io::Reactor::get_Current().shared_from_this());
        TestWalletRig publicSender("public_sender", publicDB, f);

        mainReactor->run();

        // check coins
        vector<Coin> newSenderCoins = publicSender.GetCoins();
        vector<Coin> newReceiverCoins = receiver.GetCoins();

        WALLET_CHECK(newSenderCoins.size() == 4);
        WALLET_CHECK(newReceiverCoins.size() == 1);
        WALLET_CHECK(newReceiverCoins[0].m_ID.m_Value == 4);
        WALLET_CHECK(newReceiverCoins[0].m_status == Coin::Available);
        WALLET_CHECK(newReceiverCoins[0].m_ID.m_Type == Key::Type::Regular);

        WALLET_CHECK(newSenderCoins[0].m_ID.m_Value == 5);
        WALLET_CHECK(newSenderCoins[0].m_status == Coin::Spent);
        WALLET_CHECK(newSenderCoins[0].m_ID.m_Type == Key::Type::Regular);

        WALLET_CHECK(newSenderCoins[1].m_ID.m_Value == 2);
        WALLET_CHECK(newSenderCoins[1].m_status == Coin::Available);
        WALLET_CHECK(newSenderCoins[1].m_ID.m_Type == Key::Type::Regular);

        WALLET_CHECK(newSenderCoins[2].m_ID.m_Value == 1);
        WALLET_CHECK(newSenderCoins[2].m_status == Coin::Spent);
        WALLET_CHECK(newSenderCoins[2].m_ID.m_Type == Key::Type::Regular);

        WALLET_CHECK(newSenderCoins[3].m_ID.m_Value == 9);
        WALLET_CHECK(newSenderCoins[3].m_status == Coin::Available);
        WALLET_CHECK(newSenderCoins[3].m_ID.m_Type == Key::Type::Regular);

    }

    void TestColdWalletReceiving()
    {
        cout << "\nTesting cold wallet receiving...\n";

        io::Reactor::Ptr mainReactor{ io::Reactor::create() };
        io::Reactor::Scope scope(*mainReactor);

        int completedCount = 2;
        auto f = [&completedCount, mainReactor](auto)
        {
            --completedCount;
            if (completedCount == 0)
            {
                mainReactor->stop();
                completedCount = 2;
            }
        };

        TestNode node;
        TestWalletRig sender("sender", createSenderWalletDB(), f);

        {
            // create cold wallet
            TestWalletRig privateReceiver("receiver", createReceiverWalletDB(true), f, TestWalletRig::Type::ColdWallet);
        }

        string publicPath = "receiver_public.db";
        {
            // cold -> hot
            boost::filesystem::remove(publicPath);
            boost::filesystem::copy_file(ReceiverWalletDB, publicPath);

            auto publicDB = WalletDB::open(publicPath, DBPassword, io::Reactor::get_Current().shared_from_this());
            TestWalletRig publicReceiver("public_receiver", publicDB, f, TestWalletRig::Type::Regular, true);

            sender.m_Wallet.StartTransaction(CreateSimpleTransactionParameters()
                .SetParameter(TxParameterID::MyID, sender.m_WalletID)
                .SetParameter(TxParameterID::PeerID, publicReceiver.m_WalletID)
                .SetParameter(TxParameterID::Amount, Amount(4))
                .SetParameter(TxParameterID::Fee, Amount(2))
                .SetParameter(TxParameterID::Lifetime, Height(200)));

            mainReactor->run();
        }

        {
            // hot -> cold
            boost::filesystem::remove(ReceiverWalletDB);
            boost::filesystem::copy_file(publicPath, ReceiverWalletDB);
            auto privateDB = WalletDB::open(ReceiverWalletDB, DBPassword, io::Reactor::get_Current().shared_from_this());
            TestWalletRig privateReceiver("receiver", privateDB, f, TestWalletRig::Type::ColdWallet);
            mainReactor->run();
        }

        {
            // cold -> hot
            boost::filesystem::remove(publicPath);
            boost::filesystem::copy_file(ReceiverWalletDB, publicPath);

            auto publicDB = WalletDB::open(publicPath, DBPassword, io::Reactor::get_Current().shared_from_this());
            TestWalletRig publicReceiver("public_receiver", publicDB, f);

            mainReactor->run();
        }

        // hot -> cold
        boost::filesystem::remove(ReceiverWalletDB);
        boost::filesystem::copy_file(publicPath, ReceiverWalletDB);
        auto privateDB = WalletDB::open(ReceiverWalletDB, DBPassword, io::Reactor::get_Current().shared_from_this());
        TestWalletRig privateReceiver("receiver", privateDB, f, TestWalletRig::Type::ColdWallet);

        // check coins
        vector<Coin> newSenderCoins = sender.GetCoins();
        vector<Coin> newReceiverCoins = privateReceiver.GetCoins();

        WALLET_CHECK(newSenderCoins.size() == 4);
        WALLET_CHECK(newReceiverCoins.size() == 1);
        WALLET_CHECK(newReceiverCoins[0].m_ID.m_Value == 4);
        WALLET_CHECK(newReceiverCoins[0].m_status == Coin::Available);
        WALLET_CHECK(newReceiverCoins[0].m_ID.m_Type == Key::Type::Regular);

        WALLET_CHECK(newSenderCoins[0].m_ID.m_Value == 5);
        WALLET_CHECK(newSenderCoins[0].m_status == Coin::Spent);
        WALLET_CHECK(newSenderCoins[0].m_ID.m_Type == Key::Type::Regular);

        WALLET_CHECK(newSenderCoins[1].m_ID.m_Value == 2);
        WALLET_CHECK(newSenderCoins[1].m_status == Coin::Available);
        WALLET_CHECK(newSenderCoins[1].m_ID.m_Type == Key::Type::Regular);

        WALLET_CHECK(newSenderCoins[2].m_ID.m_Value == 1);
        WALLET_CHECK(newSenderCoins[2].m_status == Coin::Spent);
        WALLET_CHECK(newSenderCoins[2].m_ID.m_Type == Key::Type::Regular);

        WALLET_CHECK(newSenderCoins[3].m_ID.m_Value == 9);
        WALLET_CHECK(newSenderCoins[3].m_status == Coin::Available);
        WALLET_CHECK(newSenderCoins[3].m_ID.m_Type == Key::Type::Regular);

    }

>>>>>>> 92e6d79d
    uintBig GetRandomSeed()
    {
        uintBig seed;
        std::generate_n(&seed.m_pData[0], seed.nBytes, []() {return uint8_t(std::rand() % 256); });
        return seed;
    }

    void TestBbsMessages()
    {
        printf("Testing bbs ...\n");
        io::Reactor::Ptr mainReactor(io::Reactor::create());
        io::Reactor::Scope scope(*mainReactor);
        const int Count = 500;
        string nodePath = "node.db";
        if (boost::filesystem::exists(nodePath))
        {
            boost::filesystem::remove(nodePath);
        }

        struct MyFlyClient : public proto::FlyClient
            , public IWalletMessageConsumer
        {
            MyFlyClient(IWalletDB::Ptr db, const WalletID& receiverID)
                : m_Nnet(make_shared<proto::FlyClient::NetworkStd>(*this))
                , m_Bbs(*this, m_Nnet, db)
                , m_ReceiverID(receiverID)
            {
                WalletAddress wa;
                db->createAddress(wa);
                db->saveAddress(wa);
                m_WalletID = wa.m_walletID;
            }

            void Connect(io::Address address)
            {
                m_Nnet->m_Cfg.m_vNodes.push_back(address);
                m_Nnet->Connect();
            }

            Block::SystemState::IHistory& get_History() override
            {
                return m_Headers;
            }

            void OnWalletMessage(const WalletID& peerID, const SetTxParameter& p) override
            {
            }

            void SendMessage()
            {
                IWalletMessageEndpoint& endpoint = m_Bbs;
                ByteBuffer message;
                std::generate_n(std::back_inserter(message), 10000, []() { return uint8_t(std::rand() % 256); });
                //endpoint.SendRawMessage(m_ReceiverID, message);
                SetTxParameter params;
                params.m_From = m_WalletID;
                params.m_Type = TxType::Simple;
                params.m_TxID = wallet::GenerateTxID();
                params.AddParameter(TxParameterID::Inputs, message);

                endpoint.Send(m_ReceiverID, params);
            }

            Block::SystemState::HistoryMap m_Headers;
            std::shared_ptr<proto::FlyClient::NetworkStd> m_Nnet;
            WalletNetworkViaBbs m_Bbs;
            WalletID m_ReceiverID;
            WalletID m_WalletID;
        };

        struct SenderFlyClient : public MyFlyClient
        {
            SenderFlyClient(IWalletDB::Ptr db, const WalletID& receiverID)
                : MyFlyClient(db, receiverID)
                , m_Timer(io::Timer::create(io::Reactor::get_Current()))
            {
            }

            void OnNewTip() override
            {
                if (!m_Sent)
                {
                    m_Sent = true;
                    
                    for (int i = 0; i < Count; ++i)
                    {
                        SendMessage();
                    }
                }
            }

            void OnWalletMessage(const WalletID& peerID, const SetTxParameter& p) override
            {
                ++m_ReceivedCount;
                cout << "Response message received[" << m_ReceivedCount << "] : " << p.m_TxID << '\n';

                m_Timer->start(60000, false, [this]() {OnTimer(); });
                if (m_ReceivedCount == Count)
                {
                    m_Timer->cancel();
                    io::Reactor::get_Current().stop();
                }
            }

            void OnTimer()
            {
                io::Reactor::get_Current().stop();
                WALLET_CHECK(m_ReceivedCount == Count);
            }

            bool m_Sent = false;
            
            io::Timer::Ptr m_Timer;
            int m_ReceivedCount = 0;
        };


        struct ReceiverFlyClient : public MyFlyClient
        {
            ReceiverFlyClient(IWalletDB::Ptr db, const WalletID& receiverID)
                : MyFlyClient(db, receiverID)
            {
                
            }

            void OnWalletMessage(const WalletID& peerID, const SetTxParameter& p) override
            {
                ++m_ReceivedCount;
                cout << "Message received[" << m_ReceivedCount<< "] : " << p.m_TxID << '\n';
                
                SendMessage();
            }

            int m_ReceivedCount = 0;
        };


        auto db = createSqliteWalletDB(SenderWalletDB, false, false);
        auto treasury = createTreasury(db);

        auto nodeCreator = [](Node& node, const ByteBuffer& treasury, uint16_t port, const std::string& path, const std::vector<io::Address>& peers = {})->io::Address
        {
            InitNodeToTest(node, treasury, nullptr, port, 10000, path, peers);
            io::Address address;
            address.resolve("127.0.0.1");
            address.port(port);
            return address;
        };

        Node senderNode;
        auto senderNodeAddress= nodeCreator(senderNode, treasury, 32125, "sender_node.db");
        Node receiverNode;
        auto receiverNodeAddress = nodeCreator(receiverNode, treasury, 32126, "receiver_node.db", {senderNodeAddress});

        TestWalletRig receiver("receiver", createReceiverWalletDB(), [](auto) {});

        auto senderKeyKeeper = std::make_shared<LocalPrivateKeyKeeper>(db, db->get_MasterKdf());
        SenderFlyClient flyClient(db, receiver.m_WalletID);
        flyClient.Connect(senderNodeAddress);

        auto receiverKeyKeeper = std::make_shared<LocalPrivateKeyKeeper>(receiver.m_WalletDB, receiver.m_WalletDB->get_MasterKdf());
        ReceiverFlyClient flyClinet2(receiver.m_WalletDB, flyClient.m_WalletID);
        flyClinet2.Connect(receiverNodeAddress);

        mainReactor->run();
    }

    void TestBbsMessages2()
    {
        printf("Testing bbs with wallets2 ...\n");
        io::Reactor::Ptr mainReactor(io::Reactor::create());
        io::Reactor::Scope scope(*mainReactor);
        const int Count = 1000;
        string nodePath = "node.db";
        if (boost::filesystem::exists(nodePath))
        {
            boost::filesystem::remove(nodePath);
        }

        int completedCount = 1;

        auto timer = io::Timer::create(io::Reactor::get_Current());
        auto f = [&completedCount, mainReactor](auto txID)
        {
            --completedCount;
            if (completedCount == 0)
            {
              //  timer->cancel();
                mainReactor->stop();
            }
        };

        auto db = createSqliteWalletDB(SenderWalletDB, false, false);
        auto treasury = createTreasury(db, AmountList{Amount(5*Count)});

        auto nodeCreator = [](Node& node, const ByteBuffer& treasury, uint16_t port, const std::string& path, const std::vector<io::Address>& peers = {}, bool miningNode = true)->io::Address
        {
            InitNodeToTest(node, treasury, nullptr, port, 10000, path, peers, miningNode);
            io::Address address;
            address.resolve("127.0.0.1");
            address.port(port);
            return address;
        };


        Node senderNode;
        auto senderNodeAddress = nodeCreator(senderNode, treasury, 32125, "sender_node.db");
        Node receiverNode;
        auto receiverNodeAddress = nodeCreator(receiverNode, treasury, 32126, "receiver_node.db", { senderNodeAddress }, false);

        TestWalletRig sender("sender", db, f, TestWalletRig::Type::Regular, false, 0, senderNodeAddress);
        TestWalletRig receiver("receiver", createReceiverWalletDB(), f, TestWalletRig::Type::Regular, false, 0, receiverNodeAddress);

        sender.m_Wallet.StartTransaction(CreateSplitTransactionParameters(sender.m_WalletID, AmountList(Count, Amount(5)))
            .SetParameter(TxParameterID::Fee, Amount(0))
            .SetParameter(TxParameterID::Lifetime, Height(200)));

        mainReactor->run();

        sender.m_Wallet.SetBufferSize(10);

        completedCount = 2 * Count;

        for (int i = 0; i < Count; ++i)
        {
            sender.m_Wallet.StartTransaction(CreateSimpleTransactionParameters()
                .SetParameter(TxParameterID::MyID, sender.m_WalletID)
                .SetParameter(TxParameterID::PeerID, receiver.m_WalletID)
                .SetParameter(TxParameterID::Amount, Amount(4))
                .SetParameter(TxParameterID::Fee, Amount(1))
                .SetParameter(TxParameterID::Lifetime, Height(50))
                .SetParameter(TxParameterID::PeerResponseTime, Height(100)));
        }
        
        mainReactor->run();

        //
        //for (const auto& p : txMap)
        //{
        //    if (p.second != 2)
        //    {
        //        cout << p.first << '\n';
        //    }
        //}

        auto transactions = sender.m_WalletDB->getTxHistory();
        WALLET_CHECK(transactions.size() == Count + 1);
        for (const auto& t : transactions)
        {
            WALLET_CHECK(t.m_status == TxStatus::Completed);
        }
    }

    void TestTxParameters()
    {
        std::cout << "Testing tx parameters and token...\n";

        WalletID myID(Zero);
        WALLET_CHECK(myID.FromHex("7a3b9afd0f6bba147a4e044329b135424ca3a57ab9982fe68747010a71e0cac3f3"));
        {
            WalletID peerID(Zero);
            WALLET_CHECK(peerID.FromHex("6fb39884a3281bc0761f97817782a8bc51fdb1336882a2c7efebdb400d00d4"));
           // WALLET_CHECK(peerID.IsValid());
        }

        WalletID peerID(Zero);
        WALLET_CHECK(peerID.FromHex("1b516fb39884a3281bc0761f97817782a8bc51fdb1336882a2c7efebdb400d00d4"));
        auto params = CreateSimpleTransactionParameters()
            .SetParameter(TxParameterID::MyID, myID)
            .SetParameter(TxParameterID::PeerID, peerID)
            .SetParameter(TxParameterID::Lifetime, Height(200));


        string token = to_string(params);

        auto restoredParams = wallet::ParseParameters(token);

        WALLET_CHECK(restoredParams && *restoredParams == params);

        string address = to_string(myID);
        auto addrParams = wallet::ParseParameters(address);
        WALLET_CHECK(addrParams && *addrParams->GetParameter<WalletID>(TxParameterID::PeerID) == myID);

        const string addresses[] =
        {
            "7a3b9afd0f6bba147a4e044329b135424ca3a57ab9982fe68747010a71e0cac3f3",
            "9f03ab404a243fd09f827e8941e419e523a5b21e17c70563bfbc211dbe0e87ca95",
            "0103ab404a243fd09f827e8941e419e523a5b21e17c70563bfbc211dbe0e87ca95",
            "7f9f03ab404a243fd09f827e8941e419e523a5b21e17c70563bfbc211dbe0e87ca95",
            "0f9f03ab404a243fd09f827e8941e419e523a5b21e17c70563bfbc211dbe0e87ca95"
        };
        for (const auto& a : addresses)
        {
            WalletID id(Zero);
            WALLET_CHECK(id.FromHex(a));
            boost::optional<TxParameters> p;
            WALLET_CHECK_NO_THROW(p = wallet::ParseParameters(a));
            WALLET_CHECK(p && *p->GetParameter<WalletID>(TxParameterID::PeerID) == id);
        }
    }

    void TestConvertions()
    {
        //{
        //    vector<uint8_t> input = { 2, 5, 6, 7 };
        //    auto r58 = Convert(input, 10, 58);
        //    WALLET_CHECK(r58 == vector<uint8_t>({44, 15}));
        //    auto r256 = Convert(input, 10, 256);
        //    WALLET_CHECK(r256 == vector<uint8_t>({ 10, 7 }));

        //    auto r58_10 = Convert(r58, 58, 10);
        //    WALLET_CHECK(r58_10 == input);
        //    auto r256_10 = Convert(r256, 256, 10);
        //    WALLET_CHECK(r256_10 == vector<uint8_t>({2, 5, 6, 7}));

        //    auto r11 = Convert(input, 10, 11);
        //    WALLET_CHECK(r11 == vector<uint8_t>({ 1, 10, 2, 4 }));

        //    auto r58_11 = Convert(r58, 58, 11);
        //    WALLET_CHECK(r58_11 == vector<uint8_t>({ 1, 10, 2, 4 }));
        //    auto r256_11 = Convert(r256, 256, 11);
        //    WALLET_CHECK(r256_11 == vector<uint8_t>({ 1, 10, 2, 4 }));
        //}
        {
            vector<uint8_t> input = { 1,43,54,7,8,9,7 };

            auto r58 = EncodeToBase58(input);
            WALLET_CHECK(r58 == "3ZzuVHW5C");

            auto r256 = DecodeBase58("3ZzuVHW5C");
            WALLET_CHECK(r256 == input);

            WALLET_CHECK(DecodeBase58("13ZzuVHW5C") == vector<uint8_t>({ 0, 1,43,54,7,8,9,7 }));
            WALLET_CHECK(DecodeBase58("C") == vector<uint8_t>{11});


            WALLET_CHECK(EncodeToBase58({}) == "");

            WALLET_CHECK(DecodeBase58("") == vector<uint8_t>{});

            WALLET_CHECK(DecodeBase58("3ZzuVHW5C==") == vector<uint8_t>{});

        }
        {
            vector<pair<string, string>> tests =
            {
                {"10c8511e", "Rt5zm"},
                {"00eb15231dfceb60925886b67d065299925915aeb172c06647", "1NS17iag9jJgTHD1VXjvLCEnZuQ3rJDE9L"},
                {"00000000000000000000", "1111111111"},
                {"", ""},
                {"61", "2g"},
                {"626262", "a3gV"},
                {"636363", "aPEr"},
                {"73696d706c792061206c6f6e6720737472696e67", "2cFupjhnEsSn59qHXstmK2ffpLv2"},
                {"516b6fcd0f", "ABnLTmg"},
                {"bf4f89001e670274dd", "3SEo3LWLoPntC"},
                {"572e4794", "3EFU7m"},
                {"ecac89cad93923c02321", "EJDM8drfXA6uyA"},
                {"000111d38e5fc9071ffcd20b4a763cc9ae4f252bb4e48fd66a835e252ada93ff480d6dd43dc62a641155a5", "123456789ABCDEFGHJKLMNPQRSTUVWXYZabcdefghijkmnopqrstuvwxyz"},
                {"000102030405060708090a0b0c0d0e0f101112131415161718191a1b1c1d1e1f202122232425262728292a2b2c2d2e2f303132333435363738393a3b3c3d3e3f404142434445464748494a4b4c4d4e4f505152535455565758595a5b5c5d5e5f606162636465666768696a6b6c6d6e6f707172737475767778797a7b7c7d7e7f808182838485868788898a8b8c8d8e8f909192939495969798999a9b9c9d9e9fa0a1a2a3a4a5a6a7a8a9aaabacadaeafb0b1b2b3b4b5b6b7b8b9babbbcbdbebfc0c1c2c3c4c5c6c7c8c9cacbcccdcecfd0d1d2d3d4d5d6d7d8d9dadbdcdddedfe0e1e2e3e4e5e6e7e8e9eaebecedeeeff0f1f2f3f4f5f6f7f8f9fafbfcfdfeff", "1cWB5HCBdLjAuqGGReWE3R3CguuwSjw6RHn39s2yuDRTS5NsBgNiFpWgAnEx6VQi8csexkgYw3mdYrMHr8x9i7aEwP8kZ7vccXWqKDvGv3u1GxFKPuAkn8JCPPGDMf3vMMnbzm6Nh9zh1gcNsMvH3ZNLmP5fSG6DGbbi2tuwMWPthr4boWwCxf7ewSgNQeacyozhKDDQQ1qL5fQFUW52QKUZDZ5fw3KXNQJMcNTcaB723LchjeKun7MuGW5qyCBZYzA1KjofN1gYBV3NqyhQJ3Ns746GNuf9N2pQPmHz4xpnSrrfCvy6TVVz5d4PdrjeshsWQwpZsZGzvbdAdN8MKV5QsBDY"}
            };

            for (const auto& test : tests)
            {
                ByteBuffer value = from_hex(test.first);
                auto to = EncodeToBase58(value);
                auto buf = DecodeBase58(test.second);
                auto from = EncodeToBase58(buf);
                WALLET_CHECK(to == test.second);
                WALLET_CHECK(to == from);
            }
        }
    }
  
    struct TestWalletClient : public WalletClient
    {
        TestWalletClient(IWalletDB::Ptr walletDB, const std::string& nodeAddr, io::Reactor::Ptr reactor, IPrivateKeyKeeper::Ptr keyKeeper)
            : WalletClient(walletDB, nodeAddr, reactor, keyKeeper)
        {
        }

        virtual ~TestWalletClient()
        {
            stopReactor();
        }


        void onStatus(const WalletStatus& status) override {}
        void onTxStatus(ChangeAction, const std::vector<TxDescription>& items) override {};
        void onSyncProgressUpdated(int done, int total) override {};
        void onChangeCalculated(Amount change) override {};
        void onAllUtxoChanged(ChangeAction, const std::vector<Coin>& utxos) override {}
        void onAddressesChanged(ChangeAction, const std::vector<WalletAddress>& addresses) override {};
        void onAddresses(bool own, const std::vector<WalletAddress>& addresses) override {};
        void onSwapOffersChanged(ChangeAction action, const std::vector<SwapOffer>& offers) override {};
        void onGeneratedNewAddress(const WalletAddress& walletAddr) override {};
        void onSwapParamsLoaded(const beam::ByteBuffer& params) override {};
        void onNewAddressFailed() override {};
        void onChangeCurrentWalletIDs(WalletID senderID, WalletID receiverID) override {};
        void onNodeConnectionChanged(bool isNodeConnected) override {};
        void onWalletError(ErrorType error) override {}

        void FailedToStartWallet() override {};
        void onSendMoneyVerified() override {};
        void onCantSendToExpired() override {};
        void onPaymentProofExported(const TxID& txID, const ByteBuffer& proof) override {}
        void onCoinsByTx(const std::vector<Coin>& coins) override {}
        void onAddressChecked(const std::string& addr, bool isValid) override {}
        void onImportRecoveryProgress(uint64_t done, uint64_t total) override {}
        void onNoDeviceConnected() override {}
        void onImportDataFromJson(bool isOk) override {}
        void onExportDataToJson(const std::string& data) override {}
        void onPostFunctionToClientContext(MessageFunction&& func) override {}
        void onExportTxHistoryToCsv(const std::string& data) override {}

        ///
        void onShowKeyKeeperMessage() override {}
        void onHideKeyKeeperMessage() override {}
        void onShowKeyKeeperError(const std::string&) override {}


    };

    void TestClient()
    {
        std::cout << "Testing wallet client...\n";
        io::Reactor::Ptr mainReactor(io::Reactor::create());
        io::Reactor::Scope scope(*mainReactor);
        auto db = createSenderWalletDB();
        auto keyKeeper = make_shared<LocalPrivateKeyKeeper>(db, db->get_MasterKdf());
        std::string nodeAddr = "127.0.0.1:32546";
        TestWalletClient client(db, nodeAddr, io::Reactor::create(), keyKeeper);
        client.start();
        auto timer = io::Timer::create(*mainReactor);
        
        auto startEvent = io::AsyncEvent::create(*mainReactor, [&timer, mainReactor, &client, db]()
            {
                
                {
                    std::vector<WalletAddress> newAddresses;
                    newAddresses.resize(50);
                    for (auto& addr : newAddresses)
                    {
                        addr.m_label = "contact label";
                        addr.m_category = "test category";
                        addr.m_createTime = beam::getTimestamp();
                        addr.m_duration = std::rand();
                        addr.m_OwnID = std::rand();
                        db->get_SbbsWalletID(addr.m_walletID, 32);
                    }

                    for (auto& addr : newAddresses)
                    {
                        client.getAsync()->saveAddress(addr, true);
                    }
                    timer->start(1500, false, [mainReactor]() { mainReactor->stop(); });
                }
            });
        startEvent->post();

        mainReactor->run();
    }

    void TestWalletID()
    {
        std::cout << "Testing walletID...\n";

        io::Reactor::Ptr mainReactor{ io::Reactor::create() };
        io::Reactor::Scope scope(*mainReactor);

        int completedCount = 2;
        auto f = [&completedCount, mainReactor](auto)
        {
            --completedCount;
            if (completedCount == 0)
            {
                mainReactor->stop();
                completedCount = 2;
            }
        };

        //TestNode node;
        TestWalletRig sender("sender", createSenderWalletDB(), f, TestWalletRig::Type::Regular, false, 0);
        TestWalletRig receiver("receiver", createReceiverWalletDB(), f);

        Coin::ID inputID = Coin::ID(4, 10, Key::Type::Coinbase);
        Coin::ID outputID = Coin::ID(3, 11, Key::Type::Regular);

        auto input = make_unique<Input>();
        input->m_Commitment = sender.m_KeyKeeper->GenerateCoinKeySync(inputID);
        auto outputs = receiver.m_KeyKeeper->GenerateOutputsSync(1, { outputID });

        KernelParameters kernelParams;
        kernelParams.height = { 1, 20 };
        kernelParams.fee = 1;
        
        kernelParams.myID = sender.m_SecureWalletID;
        kernelParams.peerID = receiver.m_SecureWalletID;

        // sender
        auto nonceSlot = sender.m_KeyKeeper->AllocateNonceSlotSync();
        SenderSignature senderSignature;
        WALLET_CHECK_NO_THROW(senderSignature = sender.m_KeyKeeper->SignSenderSync({ inputID }, {}, nonceSlot, kernelParams, true));
        
        kernelParams.commitment = senderSignature.m_KernelCommitment;
        kernelParams.publicNonce = senderSignature.m_KernelSignature.m_NoncePub;
        kernelParams.peerID = sender.m_SecureWalletID;
        ReceiverSignature receiverSignature;
        WALLET_CHECK_NO_THROW(receiverSignature = receiver.m_KeyKeeper->SignReceiverSync({}, { outputID }, kernelParams, receiver.m_OwnID));
        
        kernelParams.commitment = receiverSignature.m_KernelCommitment;
        kernelParams.paymentProofSignature = receiverSignature.m_PaymentProofSignature;
        kernelParams.publicNonce = receiverSignature.m_KernelSignature.m_NoncePub;

        SenderSignature finalSenderSignature;
        WALLET_CHECK_THROW(finalSenderSignature = sender.m_KeyKeeper->SignSenderSync({ inputID }, {}, nonceSlot, kernelParams, false));
        kernelParams.peerID = receiver.m_SecureWalletID;
        WALLET_CHECK_NO_THROW(finalSenderSignature = sender.m_KeyKeeper->SignSenderSync({ inputID }, {}, nonceSlot, kernelParams, false));
        Point publicNonce = finalSenderSignature.m_KernelSignature.m_NoncePub;
        Scalar::Native signature = finalSenderSignature.m_KernelSignature.m_k;
        Scalar::Native pt = receiverSignature.m_KernelSignature.m_k;
        signature += pt;
        Scalar::Native offset = finalSenderSignature.m_Offset;
        pt = receiverSignature.m_Offset;
        offset += pt;

        auto kernel = make_unique<TxKernelStd>();

        kernel->m_Fee = kernelParams.fee;
        kernel->m_Height = kernelParams.height;
        kernel->m_Commitment = kernelParams.commitment;
        kernel->m_Signature.m_NoncePub = publicNonce;
        kernel->m_Signature.m_k = signature;
        kernel->UpdateID();

        auto transaction = make_shared<Transaction>();
        transaction->m_vKernels.push_back(move(kernel));
        transaction->m_Offset = offset;
        transaction->m_vInputs.push_back(move(input));
        transaction->m_vOutputs = move(outputs);
        
        transaction->Normalize();

        TxBase::Context::Params pars;
        TxBase::Context ctx(pars);
        ctx.m_Height.m_Min = kernelParams.height.m_Min;
        WALLET_CHECK(transaction->IsValid(ctx));
    }

    void TestSendingWithWalletID()
    {
        cout << "\nTesting sending with wallet ID...\n";

        io::Reactor::Ptr mainReactor{ io::Reactor::create() };
        io::Reactor::Scope scope(*mainReactor);

        int completedCount = 2;
        auto f = [&completedCount, mainReactor](auto)
        {
            --completedCount;
            if (completedCount == 0)
            {
                mainReactor->stop();
                completedCount = 2;
            }
        };

        TestNode node;
        TestWalletRig sender("sender", createSenderWalletDB(), f, TestWalletRig::Type::Regular, false, 0);
        TestWalletRig receiver("receiver", createReceiverWalletDB(), f);

        WALLET_CHECK(sender.m_WalletDB->selectCoins(6, Zero).size() == 2);
        WALLET_CHECK(sender.m_WalletDB->getTxHistory().empty());
        WALLET_CHECK(receiver.m_WalletDB->getTxHistory().empty());

        //completedCount = 1;
        //auto txId1 = sender.m_Wallet.StartTransaction(CreateSimpleTransactionParameters()
        //    .SetParameter(TxParameterID::MyID, sender.m_WalletID)
        //    .SetParameter(TxParameterID::MySecureWalletID, sender.m_SecureWalletID)
        //    .SetParameter(TxParameterID::PeerID, receiver.m_WalletID)
        //    .SetParameter(TxParameterID::PeerSecureWalletID, sender.m_SecureWalletID)
        //    .SetParameter(TxParameterID::Amount, Amount(4))
        //    .SetParameter(TxParameterID::Fee, Amount(2))
        //    .SetParameter(TxParameterID::Lifetime, Height(200))
        //    .SetParameter(TxParameterID::PeerResponseTime, Height(20)));
        //
        //mainReactor->run();
        //
        //// Tx history check
        //auto stx1 = sender.m_WalletDB->getTx(txId1);
        //WALLET_CHECK(stx1);
        //
        //WALLET_CHECK(stx1->m_status == TxStatus::Failed);

        auto txId = sender.m_Wallet.StartTransaction(CreateSimpleTransactionParameters()
            .SetParameter(TxParameterID::MyID, sender.m_WalletID)
            .SetParameter(TxParameterID::MySecureWalletID, sender.m_SecureWalletID)
            .SetParameter(TxParameterID::PeerID, receiver.m_WalletID)
            .SetParameter(TxParameterID::PeerSecureWalletID, receiver.m_SecureWalletID)
            .SetParameter(TxParameterID::Amount, Amount(4))
            .SetParameter(TxParameterID::Fee, Amount(2))
            .SetParameter(TxParameterID::Lifetime, Height(200))
            .SetParameter(TxParameterID::PeerResponseTime, Height(20)));

        mainReactor->run();
         
        // check coins
        vector<Coin> newSenderCoins = sender.GetCoins();
        vector<Coin> newReceiverCoins = receiver.GetCoins();

        WALLET_CHECK(newSenderCoins.size() == 4);
        WALLET_CHECK(newReceiverCoins.size() == 1);
        WALLET_CHECK(newReceiverCoins[0].m_ID.m_Value == 4);
        WALLET_CHECK(newReceiverCoins[0].m_status == Coin::Available);
        WALLET_CHECK(newReceiverCoins[0].m_ID.m_Type == Key::Type::Regular);

        WALLET_CHECK(newSenderCoins[0].m_ID.m_Value == 5);
        WALLET_CHECK(newSenderCoins[0].m_status == Coin::Spent);
        WALLET_CHECK(newSenderCoins[0].m_ID.m_Type == Key::Type::Regular);

        WALLET_CHECK(newSenderCoins[1].m_ID.m_Value == 2);
        WALLET_CHECK(newSenderCoins[1].m_status == Coin::Available);
        WALLET_CHECK(newSenderCoins[1].m_ID.m_Type == Key::Type::Regular);

        WALLET_CHECK(newSenderCoins[2].m_ID.m_Value == 1);
        WALLET_CHECK(newSenderCoins[2].m_status == Coin::Spent);
        WALLET_CHECK(newSenderCoins[2].m_ID.m_Type == Key::Type::Regular);

        WALLET_CHECK(newSenderCoins[3].m_ID.m_Value == 9);
        WALLET_CHECK(newSenderCoins[3].m_status == Coin::Available);
        WALLET_CHECK(newSenderCoins[3].m_ID.m_Type == Key::Type::Regular);

        // Tx history check
        auto sh = sender.m_WalletDB->getTxHistory();
        WALLET_CHECK(sh.size() == 1);
        auto rh = receiver.m_WalletDB->getTxHistory();
        WALLET_CHECK(rh.size() == 1);
        auto stx = sender.m_WalletDB->getTx(txId);
        WALLET_CHECK(stx.is_initialized());
        auto rtx = receiver.m_WalletDB->getTx(txId);
        WALLET_CHECK(rtx.is_initialized());

        WALLET_CHECK(stx->m_txId == rtx->m_txId);
        WALLET_CHECK(stx->m_amount == rtx->m_amount);
        WALLET_CHECK(stx->m_status == TxStatus::Completed);
        WALLET_CHECK(stx->m_fee == rtx->m_fee);
        WALLET_CHECK(stx->m_message == rtx->m_message);
        WALLET_CHECK(stx->m_createTime <= rtx->m_createTime);
        WALLET_CHECK(stx->m_status == rtx->m_status);
        WALLET_CHECK(stx->m_sender == true);
        WALLET_CHECK(rtx->m_sender == false);
    }

    void TestMultiUserWallet()
    {
        cout << "\nTesting mulituser wallet...\n";

        io::Reactor::Ptr mainReactor{ io::Reactor::create() };
        io::Reactor::Scope scope(*mainReactor);
        const size_t UserCount = 10;

        size_t completedCount = UserCount * 2;
        auto f = [&completedCount, mainReactor](auto)
        {
            --completedCount;
            if (completedCount == 0)
            {
                mainReactor->stop();
                completedCount = 2;
            }
        };

        TestNode node;

        auto serviceDB = createSenderWalletDB();

        
        std::vector <std::unique_ptr<TestWalletRig>> wallets;

        wallets.reserve(UserCount);
        
        for (size_t i = 0; i < UserCount; ++i)
        {
            stringstream ss;
            ss << "sender_" << i << ".db";
            auto t = make_unique<TestWalletRig>("sender", createSenderWalletDBWithSeed(ss.str(), true), f, TestWalletRig::Type::Regular, false, 0);
            wallets.push_back(move(t));
        }
        
        TestWalletRig receiver("receiver", createReceiverWalletDB(), f);

 //       WALLET_CHECK(sender.m_WalletDB->selectCoins(6, Zero).size() == 2);
 //       WALLET_CHECK(sender.m_WalletDB->getTxHistory().empty());
 //       WALLET_CHECK(receiver.m_WalletDB->getTxHistory().empty());

        for (auto& w : wallets)
        {
            auto& sender = *w;
            sender.m_Wallet.StartTransaction(CreateSimpleTransactionParameters()
                .SetParameter(TxParameterID::MyID, sender.m_WalletID)
                .SetParameter(TxParameterID::MySecureWalletID, sender.m_SecureWalletID)
                .SetParameter(TxParameterID::PeerID, receiver.m_WalletID)
                .SetParameter(TxParameterID::PeerSecureWalletID, receiver.m_SecureWalletID)
                .SetParameter(TxParameterID::Amount, Amount(4))
                .SetParameter(TxParameterID::Fee, Amount(2))
                .SetParameter(TxParameterID::Lifetime, Height(200))
                .SetParameter(TxParameterID::PeerResponseTime, Height(20)));

        }
        
        mainReactor->run();

        vector<Coin> newReceiverCoins = receiver.GetCoins();

        WALLET_CHECK(newReceiverCoins.size() == UserCount);
        for (auto& coin : newReceiverCoins)
        {
            WALLET_CHECK(coin.m_ID.m_Value == 4);
            WALLET_CHECK(coin.m_status == Coin::Available);
            WALLET_CHECK(coin.m_ID.m_Type == Key::Type::Regular);
        }

        for (auto& w : wallets)
        {
            auto& sender = *w;
            // check coins
            vector<Coin> newSenderCoins = sender.GetCoins();

            WALLET_CHECK(newSenderCoins.size() == 4);

            WALLET_CHECK(newSenderCoins[0].m_ID.m_Value == 5);
            WALLET_CHECK(newSenderCoins[0].m_status == Coin::Spent);
            WALLET_CHECK(newSenderCoins[0].m_ID.m_Type == Key::Type::Regular);

            WALLET_CHECK(newSenderCoins[1].m_ID.m_Value == 2);
            WALLET_CHECK(newSenderCoins[1].m_status == Coin::Available);
            WALLET_CHECK(newSenderCoins[1].m_ID.m_Type == Key::Type::Regular);

            WALLET_CHECK(newSenderCoins[2].m_ID.m_Value == 1);
            WALLET_CHECK(newSenderCoins[2].m_status == Coin::Spent);
            WALLET_CHECK(newSenderCoins[2].m_ID.m_Type == Key::Type::Regular);

            WALLET_CHECK(newSenderCoins[3].m_ID.m_Value == 9);
            WALLET_CHECK(newSenderCoins[3].m_status == Coin::Available);
            WALLET_CHECK(newSenderCoins[3].m_ID.m_Type == Key::Type::Regular);
        }
    }
}

bool RunNegLoop(beam::Negotiator::IBase& a, beam::Negotiator::IBase& b, const char* szTask)
{
	using namespace Negotiator;

	const uint32_t nPeers = 2;

	IBase* pArr[nPeers];
	pArr[0] = &a;
	pArr[1] = &b;

	for (uint32_t i = 0; i < nPeers; i++)
	{
		IBase& v = *pArr[i];
		v.Set(i, Codes::Role);
		v.Set(Rules::get().get_LastFork().m_Height, Codes::Scheme);
	}

	cout << "\nNegotiating: " << szTask << std::endl;

	bool pDone[nPeers] = { false };

	uint32_t nDone = 0;

	for (uint32_t i = 0; ; ++i %= nPeers)
	{
		if (pDone[i])
			continue;

		IBase& v = *pArr[i];

		Storage::Map gwOut;
		Gateway::Direct gw(gwOut);

		v.m_pGateway = &gw;

		uint32_t status = v.Update();

		char chThis = static_cast<char>('A' + i);

		if (!gwOut.empty())
		{
			char chOther = static_cast<char>('A' + !i);

			Gateway::Direct gwFin(*pArr[!i]->m_pStorage);

			size_t nSize = 0;
			for (Storage::Map::iterator it = gwOut.begin(); gwOut.end() != it; ++it)
			{
				ByteBuffer& buf = it->second;
				uint32_t code = it->first;
				nSize += sizeof(code) + sizeof(uint32_t) + buf.size();
				gwFin.Send(code, std::move(buf));
			}

			cout << "\t" << chThis << " -> " << chOther << ' ' << nSize << " bytes" << std::endl;


			for (Storage::Map::iterator it = gwOut.begin(); gwOut.end() != it; ++it)
			{
				uint32_t code = it->first;
				std::string sVar;
				v.QueryVar(sVar, code);

				if (sVar.empty())
					sVar = "?";
				cout << "\t     " << sVar << endl;
			}
		}

		if (!status)
			continue;

		if (Status::Success != status)
		{
			cout << "\t" << chThis << " Failed!" << std::endl;
			return false; // fail
		}

		pDone[i] = true;

		cout << "\t" << chThis << " done" << std::endl;
		if (++nDone == _countof(pArr))
			break;
	}

	return true;
}

Amount SetCids(beam::Negotiator::IBase& neg, const Amount* p, size_t n, uint32_t code, uint32_t i0 = 0)
{
	std::vector<CoinID> vec;
	vec.resize(n);
	Amount sum = 0;

	for (size_t i = 0; i < n; i++)
	{
		CoinID& cid = vec[i];
		cid = Zero;

		cid.m_Type = Key::Type::Regular;
		cid.m_Idx = i0 + static_cast<uint32_t>(i);

        cid.m_Value = p[i];
		sum += p[i];
	}

	neg.Set(vec, code);
	return sum;
}

void TestNegotiation()
{
	using namespace Negotiator;

	cout << "TestNegotiation" << std::endl;

	const Amount valMSig = 11;
	Height hLock = 1440;

	WithdrawTx::CommonParam cpWd;
	cpWd.m_Krn2.m_pLock = &hLock;

	Multisig pT1[2];
	Storage::Map pS1[2];

	for (size_t i = 0; i < _countof(pT1); i++)
	{
		IBase& v = pT1[i];

		uintBig seed;
		ECC::GenRandom(seed);
		HKdf::Create(v.m_pKdf, seed);

		v.m_pStorage = pS1 + i;

		CoinID cid(Zero);
		cid.m_Value = valMSig;
		cid.m_Idx = 500;
		cid.m_Type = FOURCC_FROM(msg2);
		v.Set(cid, Multisig::Codes::Cid);

		v.Set(uint32_t(1), Multisig::Codes::ShareResult);
	}

	WALLET_CHECK(RunNegLoop(pT1[0], pT1[1], "MuSig"));


	MultiTx pT2[2];
	Storage::Map pS2[2];

	for (size_t i = 0; i < _countof(pT2); i++)
	{
		IBase& v = pT2[i];
		v.m_pKdf = pT1[i].m_pKdf;
		v.m_pStorage = pS2 + i;
	}

	const Amount pIn0[] = { 30, 50, 45 };
	const Amount pOut0[] = { 11, 12 };

	const Amount pIn1[] = { 6 };
	const Amount pOut1[] = { 17, 55 };

	Amount fee = valMSig;

	fee += SetCids(pT2[0], pIn0, _countof(pIn0), MultiTx::Codes::InpCids);
	fee -= SetCids(pT2[0], pOut0, _countof(pOut0), MultiTx::Codes::OutpCids, 700);

	fee += SetCids(pT2[1], pIn1, _countof(pIn1), MultiTx::Codes::InpCids);
	fee -= SetCids(pT2[1], pOut1, _countof(pOut1), MultiTx::Codes::OutpCids, 500);

	for (size_t i = 0; i < _countof(pT2); i++)
	{
		IBase& v = pT2[i];
		v.Set(fee, MultiTx::Codes::KrnFee);

		CoinID cid(Zero);
		cid.m_Value = valMSig;
		cid.m_Idx = 500;
		cid.m_Type = FOURCC_FROM(msg2);
		v.Set(cid, MultiTx::Codes::InpMsCid);

		uint32_t idxTrg = MultiTx::Codes::InpMsCommitment;
		uint32_t idxSrc = Multisig::Codes::Commitment;

		pS2[i][idxTrg] = pS1[i][idxSrc];
	}

	WALLET_CHECK(RunNegLoop(pT2[0], pT2[1], "Transaction-with-MuSig"));

	WithdrawTx pT3[2];
	Storage::Map pS3[2];

	for (size_t i = 0; i < _countof(pT3); i++)
	{
		WithdrawTx& v = pT3[i];
		v.m_pKdf = pT1[i].m_pKdf;
		v.m_pStorage = pS3 + i;

		WithdrawTx::Worker wrk(v);

		// new multisig
		CoinID ms0(Zero);
		ms0.m_Value = valMSig;
		ms0.m_Idx = 500;
		ms0.m_Type = FOURCC_FROM(msg2);

		CoinID ms1 = ms0;
		ms1.m_Idx = 800;

		ECC::Point comm0;
		WALLET_CHECK(pT1[i].Get(comm0, Multisig::Codes::Commitment));


		std::vector<CoinID> vec;
		vec.resize(1, Zero);
		vec[0].m_Idx = 315;
		vec[0].m_Type = Key::Type::Regular;

		Amount half = valMSig / 2;
		vec[0].m_Value = i ? half : (valMSig - half);

		v.Setup(true, &ms1, &ms0, &comm0, &vec, cpWd);
	}

	WALLET_CHECK(RunNegLoop(pT3[0], pT3[1], "Withdraw-Tx ritual"));


	struct ChannelData
	{
		CoinID m_msMy;
        CoinID m_msPeer;
		ECC::Point m_CommPeer;
	};

	ChannelOpen pT4[2];
	Storage::Map pS4[2];
	ChannelData pCData[2];

	for (size_t i = 0; i < _countof(pT4); i++)
	{
		ChannelOpen& v = pT4[i];
		v.m_pKdf = pT1[i].m_pKdf;
		v.m_pStorage = pS4 + i;

		ChannelOpen::Worker wrk(v);

		Amount half = valMSig / 2;
		Amount nMyValue = i ? half : (valMSig - half);

		std::vector<CoinID> vIn, vOutWd;
		vIn.resize(1, Zero);
		vIn[0].m_Idx = 215;
		vIn[0].m_Type = Key::Type::Regular;
		vIn[0].m_Value = nMyValue;

		vOutWd.resize(1, Zero);
		vOutWd[0].m_Idx = 216;
		vOutWd[0].m_Type = Key::Type::Regular;
		vOutWd[0].m_Value = nMyValue;

		CoinID ms0(Zero);
		ms0.m_Value = valMSig;
		ms0.m_Type = FOURCC_FROM(msg2);
		ms0.m_Idx = 220;

		CoinID msA = ms0;
		msA.m_Idx++;
		CoinID msB = msA;
		msB.m_Idx++;

		v.Setup(true, &vIn, nullptr, &ms0, MultiTx::KernelParam(), &msA, &msB, &vOutWd, cpWd);

		ChannelData& cd = pCData[i];
		cd.m_msMy = i ? msB : msA;
		cd.m_msPeer = i ? msA : msB;
	}

	WALLET_CHECK(RunNegLoop(pT4[0], pT4[1], "Lightning channel open"));

	for (int i = 0; i < 2; i++)
	{
		ChannelOpen::Result r;
		ChannelOpen::Worker wrk(pT4[i]);
		pT4[i].get_Result(r);

		WALLET_CHECK(!r.m_tx1.m_vKernels.empty());
		WALLET_CHECK(!r.m_tx2.m_vKernels.empty());
		WALLET_CHECK(!r.m_txPeer2.m_vKernels.empty());

		pCData[i].m_CommPeer = r.m_CommPeer1;
	}


	ChannelUpdate pT5[2];
	Storage::Map pS5[2];


	for (size_t i = 0; i < _countof(pT5); i++)
	{
		ChannelUpdate& v = pT5[i];
		v.m_pKdf = pT1[i].m_pKdf;
		v.m_pStorage = pS5 + i;

		ChannelUpdate::Worker wrk(v);

		Amount nPart = valMSig / 3;
		Amount nMyValue = i ? nPart : (valMSig - nPart);

		CoinID ms0;
		ECC::Point comm0;
		{
			ChannelOpen::Worker wrk2(pT4[i]);
			pT4[i].m_MSig.Get(comm0, Multisig::Codes::Commitment);
			pT4[i].m_MSig.Get(ms0, Multisig::Codes::Cid);
		}

        CoinID msA = ms0;
		msA.m_Idx += 15;
		CoinID msB = msA;
		msB.m_Idx++;

		std::vector<CoinID> vOutWd;
		vOutWd.resize(1, Zero);
		vOutWd[0].m_Idx = 216;
		vOutWd[0].m_Type = Key::Type::Regular;
		vOutWd[0].m_Value = nMyValue;

		ChannelData& cd = pCData[i];

		v.Setup(true, &ms0, &comm0, &msA, &msB, &vOutWd, cpWd, &cd.m_msMy, &cd.m_msPeer, &cd.m_CommPeer);
	}

	WALLET_CHECK(RunNegLoop(pT5[0], pT5[1], "Lightning channel update"));

	for (int i = 0; i < 2; i++)
	{
		ChannelUpdate::Result r;
		ChannelUpdate::Worker wrk(pT5[i]);
		pT5[i].get_Result(r);

		WALLET_CHECK(!r.m_tx1.m_vKernels.empty());
		WALLET_CHECK(!r.m_tx2.m_vKernels.empty());
		WALLET_CHECK(!r.m_txPeer2.m_vKernels.empty());

		WALLET_CHECK(r.m_RevealedSelfKey && r.m_PeerKeyValid);
	}
}

void TestKeyKeeper()
{
    struct Peer
    {
        IPrivateKeyKeeper2::Ptr m_pKk;
        WalletIDKey m_KeyID;
        PeerID m_ID;
    };

    struct MyKeeKeeper
        :public LocalPrivateKeyKeeperStd
    {
        using LocalPrivateKeyKeeperStd::LocalPrivateKeyKeeperStd;

        virtual bool IsTrustless() override { return true; }
    };

    Peer pPeer[2];

    for (size_t i = 0; i < _countof(pPeer); i++)
    {
        Key::IKdf::Ptr pKdf;
        HKdf::Create(pKdf, 12345U + i); // random kdf

        Peer& p = pPeer[i];
        p.m_pKk = std::make_shared<MyKeeKeeper>(pKdf);
        Cast::Up<MyKeeKeeper>(*p.m_pKk).m_State.m_hvLast = 334U + i;
        Cast::Up<MyKeeKeeper>(*p.m_pKk).m_State.Generate();

        p.m_KeyID = 14 + i;

        // get ID
        IPrivateKeyKeeper2::Method::get_Kdf m;
        m.m_Root = true;
        WALLET_CHECK(IPrivateKeyKeeper2::Status::Success == p.m_pKk->InvokeSync(m));
        WALLET_CHECK(!m.m_pKdf); // we're testing in trustless mode
        WALLET_CHECK(m.m_pPKdf);

        Hash::Value hv;
        Key::ID(p.m_KeyID, Key::Type::WalletID).get_Hash(hv);

        Point::Native ptN;
        m.m_pPKdf->DerivePKeyG(ptN, hv);

        Point pt = ptN;
        p.m_ID = pt.m_X;
    }

    Peer& s = pPeer[0];
    Peer& r = pPeer[1];

    // 1st sender invocation
    IPrivateKeyKeeper2::Method::SignSender mS;
    ZeroObject(mS); // not so good coz it contains vectors. nevermind, it's a test
    mS.m_Peer = r.m_ID;
    mS.m_MyID = s.m_KeyID;
    mS.m_nonceSlot = 12;
    mS.m_KernelParams.m_Fee = 315;
    mS.m_KernelParams.m_Height.m_Min = Rules::get().pForks[1].m_Height + 19;
    mS.m_KernelParams.m_Height.m_Max = mS.m_KernelParams.m_Height.m_Min + 700;
    mS.m_vInputs.push_back(CoinID(515, 2342, Key::Type::Regular, 11));
    mS.m_vOutputs.push_back(CoinID(70, 2343, Key::Type::Change));

    WALLET_CHECK(IPrivateKeyKeeper2::Status::Success == s.m_pKk->InvokeSync(mS));

    // Receiver invocation
    IPrivateKeyKeeper2::Method::SignReceiver mR;
    ZeroObject(mR);
    mR.m_Peer = s.m_ID;
    mR.m_MyID = r.m_KeyID;
    mR.m_KernelParams = mS.m_KernelParams;
    mR.m_vInputs.push_back(CoinID(3, 2344, Key::Type::Regular));
    mR.m_vOutputs.push_back(CoinID(125, 2345, Key::Type::Regular));
    mR.m_vOutputs.push_back(CoinID(8, 2346, Key::Type::Regular, 6));

    // adjust kernel height a little
    mR.m_KernelParams.m_Height.m_Min += 2;
    mR.m_KernelParams.m_Height.m_Max += 3;

    WALLET_CHECK(IPrivateKeyKeeper2::Status::Success == r.m_pKk->InvokeSync(mR));

    // 2nd sender invocation
    mS.m_KernelParams = mR.m_KernelParams;
    mS.m_kOffset = mR.m_kOffset;
    mS.m_PaymentProofSignature = mR.m_PaymentProofSignature;

    WALLET_CHECK(IPrivateKeyKeeper2::Status::Success == s.m_pKk->InvokeSync(mS));

    TxKernelStd::Ptr pKrn(new TxKernelStd);
    mS.m_KernelParams.To(*pKrn);
    pKrn->UpdateID();

    Height hScheme = pKrn->m_Height.m_Min;
    Point::Native exc;
    WALLET_CHECK(pKrn->IsValid(hScheme, exc));

    // build the whole tx
    Transaction tx;

    for (size_t i = 0; i < _countof(pPeer); i++)
    {
        Peer& p = pPeer[i];

        const IPrivateKeyKeeper2::Method::InOuts& io = i ?
            Cast::Down<IPrivateKeyKeeper2::Method::InOuts>(mR) :
            Cast::Down<IPrivateKeyKeeper2::Method::InOuts>(mS);

        for (size_t j = 0; j < io.m_vInputs.size(); j++)
        {
            const CoinID& cid = io.m_vInputs[j];

            // build input commitment
            Point::Native comm;
            WALLET_CHECK(IPrivateKeyKeeper2::Status::Success == p.m_pKk->get_Commitment(comm, cid));

            tx.m_vInputs.emplace_back();
            tx.m_vInputs.back().reset(new Input);
            tx.m_vInputs.back()->m_Commitment = comm;
        }

        for (size_t j = 0; j < io.m_vOutputs.size(); j++)
        {
            IPrivateKeyKeeper2::Method::CreateOutput m;
            m.m_Cid = io.m_vOutputs[j];
            m.m_hScheme = hScheme;
            WALLET_CHECK(IPrivateKeyKeeper2::Status::Success == p.m_pKk->InvokeSync(m));

            tx.m_vOutputs.emplace_back();
            tx.m_vOutputs.back().reset(new Output);

            *tx.m_vOutputs.back() = std::move(m.m_Result);
        }
    }

    tx.m_vKernels.push_back(std::move(pKrn));
    tx.m_Offset = mS.m_kOffset;
    tx.Normalize();

    Transaction::Context::Params pars;
    Transaction::Context ctx(pars);
    ctx.m_Height.m_Min = hScheme;
    WALLET_CHECK(tx.IsValid(ctx));
}


#if defined(BEAM_HW_WALLET)

IWalletDB::Ptr createSqliteWalletDB()
{
    const char* dbName = "wallet.db";
    if (boost::filesystem::exists(dbName))
    {
        boost::filesystem::remove(dbName);
    }
    ECC::NoLeak<ECC::uintBig> seed;
    seed.V = Zero;
    auto walletDB = WalletDB::init(dbName, string("pass123"), seed, io::Reactor::get_Current().shared_from_this());
    beam::Block::SystemState::ID id = { };
    id.m_Height = 134;
    walletDB->setSystemStateID(id);
    return walletDB;
}

void TestHWTransaction(IPrivateKeyKeeper& pkk)
{
    io::Reactor::Ptr mainReactor{ io::Reactor::create() };
    io::Reactor::Scope scope(*mainReactor);

    Point::Native totalPublicExcess = Zero;

    std::vector<Coin::ID> inputCoins =
    {
        {40, 0, Key::Type::Regular},
    };

    std::vector<Coin::ID> outputCoins =
    {
        {16, 0, Key::Type::Regular},
        {24, 0, Key::Type::Regular},
    };

    beam::Amount fee = 0;
    ECC::Scalar::Native offset = Zero;
    offset.GenRandomNnz();

    {

        Point::Native publicAmount = Zero;
        Amount amount = 0;
        for (const auto& cid : inputCoins)
        {
            amount += cid.m_Value;
        }
        AmountBig::AddTo(publicAmount, amount);
        amount = 0;
        publicAmount = -publicAmount;
        for (const auto& cid : outputCoins)
        {
            amount += cid.m_Value;
        }
        AmountBig::AddTo(publicAmount, amount);

        Point::Native publicExcess = Context::get().G * offset;

        {
            Point::Native commitment;

            for (const auto& output : outputCoins)
            {
                if (commitment.Import(pkk.GeneratePublicKeySync(output, Zero, true)))
                {
                    publicExcess += commitment;
                }
            }

            publicExcess = -publicExcess;
            for (const auto& input : inputCoins)
            {
                if (commitment.Import(pkk.GeneratePublicKeySync(input, Zero, true)))
                {
                    publicExcess += commitment;
                }
            }
        }

        publicExcess += publicAmount;

        totalPublicExcess = publicExcess;
    }

    {
        ECC::Point::Native peerPublicNonce = Zero;

        TxKernel kernel;
        kernel.m_Fee = fee;
        kernel.m_Height = { 25000, 27500 };
        kernel.m_Commitment = totalPublicExcess;

        ECC::Hash::Value message;
        kernel.get_Hash(message);

        KernelParameters kernelParameters;
        kernelParameters.fee = fee;

        kernelParameters.height = { 25000, 27500 };
        kernelParameters.commitment = totalPublicExcess;

        Signature signature;

        ECC::Point::Native publicNonce;
        uint8_t nonceSlot = (uint8_t)pkk.AllocateNonceSlotSync();
        publicNonce.Import(pkk.GenerateNonceSync(nonceSlot));


        signature.m_NoncePub = publicNonce + peerPublicNonce;
        signature.m_k = pkk.SignSync(inputCoins, outputCoins, offset, nonceSlot, kernelParameters, publicNonce + peerPublicNonce);

        if (signature.IsValid(message, totalPublicExcess))
        {
            LOG_DEBUG() << "Ok, signature is valid :)";
        }
        else
        {
            LOG_ERROR() << "Error, invalid signature :(";
        }
    }
}

#include "mnemonic/mnemonic.h"

void TestHWCommitment()
{
    cout << "Test HW commitment" << std::endl;

    Key::IDV kidv;
    kidv.m_Value = 11100000000;
    kidv.m_Idx = 1887367845482021531;
    kidv.m_Type = 1852797549;
    kidv.m_SubIdx = 16777216;

    Point comm1, comm2;
    {
        Scalar::Native secretKey;

        //beam::WordList generatedPhrases = {"budget", "focus", "surface", "plug", "dragon", "elephant", "token", "child", "kitchen", "coast", "lounge", "mean" };
        beam::WordList generatedPhrases = { "copy", "vendor", "shallow", "raven", "coffee", "appear", "book", "blast", "lock", "exchange", "farm", "glue" };
        
        auto buf = beam::decodeMnemonic(generatedPhrases);

        SecString secretSeed;
        secretSeed.assign(buf.data(), buf.size());

        Key::IKdf::Ptr kdf;
        ECC::HKdf::Create(kdf, secretSeed.hash().V);

        SwitchCommitment().Create(secretKey, comm1, *MasterKey::get_Child(kdf, kidv), kidv);

        LOG_INFO() << "commitment is " << comm1;
    }

    {
        HWWallet hw;

        comm2 = hw.generateKeySync(kidv, true);

        LOG_INFO() << "HW commitment is " << comm2;
    }

    WALLET_CHECK(comm1 == comm2);
}

void TestHWWallet()
{
    cout << "Test HW wallet" << std::endl;

    HWWallet hw;
    //hw.getOwnerKey([](const std::string& key)
    //{
    //    LOG_INFO() << "HWWallet.getOwnerKey(): " << key;
    //});

    //hw.generateNonce(1, [](const ECC::Point& nonce)
    //{
    //    LOG_INFO() << "HWWallet.generateNonce(): " << nonce;
    //});

    const ECC::Key::IDV kidv(100500, 15, Key::Type::Regular, 7, ECC::Key::IDV::Scheme::V0);

    ECC::Point pt2 = hw.generateKeySync(kidv, true);

    {
        // Recovery seed: copy, vendor, shallow, raven, coffee, appear, book, blast, lock, exchange, farm, glue
        uint8_t x[] = {0xce, 0xb2, 0x0d, 0xa2, 0x73, 0x07, 0x0e, 0xb9, 0xc8, 0x2e, 0x47, 0x5b, 0x6f, 0xa0, 0x7b, 0x85, 0x8d, 0x2c, 0x40, 0x9b, 0x9c, 0x24, 0x31, 0xba, 0x3a, 0x8e, 0x2c, 0xba, 0x7b, 0xa1, 0xb0, 0x04};
        ECC::Point pt;
        pt.m_X = beam::Blob(x, 32);
        pt.m_Y = 1;
        WALLET_CHECK(pt == pt2);
    }

    hw.generateRangeProof(kidv, false, [&pt2](const ECC::RangeProof::Confidential &rp) {
        auto hGen = beam::SwitchCommitment(NULL).m_hGen;


        ECC::Point::Native comm;
        comm.Import(pt2);
        {
            Oracle oracle;
            oracle << 0u;
            oracle << pt2;
            LOG_INFO() << "rp.IsValid(): " << rp.IsValid(comm, oracle, &hGen);
        }

        {
            Oracle oracle;
            oracle << 0u;
            oracle << pt2;
            WALLET_CHECK(rp.IsValid(comm, oracle, &hGen));
        }
    });

    {
        Height scheme = 100500;
        io::Reactor::Ptr mainReactor{ io::Reactor::create() };
        io::Reactor::Scope scope(*mainReactor);
        TrezorKeyKeeper tk;
        auto db = createSqliteWalletDB();
        LocalPrivateKeyKeeper lpkk(db, db->get_MasterKdf());
        IPrivateKeyKeeper& pkk = tk;
        ECC::Point::Native comm2;
        auto outputs = pkk.GenerateOutputsSync(scheme, { kidv });
        WALLET_CHECK(outputs[0]->IsValid(scheme, comm2));
    }

    // test transaction sign with local key keeper
    {
        io::Reactor::Ptr mainReactor{ io::Reactor::create() };
        io::Reactor::Scope scope(*mainReactor);

        auto db = createSqliteWalletDB();
        LocalPrivateKeyKeeper lpkk(db, db->get_MasterKdf());
        TestHWTransaction(lpkk);
    }

    // test transaction sign with HW key keeper
    {
        TrezorKeyKeeper trezor;
        TestHWTransaction(trezor);
    }

}
#endif

int main()
{
    int logLevel = LOG_LEVEL_DEBUG;
#if LOG_VERBOSE_ENABLED
    logLevel = LOG_LEVEL_VERBOSE;
#endif
    const auto path = boost::filesystem::system_complete("logs");
    auto logger = beam::Logger::create(logLevel, logLevel, logLevel, "wallet_test", path.string());


    Rules::get().FakePoW = true;
	Rules::get().pForks[1].m_Height = 100500; // needed for lightning network to work
    //Rules::get().DA.MaxAhead_s = 90;// 60 * 1;
    Rules::get().UpdateChecksum();

    storage::HookErrors();

    TestKeyKeeper();

    TestConvertions();
    TestTxParameters();

    //TestClient();
    TestWalletID();
    TestSendingWithWalletID();

    TestMultiUserWallet();

    TestNegotiation();
   
    TestP2PWalletNegotiationST();

    TestTxRollback();
    
    {
        io::Reactor::Ptr mainReactor{ io::Reactor::create() };
        io::Reactor::Scope scope(*mainReactor);
        //TestWalletNegotiation(CreateWalletDB<TestWalletDB>(), CreateWalletDB<TestWalletDB2>());
        TestWalletNegotiation(createSenderWalletDB(), createReceiverWalletDB());
    }
    
    TestSplitTransaction();
   
    TestMinimalFeeTransaction();
   
    TestTxToHimself();
    
    TestExpiredTransaction();
    
    TestTransactionUpdate();
    //TestTxPerformance();
    //TestTxNonces();
   
    TestTxExceptionHandling();
    
   
    // @nesbox: disabled tests, they work only if device connected
//#if defined(BEAM_HW_WALLET)
//    TestHWCommitment();
//    TestHWWallet();
//#endif

    //TestBbsMessages();
    //TestBbsMessages2();

    assert(g_failureCount == 0);
    return WALLET_CHECK_RESULT;
}
<|MERGE_RESOLUTION|>--- conflicted
+++ resolved
@@ -1,2736 +1,2536 @@
-// Copyright 2018 The Beam Team
-//
-// Licensed under the Apache License, Version 2.0 (the "License");
-// you may not use this file except in compliance with the License.
-// You may obtain a copy of the License at
-//
-//    http://www.apache.org/licenses/LICENSE-2.0
-//
-// Unless required by applicable law or agreed to in writing, software
-// distributed under the License is distributed on an "AS IS" BASIS,
-// WITHOUT WARRANTIES OR CONDITIONS OF ANY KIND, either express or implied.
-// See the License for the specific language governing permissions and
-// limitations under the License.
-
-#ifndef LOG_VERBOSE_ENABLED
-    #define LOG_VERBOSE_ENABLED 0
-#endif
-
-#include "wallet/core/common.h"
-#include "wallet/core/wallet_network.h"
-#include "wallet/core/wallet.h"
-#include "wallet/core/secstring.h"
-#include "wallet/core/base58.h"
-#include "wallet/client/wallet_client.h"
-#include "utility/test_helpers.h"
-#include "core/radixtree.h"
-#include "core/unittest/mini_blockchain.h"
-#include "wallet/core/simple_transaction.h"
-#include "core/negotiator.h"
-#include "node/node.h"
-#include "wallet/core/private_key_keeper.h"
-#include "keykeeper/local_private_key_keeper.h"
-#include "keykeeper/trezor_key_keeper.h"
-
-#include "test_helpers.h"
-
-#include <string_view>
-#include <assert.h>
-#include <iostream>
-#include <thread>
-#include <mutex>
-#include <atomic>
-#include <condition_variable>
-
-#include "core/proto.h"
-#include <boost/filesystem.hpp>
-#include <boost/intrusive/list.hpp>
-
-#if defined(BEAM_HW_WALLET)
-#include "keykeeper/hw_wallet.h"
-#endif
-
-using namespace beam;
-using namespace std;
-using namespace ECC;
-
-WALLET_TEST_INIT
-
-#include "wallet_test_environment.cpp"
-
-namespace
-{
-    void TestWalletNegotiation(IWalletDB::Ptr senderWalletDB, IWalletDB::Ptr receiverWalletDB)
-    {
-        cout << "\nTesting wallets negotiation...\n";
-
-        io::Reactor::Ptr mainReactor{ io::Reactor::create() };
-        io::Reactor::Scope scope(*mainReactor);
-        auto receiverKeyKeeper = std::make_shared<LocalPrivateKeyKeeper>(receiverWalletDB, receiverWalletDB->get_MasterKdf());
-
-        WalletAddress wa;
-        receiverWalletDB->createAddress(wa);
-        receiverWalletDB->saveAddress(wa);
-        WalletID receiver_id = wa.m_walletID;
-
-        auto senderKeyKeeper = std::make_shared<LocalPrivateKeyKeeper>(senderWalletDB, senderWalletDB->get_MasterKdf());
-        senderWalletDB->createAddress(wa);
-        senderWalletDB->saveAddress(wa);
-        WalletID sender_id = wa.m_walletID;
-
-        int count = 0;
-        auto f = [&count](const auto& /*id*/)
-        {
-            if (++count >= 2)
-                io::Reactor::get_Current().stop();
-        };
-
-        TestNodeNetwork::Shared tnns;
-
-        Wallet sender(senderWalletDB, senderKeyKeeper, f);
-        Wallet receiver(receiverWalletDB, receiverKeyKeeper, f);
-
-        auto twn = make_shared<TestWalletNetwork>();
-        auto netNodeS = make_shared<TestNodeNetwork>(tnns, sender);
-        auto netNodeR = make_shared<TestNodeNetwork>(tnns, receiver);
-
-        sender.AddMessageEndpoint(twn);
-        sender.SetNodeEndpoint(netNodeS);
-
-        receiver.AddMessageEndpoint(twn);
-        receiver.SetNodeEndpoint(netNodeR);
-
-        twn->m_Map[sender_id].m_pSink = &sender;
-        twn->m_Map[receiver_id].m_pSink = &receiver;
-
-        tnns.AddBlock();
-
-        sender.StartTransaction(CreateSimpleTransactionParameters()
-            .SetParameter(TxParameterID::MyID, sender_id)
-            .SetParameter(TxParameterID::PeerID, receiver_id)
-            .SetParameter(TxParameterID::Amount, Amount(6))
-            .SetParameter(TxParameterID::Fee, Amount(1))
-            .SetParameter(TxParameterID::Lifetime, Height(200)));
-        mainReactor->run();
-
-        WALLET_CHECK(count == 2);
-    }
-
-    void TestTxToHimself()
-    {
-        cout << "\nTesting Tx to himself...\n";
-
-        io::Reactor::Ptr mainReactor{ io::Reactor::create() };
-        io::Reactor::Scope scope(*mainReactor);
-
-        auto senderWalletDB = createSqliteWalletDB("sender_wallet.db", false, false);
-
-        // add coin with keyType - Coinbase
-        beam::Amount coin_amount = 40;
-        Coin coin = CreateAvailCoin(coin_amount, 0);
-        coin.m_ID.m_Type = Key::Type::Coinbase;
-        senderWalletDB->storeCoin(coin);
-
-        auto coins = senderWalletDB->selectCoins(24, Zero);
-        WALLET_CHECK(coins.size() == 1);
-        WALLET_CHECK(coins[0].m_ID.m_Type == Key::Type::Coinbase);
-        WALLET_CHECK(coins[0].m_status == Coin::Available);
-        WALLET_CHECK(senderWalletDB->getTxHistory().empty());
-
-        TestNode node;
-        TestWalletRig sender("sender", senderWalletDB, [](auto) { io::Reactor::get_Current().stop(); });
-        helpers::StopWatch sw;
-
-        sw.start();
-
-        auto txId = sender.m_Wallet.StartTransaction(CreateSimpleTransactionParameters()
-                    .SetParameter(TxParameterID::MyID, sender.m_WalletID)
-                    .SetParameter(TxParameterID::PeerID, sender.m_WalletID)
-                    .SetParameter(TxParameterID::Amount, Amount(24))
-                    .SetParameter(TxParameterID::Fee, Amount(2))
-                    .SetParameter(TxParameterID::Lifetime, Height(200)));
-
-        mainReactor->run();
-        sw.stop();
-
-        cout << "Transfer elapsed time: " << sw.milliseconds() << " ms\n";
-
-        // check Tx
-        auto txHistory = senderWalletDB->getTxHistory();
-        WALLET_CHECK(txHistory.size() == 1);
-        WALLET_CHECK(txHistory[0].m_txId == txId);
-        WALLET_CHECK(txHistory[0].m_amount == 24);
-        WALLET_CHECK(txHistory[0].m_changeBeam == 14);
-        WALLET_CHECK(txHistory[0].m_fee == 2);
-        WALLET_CHECK(txHistory[0].m_status == TxStatus::Completed);
-
-        // check coins
-        vector<Coin> newSenderCoins;
-        senderWalletDB->visitCoins([&newSenderCoins](const Coin& c)->bool
-        {
-            newSenderCoins.push_back(c);
-            return true;
-        });
-
-        WALLET_CHECK(newSenderCoins.size() == 3);
-
-        WALLET_CHECK(newSenderCoins[0].m_ID.m_Type == Key::Type::Coinbase);
-        WALLET_CHECK(newSenderCoins[0].m_status == Coin::Spent);
-        WALLET_CHECK(newSenderCoins[0].m_ID.m_Value == 40);
-
-        WALLET_CHECK(newSenderCoins[1].m_ID.m_Type == Key::Type::Change);
-        WALLET_CHECK(newSenderCoins[1].m_status == Coin::Available);
-        WALLET_CHECK(newSenderCoins[1].m_ID.m_Value == 14);
-
-        WALLET_CHECK(newSenderCoins[2].m_ID.m_Type == Key::Type::Regular);
-        WALLET_CHECK(newSenderCoins[2].m_status == Coin::Available);
-        WALLET_CHECK(newSenderCoins[2].m_ID.m_Value == 24);
-
-        cout << "\nFinish of testing Tx to himself...\n";
-    }
-
-    void TestP2PWalletNegotiationST()
-    {
-        cout << "\nTesting p2p wallets negotiation single thread...\n";
-
-        io::Reactor::Ptr mainReactor{ io::Reactor::create() };
-        io::Reactor::Scope scope(*mainReactor);
-
-        int completedCount = 2;
-        auto f = [&completedCount, mainReactor](auto)
-        {
-            --completedCount;
-            if (completedCount == 0)
-            {
-                mainReactor->stop();
-                completedCount = 2;
-            }
-        };
-
-        TestNode node;
-        TestWalletRig sender("sender", createSenderWalletDB(), f, TestWalletRig::Type::Regular, false, 0);
-        TestWalletRig receiver("receiver", createReceiverWalletDB(), f);
-
-        WALLET_CHECK(sender.m_WalletDB->selectCoins(6, Zero).size() == 2);
-        WALLET_CHECK(sender.m_WalletDB->getTxHistory().empty());
-        WALLET_CHECK(receiver.m_WalletDB->getTxHistory().empty());
-
-        helpers::StopWatch sw;
-        sw.start();
-
-        auto txId = sender.m_Wallet.StartTransaction(CreateSimpleTransactionParameters()
-            .SetParameter(TxParameterID::MyID, sender.m_WalletID)
-            .SetParameter(TxParameterID::PeerID, receiver.m_WalletID)
-            .SetParameter(TxParameterID::Amount, Amount(4))
-            .SetParameter(TxParameterID::Fee, Amount(2))
-            .SetParameter(TxParameterID::Lifetime, Height(200))
-            .SetParameter(TxParameterID::PeerResponseTime, Height(20)));
-
-        mainReactor->run();
-        sw.stop();
-        cout << "First transfer elapsed time: " << sw.milliseconds() << " ms\n";
-
-        // check coins
-        vector<Coin> newSenderCoins = sender.GetCoins();
-        vector<Coin> newReceiverCoins = receiver.GetCoins();
-
-        WALLET_CHECK(newSenderCoins.size() == 4);
-        WALLET_CHECK(newReceiverCoins.size() == 1);
-        WALLET_CHECK(newReceiverCoins[0].m_ID.m_Value == 4);
-        WALLET_CHECK(newReceiverCoins[0].m_status == Coin::Available);
-        WALLET_CHECK(newReceiverCoins[0].m_ID.m_Type == Key::Type::Regular);
-
-        WALLET_CHECK(newSenderCoins[0].m_ID.m_Value == 5);
-        WALLET_CHECK(newSenderCoins[0].m_status == Coin::Spent);
-        WALLET_CHECK(newSenderCoins[0].m_ID.m_Type == Key::Type::Regular);
-
-        WALLET_CHECK(newSenderCoins[1].m_ID.m_Value == 2);
-        WALLET_CHECK(newSenderCoins[1].m_status == Coin::Available);
-        WALLET_CHECK(newSenderCoins[1].m_ID.m_Type == Key::Type::Regular);
-
-        WALLET_CHECK(newSenderCoins[2].m_ID.m_Value == 1);
-        WALLET_CHECK(newSenderCoins[2].m_status == Coin::Spent);
-        WALLET_CHECK(newSenderCoins[2].m_ID.m_Type == Key::Type::Regular);
-
-        WALLET_CHECK(newSenderCoins[3].m_ID.m_Value == 9);
-        WALLET_CHECK(newSenderCoins[3].m_status == Coin::Available);
-        WALLET_CHECK(newSenderCoins[3].m_ID.m_Type == Key::Type::Regular);
-
-        // Tx history check
-        auto sh = sender.m_WalletDB->getTxHistory();
-        WALLET_CHECK(sh.size() == 1);
-        auto rh = receiver.m_WalletDB->getTxHistory();
-        WALLET_CHECK(rh.size() == 1);
-        auto stx = sender.m_WalletDB->getTx(txId);
-        WALLET_CHECK(stx.is_initialized());
-        auto rtx = receiver.m_WalletDB->getTx(txId);
-        WALLET_CHECK(rtx.is_initialized());
-
-        WALLET_CHECK(stx->m_txId == rtx->m_txId);
-        WALLET_CHECK(stx->m_amount == rtx->m_amount);
-        WALLET_CHECK(stx->m_status == TxStatus::Completed);
-        WALLET_CHECK(stx->m_fee == rtx->m_fee);
-        WALLET_CHECK(stx->m_message == rtx->m_message);
-        WALLET_CHECK(stx->m_createTime <= rtx->m_createTime);
-        WALLET_CHECK(stx->m_status == rtx->m_status);
-        WALLET_CHECK(stx->m_sender == true);
-        WALLET_CHECK(rtx->m_sender == false);
-
-        // rollback test
-        {
-
-            Block::SystemState::Full sTip;
-            receiver.m_WalletDB->get_History().get_Tip(sTip);
-
-            receiver.m_WalletDB->get_History().DeleteFrom(sTip.m_Height); // delete latest block
-
-            proto::FlyClient& flyClient = receiver.m_Wallet;
-            //imitate rollback
-            flyClient.OnRolledBack();
-            receiver.m_WalletDB->get_History().AddStates(&sTip, 1);
-            flyClient.OnNewTip();
-            completedCount = 1; // sender's transaction is completed
-            mainReactor->run();
-
-            newReceiverCoins = receiver.GetCoins();
-
-            WALLET_CHECK(newReceiverCoins[0].m_ID.m_Value == 4);
-            WALLET_CHECK(newReceiverCoins[0].m_status == Coin::Available);
-            WALLET_CHECK(newReceiverCoins[0].m_ID.m_Type == Key::Type::Regular);
-
-            // Tx history check
-            rh = receiver.m_WalletDB->getTxHistory();
-            WALLET_CHECK(rh.size() == 1);
-            rtx = receiver.m_WalletDB->getTx(txId);
-            WALLET_CHECK(rtx.is_initialized());
-
-            WALLET_CHECK(rtx->m_status == TxStatus::Completed);
-            WALLET_CHECK(rtx->m_sender == false);
-        }
-
-        // second transfer
-        auto preselectedCoins = sender.m_WalletDB->selectCoins(6, Zero);
-        CoinIDList preselectedIDs;
-        for (const auto& c : preselectedCoins)
-        {
-            preselectedIDs.push_back(c.m_ID);
-        }
-        sw.start();
-
-        txId = sender.m_Wallet.StartTransaction(CreateSimpleTransactionParameters()
-            .SetParameter(TxParameterID::MyID, sender.m_WalletID)
-            .SetParameter(TxParameterID::PeerID, receiver.m_WalletID)
-            .SetParameter(TxParameterID::Amount, Amount(6))
-            .SetParameter(TxParameterID::Fee, Amount(0))
-            .SetParameter(TxParameterID::Lifetime, Height(200))
-            .SetParameter(TxParameterID::PreselectedCoins, preselectedIDs));
-
-        mainReactor->run();
-        sw.stop();
-        cout << "Second transfer elapsed time: " << sw.milliseconds() << " ms\n";
-
-        // check coins
-        newSenderCoins = sender.GetCoins();
-        newReceiverCoins = receiver.GetCoins();
-
-        WALLET_CHECK(newSenderCoins.size() == 5);
-        WALLET_CHECK(newReceiverCoins.size() == 2);
-
-        WALLET_CHECK(newReceiverCoins[0].m_ID.m_Value == 4);
-        WALLET_CHECK(newReceiverCoins[0].m_status == Coin::Available);
-        WALLET_CHECK(newReceiverCoins[0].m_ID.m_Type == Key::Type::Regular);
-
-        WALLET_CHECK(newReceiverCoins[1].m_ID.m_Value == 6);
-        WALLET_CHECK(newReceiverCoins[1].m_status == Coin::Available);
-        WALLET_CHECK(newReceiverCoins[1].m_ID.m_Type == Key::Type::Regular);
-
-
-        WALLET_CHECK(newSenderCoins[0].m_ID.m_Value == 5);
-        WALLET_CHECK(newSenderCoins[0].m_status == Coin::Spent);
-        WALLET_CHECK(newSenderCoins[0].m_ID.m_Type == Key::Type::Regular);
-
-        WALLET_CHECK(newSenderCoins[1].m_ID.m_Value == 2);
-        WALLET_CHECK(newSenderCoins[1].m_status == Coin::Available);
-        WALLET_CHECK(newSenderCoins[1].m_ID.m_Type == Key::Type::Regular);
-
-        WALLET_CHECK(newSenderCoins[2].m_ID.m_Value == 1);
-        WALLET_CHECK(newSenderCoins[2].m_status == Coin::Spent);
-        WALLET_CHECK(newSenderCoins[2].m_ID.m_Type == Key::Type::Regular);
-
-        WALLET_CHECK(newSenderCoins[3].m_ID.m_Value == 9);
-        WALLET_CHECK(newSenderCoins[3].m_status == Coin::Spent);
-        WALLET_CHECK(newSenderCoins[3].m_ID.m_Type == Key::Type::Regular);
-
-        WALLET_CHECK(newSenderCoins[4].m_ID.m_Value == 3);
-        WALLET_CHECK(newSenderCoins[4].m_status == Coin::Available);
-        WALLET_CHECK(newSenderCoins[4].m_ID.m_Type == Key::Type::Change);
-
-        // Tx history check
-        sh = sender.m_WalletDB->getTxHistory();
-        WALLET_CHECK(sh.size() == 2);
-        rh = receiver.m_WalletDB->getTxHistory();
-        WALLET_CHECK(rh.size() == 2);
-        stx = sender.m_WalletDB->getTx(txId);
-        WALLET_CHECK(stx.is_initialized());
-        rtx = receiver.m_WalletDB->getTx(txId);
-        WALLET_CHECK(rtx.is_initialized());
-
-        WALLET_CHECK(stx->m_txId == rtx->m_txId);
-        WALLET_CHECK(stx->m_amount == rtx->m_amount);
-        WALLET_CHECK(stx->m_status == TxStatus::Completed);
-        WALLET_CHECK(stx->m_message == rtx->m_message);
-        WALLET_CHECK(stx->m_createTime <= rtx->m_createTime);
-        WALLET_CHECK(stx->m_status == rtx->m_status);
-        WALLET_CHECK(stx->m_sender == true);
-        WALLET_CHECK(rtx->m_sender == false);
-
-
-        // third transfer. no enough money should appear
-        sw.start();
-        completedCount = 1;// only one wallet takes part in tx
-
-        txId = sender.m_Wallet.StartTransaction(CreateSimpleTransactionParameters()
-            .SetParameter(TxParameterID::MyID, sender.m_WalletID)
-            .SetParameter(TxParameterID::PeerID, receiver.m_WalletID)
-            .SetParameter(TxParameterID::Amount, Amount(6))
-            .SetParameter(TxParameterID::Fee, Amount(0))
-            .SetParameter(TxParameterID::Lifetime, Height(200)));
-
-        mainReactor->run();
-        sw.stop();
-        cout << "Third transfer elapsed time: " << sw.milliseconds() << " ms\n";
-    
-        // check coins
-        newSenderCoins = sender.GetCoins();
-        newReceiverCoins = receiver.GetCoins();
-
-        // no coins 
-        WALLET_CHECK(newSenderCoins.size() == 5);
-        WALLET_CHECK(newReceiverCoins.size() == 2);
-
-        // Tx history check. New failed tx should be added to sender
-        sh = sender.m_WalletDB->getTxHistory();
-        WALLET_CHECK(sh.size() == 3);
-        rh = receiver.m_WalletDB->getTxHistory();
-        WALLET_CHECK(rh.size() == 2);
-        stx = sender.m_WalletDB->getTx(txId);
-        WALLET_CHECK(stx.is_initialized());
-        rtx = receiver.m_WalletDB->getTx(txId);
-        WALLET_CHECK(!rtx.is_initialized());
-
-        WALLET_CHECK(stx->m_amount == 6);
-        WALLET_CHECK(stx->m_status == TxStatus::Failed);
-        WALLET_CHECK(stx->m_sender == true);
-        WALLET_CHECK(stx->m_failureReason == TxFailureReason::NoInputs);
-    }
-
-    void TestTxRollback()
-    {
-        cout << "\nTesting transaction restore on tip rollback...\n";
-
-        io::Reactor::Ptr mainReactor{ io::Reactor::create() };
-        io::Reactor::Scope scope(*mainReactor);
-
-        int completedCount = 2;
-        auto f = [&completedCount, mainReactor](auto)
-        {
-            --completedCount;
-            if (completedCount == 0)
-            {
-                mainReactor->stop();
-                completedCount = 2;
-            }
-        };
-
-
-        auto senderDB = createSenderWalletDB();
-        TestNode node;
-        {
-            TestWalletRig sender("sender", senderDB, f, TestWalletRig::Type::Regular, false, 0);
-            TestWalletRig receiver("receiver", createReceiverWalletDB(), f);
-
-            sender.m_Wallet.StartTransaction(CreateSimpleTransactionParameters()
-                .SetParameter(TxParameterID::MyID, sender.m_WalletID)
-                .SetParameter(TxParameterID::PeerID, receiver.m_WalletID)
-                .SetParameter(TxParameterID::Amount, Amount(4))
-                .SetParameter(TxParameterID::Fee, Amount(2))
-                .SetParameter(TxParameterID::Lifetime, Height(200))
-                .SetParameter(TxParameterID::PeerResponseTime, Height(20)));
-
-            mainReactor->run();
-
-            Block::SystemState::Full tip;
-            sender.m_WalletDB->get_History().get_Tip(tip);
-            sender.m_WalletDB->get_History().DeleteFrom(tip.m_Height);
-
-            proto::FlyClient& client = sender.m_Wallet;
-            client.OnRolledBack();
-            // emulating what FlyClient does on rollback
-            sender.m_WalletDB->get_History().AddStates(&tip, 1);
-            node.AddBlock();
-            sender.m_WalletDB->get_History().AddStates(&node.m_Blockchain.m_mcm.m_vStates.back().m_Hdr, 1);
-            client.OnNewTip();
-        }
-
-       // disconnect wallet from the blockchain for a while
-       for (int i = 0; i < 1; ++i)
-       {
-           node.AddBlock();
-       }
-
-        completedCount = 1;
-        TestWalletRig sender("sender", senderDB, f, TestWalletRig::Type::Regular, false, 0);
-        mainReactor->run();
-
-       // check coins
-       vector<Coin> newSenderCoins = sender.GetCoins();
-       
-        WALLET_CHECK(newSenderCoins[0].m_ID.m_Value == 5);
-        WALLET_CHECK(newSenderCoins[0].m_status == Coin::Spent);
-        WALLET_CHECK(newSenderCoins[0].m_ID.m_Type == Key::Type::Regular);
-
-        WALLET_CHECK(newSenderCoins[1].m_ID.m_Value == 2);
-        WALLET_CHECK(newSenderCoins[1].m_status == Coin::Available);
-        WALLET_CHECK(newSenderCoins[1].m_ID.m_Type == Key::Type::Regular);
-
-        WALLET_CHECK(newSenderCoins[2].m_ID.m_Value == 1);
-        WALLET_CHECK(newSenderCoins[2].m_status == Coin::Spent);
-        WALLET_CHECK(newSenderCoins[2].m_ID.m_Type == Key::Type::Regular);
-
-        WALLET_CHECK(newSenderCoins[3].m_ID.m_Value == 9);
-        WALLET_CHECK(newSenderCoins[3].m_status == Coin::Available);
-        WALLET_CHECK(newSenderCoins[3].m_ID.m_Type == Key::Type::Regular);
-    }
-
-    void TestSplitTransaction()
-    {
-        cout << "\nTesting split Tx...\n";
-
-        io::Reactor::Ptr mainReactor{ io::Reactor::create() };
-        io::Reactor::Scope scope(*mainReactor);
-
-        auto senderWalletDB = createSqliteWalletDB("sender_wallet.db", false, false);
-
-        // add coin with keyType - Coinbase
-        beam::Amount coin_amount = 40;
-        Coin coin = CreateAvailCoin(coin_amount, 0);
-        coin.m_ID.m_Type = Key::Type::Coinbase;
-        senderWalletDB->storeCoin(coin);
-
-        auto coins = senderWalletDB->selectCoins(24, Zero);
-        WALLET_CHECK(coins.size() == 1);
-        WALLET_CHECK(coins[0].m_ID.m_Type == Key::Type::Coinbase);
-        WALLET_CHECK(coins[0].m_status == Coin::Available);
-        WALLET_CHECK(senderWalletDB->getTxHistory().empty());
-
-        TestNode node;
-        TestWalletRig sender("sender", senderWalletDB, [](auto) { io::Reactor::get_Current().stop(); });
-        helpers::StopWatch sw;
-
-        sw.start();
-
-        auto txId = sender.m_Wallet.StartTransaction(CreateSplitTransactionParameters(sender.m_WalletID, AmountList{ 11, 12, 13 })
-            .SetParameter(TxParameterID::Fee, Amount(2))
-            .SetParameter(TxParameterID::Lifetime, Height(200)));
-
-        mainReactor->run();
-        sw.stop();
-
-        cout << "Transfer elapsed time: " << sw.milliseconds() << " ms\n";
-
-        // check Tx
-        auto txHistory = senderWalletDB->getTxHistory();
-        WALLET_CHECK(txHistory.size() == 1);
-        WALLET_CHECK(txHistory[0].m_txId == txId);
-        WALLET_CHECK(txHistory[0].m_amount == 36);
-        WALLET_CHECK(txHistory[0].m_changeBeam == 2);
-        WALLET_CHECK(txHistory[0].m_fee == 2);
-        WALLET_CHECK(txHistory[0].m_status == TxStatus::Completed);
-
-        // check coins
-        vector<Coin> newSenderCoins;
-        senderWalletDB->visitCoins([&newSenderCoins](const Coin& c)->bool
-        {
-            newSenderCoins.push_back(c);
-            return true;
-        });
-
-        WALLET_CHECK(newSenderCoins.size() == 5);
-        WALLET_CHECK(newSenderCoins[0].m_ID.m_Type == Key::Type::Coinbase);
-        WALLET_CHECK(newSenderCoins[0].m_status == Coin::Spent);
-        WALLET_CHECK(newSenderCoins[0].m_ID.m_Value == 40);
-
-        WALLET_CHECK(newSenderCoins[1].m_ID.m_Type == Key::Type::Change);
-        WALLET_CHECK(newSenderCoins[1].m_status == Coin::Available);
-        WALLET_CHECK(newSenderCoins[1].m_ID.m_Value == 2);
-
-        WALLET_CHECK(newSenderCoins[2].m_ID.m_Type == Key::Type::Regular);
-        WALLET_CHECK(newSenderCoins[2].m_status == Coin::Available);
-        WALLET_CHECK(newSenderCoins[2].m_ID.m_Value == 11);
-
-        WALLET_CHECK(newSenderCoins[3].m_ID.m_Type == Key::Type::Regular);
-        WALLET_CHECK(newSenderCoins[3].m_status == Coin::Available);
-        WALLET_CHECK(newSenderCoins[3].m_ID.m_Value == 12);
-
-        WALLET_CHECK(newSenderCoins[4].m_ID.m_Type == Key::Type::Regular);
-        WALLET_CHECK(newSenderCoins[4].m_status == Coin::Available);
-        WALLET_CHECK(newSenderCoins[4].m_ID.m_Value == 13);
-
-        cout << "\nFinish of testing split Tx...\n";
-    }
-
-    void TestMinimalFeeTransaction()
-    {
-        struct ForkHolder
-        {
-            ForkHolder(Height h)
-                : m_PrevValue{ Rules::get().pForks[1].m_Height }
-            {
-                Rules::get().pForks[1].m_Height = h;
-                Rules::get().UpdateChecksum();
-            }
-
-            ~ForkHolder()
-            {
-                Rules::get().pForks[1].m_Height = m_PrevValue;
-                Rules::get().UpdateChecksum();
-            }
-
-            Height m_PrevValue;
-        };
-
-        ForkHolder holder(140); // set fork height
-
-        cout << "\nTesting minimal Tx...\n";
-
-        io::Reactor::Ptr mainReactor{ io::Reactor::create() };
-        io::Reactor::Scope scope(*mainReactor);
-
-        auto senderWalletDB = createSqliteWalletDB("sender_wallet.db", false, false);
-
-        // add coin with keyType - Coinbase
-        Coin coin = CreateAvailCoin(100, 0);
-        coin.m_ID.m_Type = Key::Type::Coinbase;
-        senderWalletDB->storeCoin(coin);
-
-        auto coins = senderWalletDB->selectCoins(24, Zero);
-        WALLET_CHECK(coins.size() == 1);
-        WALLET_CHECK(coins[0].m_ID.m_Type == Key::Type::Coinbase);
-        WALLET_CHECK(coins[0].m_status == Coin::Available);
-        WALLET_CHECK(senderWalletDB->getTxHistory().empty());
-
-        TestNode node;
-        TestWalletRig sender("sender", senderWalletDB, [](auto) { io::Reactor::get_Current().stop(); });
-
-
-        auto txId = sender.m_Wallet.StartTransaction(CreateSplitTransactionParameters(sender.m_WalletID, AmountList{ 11, 12, 13 })
-           .SetParameter(TxParameterID::Fee, Amount(2))
-           .SetParameter(TxParameterID::Lifetime, Height(200)));
-
-        mainReactor->run();
-
-        // check Tx
-        {
-            auto txHistory = senderWalletDB->getTxHistory();
-            WALLET_CHECK(txHistory.size() == 1);
-            WALLET_CHECK(txHistory[0].m_txId == txId);
-            WALLET_CHECK(txHistory[0].m_amount == 36);
-            WALLET_CHECK(txHistory[0].m_changeBeam == 0);
-            WALLET_CHECK(txHistory[0].m_fee == 2);
-            WALLET_CHECK(txHistory[0].m_status == TxStatus::Failed);
-        }
-        
-
-        txId = sender.m_Wallet.StartTransaction(CreateSplitTransactionParameters(sender.m_WalletID, AmountList{ 11, 12, 13 })
-            .SetParameter(TxParameterID::Fee, Amount(42))
-            .SetParameter(TxParameterID::Lifetime, Height(200)));
-        mainReactor->run();
-
-        // check Tx
-        {
-            auto txHistory = senderWalletDB->getTxHistory();
-            WALLET_CHECK(txHistory.size() == 2);
-            auto tx = *senderWalletDB->getTx(txId);
-            WALLET_CHECK(tx.m_txId == txId);
-            WALLET_CHECK(tx.m_amount == 36);
-            WALLET_CHECK(tx.m_changeBeam == 0);
-            WALLET_CHECK(tx.m_fee == 42);
-            WALLET_CHECK(tx.m_status == TxStatus::Failed);
-        }
-
-        // another attempt
-        txId = sender.m_Wallet.StartTransaction(CreateSplitTransactionParameters(sender.m_WalletID, AmountList{ 11, 12, 13 })
-            .SetParameter(TxParameterID::Fee, Amount(50))
-            .SetParameter(TxParameterID::Lifetime, Height(200)));
-        mainReactor->run();
-
-        // check Tx
-        {
-            auto tx = senderWalletDB->getTx(txId);
-            WALLET_CHECK(tx);
-            WALLET_CHECK(tx->m_txId == txId);
-            WALLET_CHECK(tx->m_amount == 36);
-            WALLET_CHECK(tx->m_changeBeam == 14);
-            WALLET_CHECK(tx->m_fee == 50);
-            WALLET_CHECK(tx->m_status == TxStatus::Completed);
-        }
-
-        // check coins
-        vector<Coin> newSenderCoins = sender.GetCoins();
-
-        WALLET_CHECK(newSenderCoins.size() == 5);
-        WALLET_CHECK(newSenderCoins[0].m_ID.m_Type == Key::Type::Coinbase);
-        WALLET_CHECK(newSenderCoins[0].m_status == Coin::Spent);
-        WALLET_CHECK(newSenderCoins[0].m_ID.m_Value == 100);
-
-        WALLET_CHECK(newSenderCoins[1].m_ID.m_Type == Key::Type::Change);
-        WALLET_CHECK(newSenderCoins[1].m_status == Coin::Available);
-        WALLET_CHECK(newSenderCoins[1].m_ID.m_Value == 14);
-
-        WALLET_CHECK(newSenderCoins[2].m_ID.m_Type == Key::Type::Regular);
-        WALLET_CHECK(newSenderCoins[2].m_status == Coin::Available);
-        WALLET_CHECK(newSenderCoins[2].m_ID.m_Value == 11);
-
-        WALLET_CHECK(newSenderCoins[3].m_ID.m_Type == Key::Type::Regular);
-        WALLET_CHECK(newSenderCoins[3].m_status == Coin::Available);
-        WALLET_CHECK(newSenderCoins[3].m_ID.m_Value == 12);
-
-        WALLET_CHECK(newSenderCoins[4].m_ID.m_Type == Key::Type::Regular);
-        WALLET_CHECK(newSenderCoins[4].m_status == Coin::Available);
-        WALLET_CHECK(newSenderCoins[4].m_ID.m_Value == 13);
-    }
-
-    void TestExpiredTransaction()
-    {
-        cout << "\nTesting expired Tx...\n";
-
-        io::Reactor::Ptr mainReactor{ io::Reactor::create() };
-        io::Reactor::Scope scope(*mainReactor);
-
-        int completedCount = 2;
-        auto f = [&completedCount, mainReactor](auto)
-        {
-            --completedCount;
-            if (completedCount == 0)
-            {
-                mainReactor->stop();
-                completedCount = 2;
-            }
-        };
-
-        TestWalletRig sender("sender", createSenderWalletDB(), f);
-        TestWalletRig receiver("receiver", createReceiverWalletDB(), f, TestWalletRig::Type::Offline);
-
-        auto newBlockFunc = [&receiver](Height height)
-        {
-            if (height == 200)
-            {
-                auto nodeEndpoint = make_shared<proto::FlyClient::NetworkStd>(receiver.m_Wallet);
-                nodeEndpoint->m_Cfg.m_vNodes.push_back(io::Address::localhost().port(32125));
-                nodeEndpoint->Connect();
-                receiver.m_Wallet.AddMessageEndpoint(make_shared<WalletNetworkViaBbs>(receiver.m_Wallet, nodeEndpoint, receiver.m_WalletDB));
-                receiver.m_Wallet.SetNodeEndpoint(nodeEndpoint);
-            }
-        };
-
-        TestNode node(newBlockFunc);
-        io::Timer::Ptr timer = io::Timer::create(*mainReactor);
-        timer->start(1000, true, [&node]() {node.AddBlock(); });
-
-        WALLET_CHECK(sender.m_WalletDB->selectCoins(6, Zero).size() == 2);
-        WALLET_CHECK(sender.m_WalletDB->getTxHistory().empty());
-        WALLET_CHECK(receiver.m_WalletDB->getTxHistory().empty());
-
-        auto txId = sender.m_Wallet.StartTransaction(CreateSimpleTransactionParameters()
-            .SetParameter(TxParameterID::MyID, sender.m_WalletID)
-            .SetParameter(TxParameterID::PeerID, receiver.m_WalletID)
-            .SetParameter(TxParameterID::Amount, Amount(4))
-            .SetParameter(TxParameterID::Fee, Amount(2))
-            .SetParameter(TxParameterID::Lifetime, Height(0))
-            .SetParameter(TxParameterID::PeerResponseTime, Height(10)));
-
-        mainReactor->run();
-
-        // first tx with height == 0
-        {
-            vector<Coin> newSenderCoins = sender.GetCoins();
-            vector<Coin> newReceiverCoins = receiver.GetCoins();
-
-            WALLET_CHECK(newSenderCoins.size() == 4);
-            WALLET_CHECK(newReceiverCoins.size() == 0);
-
-            auto sh = sender.m_WalletDB->getTxHistory();
-            WALLET_CHECK(sh.size() == 1);
-            WALLET_CHECK(sh[0].m_status == TxStatus::Failed);
-            WALLET_CHECK(sh[0].m_failureReason == TxFailureReason::TransactionExpired);
-            auto rh = receiver.m_WalletDB->getTxHistory();
-            WALLET_CHECK(rh.size() == 1);
-            WALLET_CHECK(rh[0].m_status == TxStatus::Failed);
-            WALLET_CHECK(rh[0].m_failureReason == TxFailureReason::TransactionExpired);
-        }
-
-        txId = sender.m_Wallet.StartTransaction(CreateSimpleTransactionParameters()
-            .SetParameter(TxParameterID::MyID, sender.m_WalletID)
-            .SetParameter(TxParameterID::PeerID, receiver.m_WalletID)
-            .SetParameter(TxParameterID::Amount, Amount(4))
-            .SetParameter(TxParameterID::Fee, Amount(2)));
-
-        mainReactor->run();
-
-        {
-            vector<Coin> newSenderCoins = sender.GetCoins();
-            vector<Coin> newReceiverCoins = receiver.GetCoins();
-
-            WALLET_CHECK(newSenderCoins.size() == 4);
-            WALLET_CHECK(newReceiverCoins.size() == 1);
-
-            auto sh = sender.m_WalletDB->getTxHistory();
-            WALLET_CHECK(sh.size() == 2);
-            auto sit = find_if(sh.begin(), sh.end(), [&txId](const auto& t) {return t.m_txId == txId; });
-            WALLET_CHECK(sit->m_status == TxStatus::Completed);
-            auto rh = receiver.m_WalletDB->getTxHistory();
-            WALLET_CHECK(rh.size() == 2);
-            auto rit = find_if(rh.begin(), rh.end(), [&txId](const auto& t) {return t.m_txId == txId; });
-            WALLET_CHECK(rit->m_status == TxStatus::Completed);
-        }
-    }
-
-    void TestTransactionUpdate()
-    {
-        cout << "\nTesting transaction update ...\n";
-
-        io::Reactor::Ptr mainReactor{ io::Reactor::create() };
-        io::Reactor::Scope scope(*mainReactor);
-        EmptyTestGateway gateway;
-        TestWalletRig sender("sender", createSenderWalletDB());
-        TestWalletRig receiver("receiver", createReceiverWalletDB());
-
-        TxID txID = wallet::GenerateTxID();
-        SimpleTransaction::Creator simpleCreator(sender.m_WalletDB);
-        BaseTransaction::Creator& creator = simpleCreator;
-        auto tx = creator.Create(gateway, sender.m_WalletDB, sender.m_KeyKeeper, txID);
-
-        Height currentHeight = sender.m_WalletDB->getCurrentHeight();
-
-        tx->SetParameter(wallet::TxParameterID::TransactionType, wallet::TxType::Simple, false);
-        tx->SetParameter(wallet::TxParameterID::MaxHeight, currentHeight + 2, false); // transaction is valid +lifetime blocks from currentHeight
-        tx->SetParameter(wallet::TxParameterID::IsInitiator, true, false);
-        //tx->SetParameter(wallet::TxParameterID::AmountList, {1U}, false);
-      //  tx->SetParameter(wallet::TxParameterID::PreselectedCoins, {}, false);
-
-        TxDescription txDescription(txID);
-
-        txDescription.m_txId = txID;
-        txDescription.m_amount = 1;
-        txDescription.m_fee = 2;
-        txDescription.m_minHeight = currentHeight;
-        txDescription.m_peerId = receiver.m_WalletID;
-        txDescription.m_myId = sender.m_WalletID;
-        txDescription.m_message = {};
-        txDescription.m_createTime = getTimestamp();
-        txDescription.m_sender = true;
-        txDescription.m_status = TxStatus::Pending;
-        txDescription.m_selfTx = false;
-        sender.m_WalletDB->saveTx(txDescription);
-        
-        const int UpdateCount = 100000;
-        helpers::StopWatch sw;
-        sw.start();
-        for (int i = 0; i < UpdateCount; ++i)
-        {
-            tx->Update();
-        }
-        sw.stop();
-
-        cout << UpdateCount << " updates: " << sw.milliseconds() << " ms\n";
-
-    }
-
-    void TestTxExceptionHandling()
-    {
-        cout << "\nTesting exception processing by transaction ...\n";
-
-        io::Reactor::Ptr mainReactor{ io::Reactor::create() };
-        io::Reactor::Scope scope(*mainReactor);
-
-        TestWalletRig sender("sender", createSenderWalletDB());
-        TestWalletRig receiver("receiver", createReceiverWalletDB());
-        Height currentHeight = sender.m_WalletDB->getCurrentHeight();
-
-        SimpleTransaction::Creator simpleTxCreator(sender.m_WalletDB);
-        BaseTransaction::Creator& txCreator = simpleTxCreator;
-        // process TransactionFailedException
-        {
-            struct TestGateway : EmptyTestGateway
-            {
-                bool get_tip(Block::SystemState::Full& state) const override
-                {
-                    throw wallet::TransactionFailedException(true, TxFailureReason::FailedToGetParameter);
-                }
-            } gateway;
-
-            TxID txID = wallet::GenerateTxID();
-            auto tx = txCreator.Create(gateway, sender.m_WalletDB, sender.m_KeyKeeper, txID);
-
-            tx->SetParameter(wallet::TxParameterID::TransactionType, wallet::TxType::Simple, false);
-            tx->SetParameter(wallet::TxParameterID::MaxHeight, currentHeight + 2, false); // transaction is valid +lifetime blocks from currentHeight
-            tx->SetParameter(wallet::TxParameterID::IsInitiator, true, false);
-
-            TxDescription txDescription(txID);
-
-            txDescription.m_txId = txID;
-            txDescription.m_amount = 1;
-            txDescription.m_fee = 2;
-            txDescription.m_minHeight = currentHeight;
-            txDescription.m_peerId = receiver.m_WalletID;
-            txDescription.m_myId = sender.m_WalletID;
-            txDescription.m_message = {};
-            txDescription.m_createTime = getTimestamp();
-            txDescription.m_sender = true;
-            txDescription.m_status = TxStatus::Pending;
-            txDescription.m_selfTx = false;
-            sender.m_WalletDB->saveTx(txDescription);
-
-            tx->Update();
-
-            auto result = sender.m_WalletDB->getTx(txID);
-
-            WALLET_CHECK(result->m_status == TxStatus::Failed);
-        }
-
-        // process unknown exception
-        {
-            struct TestGateway : EmptyTestGateway
-            {
-                bool get_tip(Block::SystemState::Full& state) const override
-                {
-                    throw exception();
-                }
-            } gateway;
-
-            TxID txID = wallet::GenerateTxID();
-            auto tx = txCreator.Create(gateway, sender.m_WalletDB, sender.m_KeyKeeper, txID);
-
-            tx->SetParameter(wallet::TxParameterID::TransactionType, wallet::TxType::Simple, false);
-            tx->SetParameter(wallet::TxParameterID::MaxHeight, currentHeight + 2, false); // transaction is valid +lifetime blocks from currentHeight
-            tx->SetParameter(wallet::TxParameterID::IsInitiator, true, false);
-
-            TxDescription txDescription(txID);
-
-            txDescription.m_txId = txID;
-            txDescription.m_amount = 1;
-            txDescription.m_fee = 2;
-            txDescription.m_minHeight = currentHeight;
-            txDescription.m_peerId = receiver.m_WalletID;
-            txDescription.m_myId = sender.m_WalletID;
-            txDescription.m_message = {};
-            txDescription.m_createTime = getTimestamp();
-            txDescription.m_sender = true;
-            txDescription.m_status = TxStatus::Pending;
-            txDescription.m_selfTx = false;
-            sender.m_WalletDB->saveTx(txDescription);
-
-            tx->Update();
-
-            auto result = sender.m_WalletDB->getTx(txID);
-
-            WALLET_CHECK(result->m_status == TxStatus::Failed);
-        }
-    }
-
-    void TestTxPerformance()
-    {
-        cout << "\nTesting tx performance...\n";
-
-        const int MaxTxCount = 100;// 00;
-        vector<PerformanceRig> tests;
-
-        for (int i = 10; i <= MaxTxCount; i *= 10)
-        {
-            /*for (int j = 1; j <= 5; ++j)
-            {
-                tests.emplace_back(i, j);
-            }*/
-            tests.emplace_back(i, 1);
-            tests.emplace_back(i, i);
-        }
-
-        for (auto& t : tests)
-        {
-            t.Run();
-        }
-
-        for (auto& t : tests)
-        {
-            cout << "Transferring of " << t.GetTxCount() << " by " << t.GetTxPerCall() << " transactions per call took: " << t.GetTotalTime() << " ms Max api latency: " << t.GetMaxLatency() << endl;
-        }
-    }
-
-    void TestTxNonces()
-    {
-        cout << "\nTesting tx nonce...\n";
-
-        PerformanceRig t2(200);
-        t2.Run();
-        t2.Run();
-
-    }
-
-<<<<<<< HEAD
-=======
-    void TestColdWalletSending()
-    {
-        cout << "\nTesting cold wallet sending...\n";
-
-        io::Reactor::Ptr mainReactor{ io::Reactor::create() };
-        io::Reactor::Scope scope(*mainReactor);
-
-        int completedCount = 2;
-        auto f = [&completedCount, mainReactor](auto)
-        {
-            --completedCount;
-            if (completedCount == 0)
-            {
-                mainReactor->stop();
-                completedCount = 2;
-            }
-        };
-
-        TestNode node;
-        TestWalletRig receiver("receiver", createReceiverWalletDB(), f);
-        {
-            TestWalletRig privateSender("sender", createSenderWalletDB(true), f, TestWalletRig::Type::ColdWallet);
-            WALLET_CHECK(privateSender.m_WalletDB->selectCoins(6, Zero).size() == 2);
-            WALLET_CHECK(privateSender.m_WalletDB->getTxHistory().empty());
-
-            // send from cold wallet
-
-            privateSender.m_Wallet.StartTransaction(CreateSimpleTransactionParameters()
-                .SetParameter(TxParameterID::MyID, privateSender.m_WalletID)
-                .SetParameter(TxParameterID::PeerID, receiver.m_WalletID)
-                .SetParameter(TxParameterID::Amount, Amount(4))
-                .SetParameter(TxParameterID::Fee, Amount(2))
-                .SetParameter(TxParameterID::Lifetime, Height(200)));
-
-            mainReactor->run();
-        }
-
-        string publicPath = "sender_public.db";
-        {
-            // cold -> hot
-            boost::filesystem::remove(publicPath);
-            boost::filesystem::copy_file(SenderWalletDB, publicPath);
-
-            auto publicDB = WalletDB::open(publicPath, DBPassword, io::Reactor::get_Current().shared_from_this());
-            TestWalletRig publicSender("public_sender", publicDB, f, TestWalletRig::Type::Regular, true);
-
-            WALLET_CHECK(publicSender.m_WalletDB->getTxHistory().size() == 1);
-            WALLET_CHECK(receiver.m_WalletDB->getTxHistory().empty());
-
-            mainReactor->run();
-        }
-
-        {
-            // hot -> cold
-            boost::filesystem::remove(SenderWalletDB);
-            boost::filesystem::copy_file(publicPath, SenderWalletDB);
-            auto privateDB = WalletDB::open(SenderWalletDB, DBPassword, io::Reactor::get_Current().shared_from_this());
-            TestWalletRig privateSender("sender", privateDB, f, TestWalletRig::Type::ColdWallet);
-            mainReactor->run();
-        }
-
-        // cold -> hot
-        boost::filesystem::remove(publicPath);
-        boost::filesystem::copy_file(SenderWalletDB, publicPath);
-
-        auto publicDB = WalletDB::open(publicPath, DBPassword, io::Reactor::get_Current().shared_from_this());
-        TestWalletRig publicSender("public_sender", publicDB, f);
-
-        mainReactor->run();
-
-        // check coins
-        vector<Coin> newSenderCoins = publicSender.GetCoins();
-        vector<Coin> newReceiverCoins = receiver.GetCoins();
-
-        WALLET_CHECK(newSenderCoins.size() == 4);
-        WALLET_CHECK(newReceiverCoins.size() == 1);
-        WALLET_CHECK(newReceiverCoins[0].m_ID.m_Value == 4);
-        WALLET_CHECK(newReceiverCoins[0].m_status == Coin::Available);
-        WALLET_CHECK(newReceiverCoins[0].m_ID.m_Type == Key::Type::Regular);
-
-        WALLET_CHECK(newSenderCoins[0].m_ID.m_Value == 5);
-        WALLET_CHECK(newSenderCoins[0].m_status == Coin::Spent);
-        WALLET_CHECK(newSenderCoins[0].m_ID.m_Type == Key::Type::Regular);
-
-        WALLET_CHECK(newSenderCoins[1].m_ID.m_Value == 2);
-        WALLET_CHECK(newSenderCoins[1].m_status == Coin::Available);
-        WALLET_CHECK(newSenderCoins[1].m_ID.m_Type == Key::Type::Regular);
-
-        WALLET_CHECK(newSenderCoins[2].m_ID.m_Value == 1);
-        WALLET_CHECK(newSenderCoins[2].m_status == Coin::Spent);
-        WALLET_CHECK(newSenderCoins[2].m_ID.m_Type == Key::Type::Regular);
-
-        WALLET_CHECK(newSenderCoins[3].m_ID.m_Value == 9);
-        WALLET_CHECK(newSenderCoins[3].m_status == Coin::Available);
-        WALLET_CHECK(newSenderCoins[3].m_ID.m_Type == Key::Type::Regular);
-
-    }
-
-    void TestColdWalletReceiving()
-    {
-        cout << "\nTesting cold wallet receiving...\n";
-
-        io::Reactor::Ptr mainReactor{ io::Reactor::create() };
-        io::Reactor::Scope scope(*mainReactor);
-
-        int completedCount = 2;
-        auto f = [&completedCount, mainReactor](auto)
-        {
-            --completedCount;
-            if (completedCount == 0)
-            {
-                mainReactor->stop();
-                completedCount = 2;
-            }
-        };
-
-        TestNode node;
-        TestWalletRig sender("sender", createSenderWalletDB(), f);
-
-        {
-            // create cold wallet
-            TestWalletRig privateReceiver("receiver", createReceiverWalletDB(true), f, TestWalletRig::Type::ColdWallet);
-        }
-
-        string publicPath = "receiver_public.db";
-        {
-            // cold -> hot
-            boost::filesystem::remove(publicPath);
-            boost::filesystem::copy_file(ReceiverWalletDB, publicPath);
-
-            auto publicDB = WalletDB::open(publicPath, DBPassword, io::Reactor::get_Current().shared_from_this());
-            TestWalletRig publicReceiver("public_receiver", publicDB, f, TestWalletRig::Type::Regular, true);
-
-            sender.m_Wallet.StartTransaction(CreateSimpleTransactionParameters()
-                .SetParameter(TxParameterID::MyID, sender.m_WalletID)
-                .SetParameter(TxParameterID::PeerID, publicReceiver.m_WalletID)
-                .SetParameter(TxParameterID::Amount, Amount(4))
-                .SetParameter(TxParameterID::Fee, Amount(2))
-                .SetParameter(TxParameterID::Lifetime, Height(200)));
-
-            mainReactor->run();
-        }
-
-        {
-            // hot -> cold
-            boost::filesystem::remove(ReceiverWalletDB);
-            boost::filesystem::copy_file(publicPath, ReceiverWalletDB);
-            auto privateDB = WalletDB::open(ReceiverWalletDB, DBPassword, io::Reactor::get_Current().shared_from_this());
-            TestWalletRig privateReceiver("receiver", privateDB, f, TestWalletRig::Type::ColdWallet);
-            mainReactor->run();
-        }
-
-        {
-            // cold -> hot
-            boost::filesystem::remove(publicPath);
-            boost::filesystem::copy_file(ReceiverWalletDB, publicPath);
-
-            auto publicDB = WalletDB::open(publicPath, DBPassword, io::Reactor::get_Current().shared_from_this());
-            TestWalletRig publicReceiver("public_receiver", publicDB, f);
-
-            mainReactor->run();
-        }
-
-        // hot -> cold
-        boost::filesystem::remove(ReceiverWalletDB);
-        boost::filesystem::copy_file(publicPath, ReceiverWalletDB);
-        auto privateDB = WalletDB::open(ReceiverWalletDB, DBPassword, io::Reactor::get_Current().shared_from_this());
-        TestWalletRig privateReceiver("receiver", privateDB, f, TestWalletRig::Type::ColdWallet);
-
-        // check coins
-        vector<Coin> newSenderCoins = sender.GetCoins();
-        vector<Coin> newReceiverCoins = privateReceiver.GetCoins();
-
-        WALLET_CHECK(newSenderCoins.size() == 4);
-        WALLET_CHECK(newReceiverCoins.size() == 1);
-        WALLET_CHECK(newReceiverCoins[0].m_ID.m_Value == 4);
-        WALLET_CHECK(newReceiverCoins[0].m_status == Coin::Available);
-        WALLET_CHECK(newReceiverCoins[0].m_ID.m_Type == Key::Type::Regular);
-
-        WALLET_CHECK(newSenderCoins[0].m_ID.m_Value == 5);
-        WALLET_CHECK(newSenderCoins[0].m_status == Coin::Spent);
-        WALLET_CHECK(newSenderCoins[0].m_ID.m_Type == Key::Type::Regular);
-
-        WALLET_CHECK(newSenderCoins[1].m_ID.m_Value == 2);
-        WALLET_CHECK(newSenderCoins[1].m_status == Coin::Available);
-        WALLET_CHECK(newSenderCoins[1].m_ID.m_Type == Key::Type::Regular);
-
-        WALLET_CHECK(newSenderCoins[2].m_ID.m_Value == 1);
-        WALLET_CHECK(newSenderCoins[2].m_status == Coin::Spent);
-        WALLET_CHECK(newSenderCoins[2].m_ID.m_Type == Key::Type::Regular);
-
-        WALLET_CHECK(newSenderCoins[3].m_ID.m_Value == 9);
-        WALLET_CHECK(newSenderCoins[3].m_status == Coin::Available);
-        WALLET_CHECK(newSenderCoins[3].m_ID.m_Type == Key::Type::Regular);
-
-    }
-
->>>>>>> 92e6d79d
-    uintBig GetRandomSeed()
-    {
-        uintBig seed;
-        std::generate_n(&seed.m_pData[0], seed.nBytes, []() {return uint8_t(std::rand() % 256); });
-        return seed;
-    }
-
-    void TestBbsMessages()
-    {
-        printf("Testing bbs ...\n");
-        io::Reactor::Ptr mainReactor(io::Reactor::create());
-        io::Reactor::Scope scope(*mainReactor);
-        const int Count = 500;
-        string nodePath = "node.db";
-        if (boost::filesystem::exists(nodePath))
-        {
-            boost::filesystem::remove(nodePath);
-        }
-
-        struct MyFlyClient : public proto::FlyClient
-            , public IWalletMessageConsumer
-        {
-            MyFlyClient(IWalletDB::Ptr db, const WalletID& receiverID)
-                : m_Nnet(make_shared<proto::FlyClient::NetworkStd>(*this))
-                , m_Bbs(*this, m_Nnet, db)
-                , m_ReceiverID(receiverID)
-            {
+// Copyright 2018 The Beam Team
+//
+// Licensed under the Apache License, Version 2.0 (the "License");
+// you may not use this file except in compliance with the License.
+// You may obtain a copy of the License at
+//
+//    http://www.apache.org/licenses/LICENSE-2.0
+//
+// Unless required by applicable law or agreed to in writing, software
+// distributed under the License is distributed on an "AS IS" BASIS,
+// WITHOUT WARRANTIES OR CONDITIONS OF ANY KIND, either express or implied.
+// See the License for the specific language governing permissions and
+// limitations under the License.
+
+#ifndef LOG_VERBOSE_ENABLED
+    #define LOG_VERBOSE_ENABLED 0
+#endif
+
+#include "wallet/core/common.h"
+#include "wallet/core/wallet_network.h"
+#include "wallet/core/wallet.h"
+#include "wallet/core/secstring.h"
+#include "wallet/core/base58.h"
+#include "wallet/client/wallet_client.h"
+#include "utility/test_helpers.h"
+#include "core/radixtree.h"
+#include "core/unittest/mini_blockchain.h"
+#include "wallet/core/simple_transaction.h"
+#include "core/negotiator.h"
+#include "node/node.h"
+#include "wallet/core/private_key_keeper.h"
+#include "keykeeper/local_private_key_keeper.h"
+#include "keykeeper/trezor_key_keeper.h"
+
+#include "test_helpers.h"
+
+#include <string_view>
+#include <assert.h>
+#include <iostream>
+#include <thread>
+#include <mutex>
+#include <atomic>
+#include <condition_variable>
+
+#include "core/proto.h"
+#include <boost/filesystem.hpp>
+#include <boost/intrusive/list.hpp>
+
+#if defined(BEAM_HW_WALLET)
+#include "keykeeper/hw_wallet.h"
+#endif
+
+using namespace beam;
+using namespace std;
+using namespace ECC;
+
+WALLET_TEST_INIT
+
+#include "wallet_test_environment.cpp"
+
+namespace
+{
+    void TestWalletNegotiation(IWalletDB::Ptr senderWalletDB, IWalletDB::Ptr receiverWalletDB)
+    {
+        cout << "\nTesting wallets negotiation...\n";
+
+        io::Reactor::Ptr mainReactor{ io::Reactor::create() };
+        io::Reactor::Scope scope(*mainReactor);
+        auto receiverKeyKeeper = std::make_shared<LocalPrivateKeyKeeper>(receiverWalletDB, receiverWalletDB->get_MasterKdf());
+
+        WalletAddress wa;
+        receiverWalletDB->createAddress(wa);
+        receiverWalletDB->saveAddress(wa);
+        WalletID receiver_id = wa.m_walletID;
+
+        auto senderKeyKeeper = std::make_shared<LocalPrivateKeyKeeper>(senderWalletDB, senderWalletDB->get_MasterKdf());
+        senderWalletDB->createAddress(wa);
+        senderWalletDB->saveAddress(wa);
+        WalletID sender_id = wa.m_walletID;
+
+        int count = 0;
+        auto f = [&count](const auto& /*id*/)
+        {
+            if (++count >= 2)
+                io::Reactor::get_Current().stop();
+        };
+
+        TestNodeNetwork::Shared tnns;
+
+        Wallet sender(senderWalletDB, senderKeyKeeper, f);
+        Wallet receiver(receiverWalletDB, receiverKeyKeeper, f);
+
+        auto twn = make_shared<TestWalletNetwork>();
+        auto netNodeS = make_shared<TestNodeNetwork>(tnns, sender);
+        auto netNodeR = make_shared<TestNodeNetwork>(tnns, receiver);
+
+        sender.AddMessageEndpoint(twn);
+        sender.SetNodeEndpoint(netNodeS);
+
+        receiver.AddMessageEndpoint(twn);
+        receiver.SetNodeEndpoint(netNodeR);
+
+        twn->m_Map[sender_id].m_pSink = &sender;
+        twn->m_Map[receiver_id].m_pSink = &receiver;
+
+        tnns.AddBlock();
+
+        sender.StartTransaction(CreateSimpleTransactionParameters()
+            .SetParameter(TxParameterID::MyID, sender_id)
+            .SetParameter(TxParameterID::PeerID, receiver_id)
+            .SetParameter(TxParameterID::Amount, Amount(6))
+            .SetParameter(TxParameterID::Fee, Amount(1))
+            .SetParameter(TxParameterID::Lifetime, Height(200)));
+        mainReactor->run();
+
+        WALLET_CHECK(count == 2);
+    }
+
+    void TestTxToHimself()
+    {
+        cout << "\nTesting Tx to himself...\n";
+
+        io::Reactor::Ptr mainReactor{ io::Reactor::create() };
+        io::Reactor::Scope scope(*mainReactor);
+
+        auto senderWalletDB = createSqliteWalletDB("sender_wallet.db", false, false);
+
+        // add coin with keyType - Coinbase
+        beam::Amount coin_amount = 40;
+        Coin coin = CreateAvailCoin(coin_amount, 0);
+        coin.m_ID.m_Type = Key::Type::Coinbase;
+        senderWalletDB->storeCoin(coin);
+
+        auto coins = senderWalletDB->selectCoins(24, Zero);
+        WALLET_CHECK(coins.size() == 1);
+        WALLET_CHECK(coins[0].m_ID.m_Type == Key::Type::Coinbase);
+        WALLET_CHECK(coins[0].m_status == Coin::Available);
+        WALLET_CHECK(senderWalletDB->getTxHistory().empty());
+
+        TestNode node;
+        TestWalletRig sender("sender", senderWalletDB, [](auto) { io::Reactor::get_Current().stop(); });
+        helpers::StopWatch sw;
+
+        sw.start();
+
+        auto txId = sender.m_Wallet.StartTransaction(CreateSimpleTransactionParameters()
+                    .SetParameter(TxParameterID::MyID, sender.m_WalletID)
+                    .SetParameter(TxParameterID::PeerID, sender.m_WalletID)
+                    .SetParameter(TxParameterID::Amount, Amount(24))
+                    .SetParameter(TxParameterID::Fee, Amount(2))
+                    .SetParameter(TxParameterID::Lifetime, Height(200)));
+
+        mainReactor->run();
+        sw.stop();
+
+        cout << "Transfer elapsed time: " << sw.milliseconds() << " ms\n";
+
+        // check Tx
+        auto txHistory = senderWalletDB->getTxHistory();
+        WALLET_CHECK(txHistory.size() == 1);
+        WALLET_CHECK(txHistory[0].m_txId == txId);
+        WALLET_CHECK(txHistory[0].m_amount == 24);
+        WALLET_CHECK(txHistory[0].m_changeBeam == 14);
+        WALLET_CHECK(txHistory[0].m_fee == 2);
+        WALLET_CHECK(txHistory[0].m_status == TxStatus::Completed);
+
+        // check coins
+        vector<Coin> newSenderCoins;
+        senderWalletDB->visitCoins([&newSenderCoins](const Coin& c)->bool
+        {
+            newSenderCoins.push_back(c);
+            return true;
+        });
+
+        WALLET_CHECK(newSenderCoins.size() == 3);
+
+        WALLET_CHECK(newSenderCoins[0].m_ID.m_Type == Key::Type::Coinbase);
+        WALLET_CHECK(newSenderCoins[0].m_status == Coin::Spent);
+        WALLET_CHECK(newSenderCoins[0].m_ID.m_Value == 40);
+
+        WALLET_CHECK(newSenderCoins[1].m_ID.m_Type == Key::Type::Change);
+        WALLET_CHECK(newSenderCoins[1].m_status == Coin::Available);
+        WALLET_CHECK(newSenderCoins[1].m_ID.m_Value == 14);
+
+        WALLET_CHECK(newSenderCoins[2].m_ID.m_Type == Key::Type::Regular);
+        WALLET_CHECK(newSenderCoins[2].m_status == Coin::Available);
+        WALLET_CHECK(newSenderCoins[2].m_ID.m_Value == 24);
+
+        cout << "\nFinish of testing Tx to himself...\n";
+    }
+
+    void TestP2PWalletNegotiationST()
+    {
+        cout << "\nTesting p2p wallets negotiation single thread...\n";
+
+        io::Reactor::Ptr mainReactor{ io::Reactor::create() };
+        io::Reactor::Scope scope(*mainReactor);
+
+        int completedCount = 2;
+        auto f = [&completedCount, mainReactor](auto)
+        {
+            --completedCount;
+            if (completedCount == 0)
+            {
+                mainReactor->stop();
+                completedCount = 2;
+            }
+        };
+
+        TestNode node;
+        TestWalletRig sender("sender", createSenderWalletDB(), f, TestWalletRig::Type::Regular, false, 0);
+        TestWalletRig receiver("receiver", createReceiverWalletDB(), f);
+
+        WALLET_CHECK(sender.m_WalletDB->selectCoins(6, Zero).size() == 2);
+        WALLET_CHECK(sender.m_WalletDB->getTxHistory().empty());
+        WALLET_CHECK(receiver.m_WalletDB->getTxHistory().empty());
+
+        helpers::StopWatch sw;
+        sw.start();
+
+        auto txId = sender.m_Wallet.StartTransaction(CreateSimpleTransactionParameters()
+            .SetParameter(TxParameterID::MyID, sender.m_WalletID)
+            .SetParameter(TxParameterID::PeerID, receiver.m_WalletID)
+            .SetParameter(TxParameterID::Amount, Amount(4))
+            .SetParameter(TxParameterID::Fee, Amount(2))
+            .SetParameter(TxParameterID::Lifetime, Height(200))
+            .SetParameter(TxParameterID::PeerResponseTime, Height(20)));
+
+        mainReactor->run();
+        sw.stop();
+        cout << "First transfer elapsed time: " << sw.milliseconds() << " ms\n";
+
+        // check coins
+        vector<Coin> newSenderCoins = sender.GetCoins();
+        vector<Coin> newReceiverCoins = receiver.GetCoins();
+
+        WALLET_CHECK(newSenderCoins.size() == 4);
+        WALLET_CHECK(newReceiverCoins.size() == 1);
+        WALLET_CHECK(newReceiverCoins[0].m_ID.m_Value == 4);
+        WALLET_CHECK(newReceiverCoins[0].m_status == Coin::Available);
+        WALLET_CHECK(newReceiverCoins[0].m_ID.m_Type == Key::Type::Regular);
+
+        WALLET_CHECK(newSenderCoins[0].m_ID.m_Value == 5);
+        WALLET_CHECK(newSenderCoins[0].m_status == Coin::Spent);
+        WALLET_CHECK(newSenderCoins[0].m_ID.m_Type == Key::Type::Regular);
+
+        WALLET_CHECK(newSenderCoins[1].m_ID.m_Value == 2);
+        WALLET_CHECK(newSenderCoins[1].m_status == Coin::Available);
+        WALLET_CHECK(newSenderCoins[1].m_ID.m_Type == Key::Type::Regular);
+
+        WALLET_CHECK(newSenderCoins[2].m_ID.m_Value == 1);
+        WALLET_CHECK(newSenderCoins[2].m_status == Coin::Spent);
+        WALLET_CHECK(newSenderCoins[2].m_ID.m_Type == Key::Type::Regular);
+
+        WALLET_CHECK(newSenderCoins[3].m_ID.m_Value == 9);
+        WALLET_CHECK(newSenderCoins[3].m_status == Coin::Available);
+        WALLET_CHECK(newSenderCoins[3].m_ID.m_Type == Key::Type::Regular);
+
+        // Tx history check
+        auto sh = sender.m_WalletDB->getTxHistory();
+        WALLET_CHECK(sh.size() == 1);
+        auto rh = receiver.m_WalletDB->getTxHistory();
+        WALLET_CHECK(rh.size() == 1);
+        auto stx = sender.m_WalletDB->getTx(txId);
+        WALLET_CHECK(stx.is_initialized());
+        auto rtx = receiver.m_WalletDB->getTx(txId);
+        WALLET_CHECK(rtx.is_initialized());
+
+        WALLET_CHECK(stx->m_txId == rtx->m_txId);
+        WALLET_CHECK(stx->m_amount == rtx->m_amount);
+        WALLET_CHECK(stx->m_status == TxStatus::Completed);
+        WALLET_CHECK(stx->m_fee == rtx->m_fee);
+        WALLET_CHECK(stx->m_message == rtx->m_message);
+        WALLET_CHECK(stx->m_createTime <= rtx->m_createTime);
+        WALLET_CHECK(stx->m_status == rtx->m_status);
+        WALLET_CHECK(stx->m_sender == true);
+        WALLET_CHECK(rtx->m_sender == false);
+
+        // rollback test
+        {
+
+            Block::SystemState::Full sTip;
+            receiver.m_WalletDB->get_History().get_Tip(sTip);
+
+            receiver.m_WalletDB->get_History().DeleteFrom(sTip.m_Height); // delete latest block
+
+            proto::FlyClient& flyClient = receiver.m_Wallet;
+            //imitate rollback
+            flyClient.OnRolledBack();
+            receiver.m_WalletDB->get_History().AddStates(&sTip, 1);
+            flyClient.OnNewTip();
+            completedCount = 1; // sender's transaction is completed
+            mainReactor->run();
+
+            newReceiverCoins = receiver.GetCoins();
+
+            WALLET_CHECK(newReceiverCoins[0].m_ID.m_Value == 4);
+            WALLET_CHECK(newReceiverCoins[0].m_status == Coin::Available);
+            WALLET_CHECK(newReceiverCoins[0].m_ID.m_Type == Key::Type::Regular);
+
+            // Tx history check
+            rh = receiver.m_WalletDB->getTxHistory();
+            WALLET_CHECK(rh.size() == 1);
+            rtx = receiver.m_WalletDB->getTx(txId);
+            WALLET_CHECK(rtx.is_initialized());
+
+            WALLET_CHECK(rtx->m_status == TxStatus::Completed);
+            WALLET_CHECK(rtx->m_sender == false);
+        }
+
+        // second transfer
+        auto preselectedCoins = sender.m_WalletDB->selectCoins(6, Zero);
+        CoinIDList preselectedIDs;
+        for (const auto& c : preselectedCoins)
+        {
+            preselectedIDs.push_back(c.m_ID);
+        }
+        sw.start();
+
+        txId = sender.m_Wallet.StartTransaction(CreateSimpleTransactionParameters()
+            .SetParameter(TxParameterID::MyID, sender.m_WalletID)
+            .SetParameter(TxParameterID::PeerID, receiver.m_WalletID)
+            .SetParameter(TxParameterID::Amount, Amount(6))
+            .SetParameter(TxParameterID::Fee, Amount(0))
+            .SetParameter(TxParameterID::Lifetime, Height(200))
+            .SetParameter(TxParameterID::PreselectedCoins, preselectedIDs));
+
+        mainReactor->run();
+        sw.stop();
+        cout << "Second transfer elapsed time: " << sw.milliseconds() << " ms\n";
+
+        // check coins
+        newSenderCoins = sender.GetCoins();
+        newReceiverCoins = receiver.GetCoins();
+
+        WALLET_CHECK(newSenderCoins.size() == 5);
+        WALLET_CHECK(newReceiverCoins.size() == 2);
+
+        WALLET_CHECK(newReceiverCoins[0].m_ID.m_Value == 4);
+        WALLET_CHECK(newReceiverCoins[0].m_status == Coin::Available);
+        WALLET_CHECK(newReceiverCoins[0].m_ID.m_Type == Key::Type::Regular);
+
+        WALLET_CHECK(newReceiverCoins[1].m_ID.m_Value == 6);
+        WALLET_CHECK(newReceiverCoins[1].m_status == Coin::Available);
+        WALLET_CHECK(newReceiverCoins[1].m_ID.m_Type == Key::Type::Regular);
+
+
+        WALLET_CHECK(newSenderCoins[0].m_ID.m_Value == 5);
+        WALLET_CHECK(newSenderCoins[0].m_status == Coin::Spent);
+        WALLET_CHECK(newSenderCoins[0].m_ID.m_Type == Key::Type::Regular);
+
+        WALLET_CHECK(newSenderCoins[1].m_ID.m_Value == 2);
+        WALLET_CHECK(newSenderCoins[1].m_status == Coin::Available);
+        WALLET_CHECK(newSenderCoins[1].m_ID.m_Type == Key::Type::Regular);
+
+        WALLET_CHECK(newSenderCoins[2].m_ID.m_Value == 1);
+        WALLET_CHECK(newSenderCoins[2].m_status == Coin::Spent);
+        WALLET_CHECK(newSenderCoins[2].m_ID.m_Type == Key::Type::Regular);
+
+        WALLET_CHECK(newSenderCoins[3].m_ID.m_Value == 9);
+        WALLET_CHECK(newSenderCoins[3].m_status == Coin::Spent);
+        WALLET_CHECK(newSenderCoins[3].m_ID.m_Type == Key::Type::Regular);
+
+        WALLET_CHECK(newSenderCoins[4].m_ID.m_Value == 3);
+        WALLET_CHECK(newSenderCoins[4].m_status == Coin::Available);
+        WALLET_CHECK(newSenderCoins[4].m_ID.m_Type == Key::Type::Change);
+
+        // Tx history check
+        sh = sender.m_WalletDB->getTxHistory();
+        WALLET_CHECK(sh.size() == 2);
+        rh = receiver.m_WalletDB->getTxHistory();
+        WALLET_CHECK(rh.size() == 2);
+        stx = sender.m_WalletDB->getTx(txId);
+        WALLET_CHECK(stx.is_initialized());
+        rtx = receiver.m_WalletDB->getTx(txId);
+        WALLET_CHECK(rtx.is_initialized());
+
+        WALLET_CHECK(stx->m_txId == rtx->m_txId);
+        WALLET_CHECK(stx->m_amount == rtx->m_amount);
+        WALLET_CHECK(stx->m_status == TxStatus::Completed);
+        WALLET_CHECK(stx->m_message == rtx->m_message);
+        WALLET_CHECK(stx->m_createTime <= rtx->m_createTime);
+        WALLET_CHECK(stx->m_status == rtx->m_status);
+        WALLET_CHECK(stx->m_sender == true);
+        WALLET_CHECK(rtx->m_sender == false);
+
+
+        // third transfer. no enough money should appear
+        sw.start();
+        completedCount = 1;// only one wallet takes part in tx
+
+        txId = sender.m_Wallet.StartTransaction(CreateSimpleTransactionParameters()
+            .SetParameter(TxParameterID::MyID, sender.m_WalletID)
+            .SetParameter(TxParameterID::PeerID, receiver.m_WalletID)
+            .SetParameter(TxParameterID::Amount, Amount(6))
+            .SetParameter(TxParameterID::Fee, Amount(0))
+            .SetParameter(TxParameterID::Lifetime, Height(200)));
+
+        mainReactor->run();
+        sw.stop();
+        cout << "Third transfer elapsed time: " << sw.milliseconds() << " ms\n";
+    
+        // check coins
+        newSenderCoins = sender.GetCoins();
+        newReceiverCoins = receiver.GetCoins();
+
+        // no coins 
+        WALLET_CHECK(newSenderCoins.size() == 5);
+        WALLET_CHECK(newReceiverCoins.size() == 2);
+
+        // Tx history check. New failed tx should be added to sender
+        sh = sender.m_WalletDB->getTxHistory();
+        WALLET_CHECK(sh.size() == 3);
+        rh = receiver.m_WalletDB->getTxHistory();
+        WALLET_CHECK(rh.size() == 2);
+        stx = sender.m_WalletDB->getTx(txId);
+        WALLET_CHECK(stx.is_initialized());
+        rtx = receiver.m_WalletDB->getTx(txId);
+        WALLET_CHECK(!rtx.is_initialized());
+
+        WALLET_CHECK(stx->m_amount == 6);
+        WALLET_CHECK(stx->m_status == TxStatus::Failed);
+        WALLET_CHECK(stx->m_sender == true);
+        WALLET_CHECK(stx->m_failureReason == TxFailureReason::NoInputs);
+    }
+
+    void TestTxRollback()
+    {
+        cout << "\nTesting transaction restore on tip rollback...\n";
+
+        io::Reactor::Ptr mainReactor{ io::Reactor::create() };
+        io::Reactor::Scope scope(*mainReactor);
+
+        int completedCount = 2;
+        auto f = [&completedCount, mainReactor](auto)
+        {
+            --completedCount;
+            if (completedCount == 0)
+            {
+                mainReactor->stop();
+                completedCount = 2;
+            }
+        };
+
+
+        auto senderDB = createSenderWalletDB();
+        TestNode node;
+        {
+            TestWalletRig sender("sender", senderDB, f, TestWalletRig::Type::Regular, false, 0);
+            TestWalletRig receiver("receiver", createReceiverWalletDB(), f);
+
+            sender.m_Wallet.StartTransaction(CreateSimpleTransactionParameters()
+                .SetParameter(TxParameterID::MyID, sender.m_WalletID)
+                .SetParameter(TxParameterID::PeerID, receiver.m_WalletID)
+                .SetParameter(TxParameterID::Amount, Amount(4))
+                .SetParameter(TxParameterID::Fee, Amount(2))
+                .SetParameter(TxParameterID::Lifetime, Height(200))
+                .SetParameter(TxParameterID::PeerResponseTime, Height(20)));
+
+            mainReactor->run();
+
+            Block::SystemState::Full tip;
+            sender.m_WalletDB->get_History().get_Tip(tip);
+            sender.m_WalletDB->get_History().DeleteFrom(tip.m_Height);
+
+            proto::FlyClient& client = sender.m_Wallet;
+            client.OnRolledBack();
+            // emulating what FlyClient does on rollback
+            sender.m_WalletDB->get_History().AddStates(&tip, 1);
+            node.AddBlock();
+            sender.m_WalletDB->get_History().AddStates(&node.m_Blockchain.m_mcm.m_vStates.back().m_Hdr, 1);
+            client.OnNewTip();
+        }
+
+       // disconnect wallet from the blockchain for a while
+       for (int i = 0; i < 1; ++i)
+       {
+           node.AddBlock();
+       }
+
+        completedCount = 1;
+        TestWalletRig sender("sender", senderDB, f, TestWalletRig::Type::Regular, false, 0);
+        mainReactor->run();
+
+       // check coins
+       vector<Coin> newSenderCoins = sender.GetCoins();
+       
+        WALLET_CHECK(newSenderCoins[0].m_ID.m_Value == 5);
+        WALLET_CHECK(newSenderCoins[0].m_status == Coin::Spent);
+        WALLET_CHECK(newSenderCoins[0].m_ID.m_Type == Key::Type::Regular);
+
+        WALLET_CHECK(newSenderCoins[1].m_ID.m_Value == 2);
+        WALLET_CHECK(newSenderCoins[1].m_status == Coin::Available);
+        WALLET_CHECK(newSenderCoins[1].m_ID.m_Type == Key::Type::Regular);
+
+        WALLET_CHECK(newSenderCoins[2].m_ID.m_Value == 1);
+        WALLET_CHECK(newSenderCoins[2].m_status == Coin::Spent);
+        WALLET_CHECK(newSenderCoins[2].m_ID.m_Type == Key::Type::Regular);
+
+        WALLET_CHECK(newSenderCoins[3].m_ID.m_Value == 9);
+        WALLET_CHECK(newSenderCoins[3].m_status == Coin::Available);
+        WALLET_CHECK(newSenderCoins[3].m_ID.m_Type == Key::Type::Regular);
+    }
+
+    void TestSplitTransaction()
+    {
+        cout << "\nTesting split Tx...\n";
+
+        io::Reactor::Ptr mainReactor{ io::Reactor::create() };
+        io::Reactor::Scope scope(*mainReactor);
+
+        auto senderWalletDB = createSqliteWalletDB("sender_wallet.db", false, false);
+
+        // add coin with keyType - Coinbase
+        beam::Amount coin_amount = 40;
+        Coin coin = CreateAvailCoin(coin_amount, 0);
+        coin.m_ID.m_Type = Key::Type::Coinbase;
+        senderWalletDB->storeCoin(coin);
+
+        auto coins = senderWalletDB->selectCoins(24, Zero);
+        WALLET_CHECK(coins.size() == 1);
+        WALLET_CHECK(coins[0].m_ID.m_Type == Key::Type::Coinbase);
+        WALLET_CHECK(coins[0].m_status == Coin::Available);
+        WALLET_CHECK(senderWalletDB->getTxHistory().empty());
+
+        TestNode node;
+        TestWalletRig sender("sender", senderWalletDB, [](auto) { io::Reactor::get_Current().stop(); });
+        helpers::StopWatch sw;
+
+        sw.start();
+
+        auto txId = sender.m_Wallet.StartTransaction(CreateSplitTransactionParameters(sender.m_WalletID, AmountList{ 11, 12, 13 })
+            .SetParameter(TxParameterID::Fee, Amount(2))
+            .SetParameter(TxParameterID::Lifetime, Height(200)));
+
+        mainReactor->run();
+        sw.stop();
+
+        cout << "Transfer elapsed time: " << sw.milliseconds() << " ms\n";
+
+        // check Tx
+        auto txHistory = senderWalletDB->getTxHistory();
+        WALLET_CHECK(txHistory.size() == 1);
+        WALLET_CHECK(txHistory[0].m_txId == txId);
+        WALLET_CHECK(txHistory[0].m_amount == 36);
+        WALLET_CHECK(txHistory[0].m_changeBeam == 2);
+        WALLET_CHECK(txHistory[0].m_fee == 2);
+        WALLET_CHECK(txHistory[0].m_status == TxStatus::Completed);
+
+        // check coins
+        vector<Coin> newSenderCoins;
+        senderWalletDB->visitCoins([&newSenderCoins](const Coin& c)->bool
+        {
+            newSenderCoins.push_back(c);
+            return true;
+        });
+
+        WALLET_CHECK(newSenderCoins.size() == 5);
+        WALLET_CHECK(newSenderCoins[0].m_ID.m_Type == Key::Type::Coinbase);
+        WALLET_CHECK(newSenderCoins[0].m_status == Coin::Spent);
+        WALLET_CHECK(newSenderCoins[0].m_ID.m_Value == 40);
+
+        WALLET_CHECK(newSenderCoins[1].m_ID.m_Type == Key::Type::Change);
+        WALLET_CHECK(newSenderCoins[1].m_status == Coin::Available);
+        WALLET_CHECK(newSenderCoins[1].m_ID.m_Value == 2);
+
+        WALLET_CHECK(newSenderCoins[2].m_ID.m_Type == Key::Type::Regular);
+        WALLET_CHECK(newSenderCoins[2].m_status == Coin::Available);
+        WALLET_CHECK(newSenderCoins[2].m_ID.m_Value == 11);
+
+        WALLET_CHECK(newSenderCoins[3].m_ID.m_Type == Key::Type::Regular);
+        WALLET_CHECK(newSenderCoins[3].m_status == Coin::Available);
+        WALLET_CHECK(newSenderCoins[3].m_ID.m_Value == 12);
+
+        WALLET_CHECK(newSenderCoins[4].m_ID.m_Type == Key::Type::Regular);
+        WALLET_CHECK(newSenderCoins[4].m_status == Coin::Available);
+        WALLET_CHECK(newSenderCoins[4].m_ID.m_Value == 13);
+
+        cout << "\nFinish of testing split Tx...\n";
+    }
+
+    void TestMinimalFeeTransaction()
+    {
+        struct ForkHolder
+        {
+            ForkHolder(Height h)
+                : m_PrevValue{ Rules::get().pForks[1].m_Height }
+            {
+                Rules::get().pForks[1].m_Height = h;
+                Rules::get().UpdateChecksum();
+            }
+
+            ~ForkHolder()
+            {
+                Rules::get().pForks[1].m_Height = m_PrevValue;
+                Rules::get().UpdateChecksum();
+            }
+
+            Height m_PrevValue;
+        };
+
+        ForkHolder holder(140); // set fork height
+
+        cout << "\nTesting minimal Tx...\n";
+
+        io::Reactor::Ptr mainReactor{ io::Reactor::create() };
+        io::Reactor::Scope scope(*mainReactor);
+
+        auto senderWalletDB = createSqliteWalletDB("sender_wallet.db", false, false);
+
+        // add coin with keyType - Coinbase
+        Coin coin = CreateAvailCoin(100, 0);
+        coin.m_ID.m_Type = Key::Type::Coinbase;
+        senderWalletDB->storeCoin(coin);
+
+        auto coins = senderWalletDB->selectCoins(24, Zero);
+        WALLET_CHECK(coins.size() == 1);
+        WALLET_CHECK(coins[0].m_ID.m_Type == Key::Type::Coinbase);
+        WALLET_CHECK(coins[0].m_status == Coin::Available);
+        WALLET_CHECK(senderWalletDB->getTxHistory().empty());
+
+        TestNode node;
+        TestWalletRig sender("sender", senderWalletDB, [](auto) { io::Reactor::get_Current().stop(); });
+
+
+        auto txId = sender.m_Wallet.StartTransaction(CreateSplitTransactionParameters(sender.m_WalletID, AmountList{ 11, 12, 13 })
+           .SetParameter(TxParameterID::Fee, Amount(2))
+           .SetParameter(TxParameterID::Lifetime, Height(200)));
+
+        mainReactor->run();
+
+        // check Tx
+        {
+            auto txHistory = senderWalletDB->getTxHistory();
+            WALLET_CHECK(txHistory.size() == 1);
+            WALLET_CHECK(txHistory[0].m_txId == txId);
+            WALLET_CHECK(txHistory[0].m_amount == 36);
+            WALLET_CHECK(txHistory[0].m_changeBeam == 0);
+            WALLET_CHECK(txHistory[0].m_fee == 2);
+            WALLET_CHECK(txHistory[0].m_status == TxStatus::Failed);
+        }
+        
+
+        txId = sender.m_Wallet.StartTransaction(CreateSplitTransactionParameters(sender.m_WalletID, AmountList{ 11, 12, 13 })
+            .SetParameter(TxParameterID::Fee, Amount(42))
+            .SetParameter(TxParameterID::Lifetime, Height(200)));
+        mainReactor->run();
+
+        // check Tx
+        {
+            auto txHistory = senderWalletDB->getTxHistory();
+            WALLET_CHECK(txHistory.size() == 2);
+            auto tx = *senderWalletDB->getTx(txId);
+            WALLET_CHECK(tx.m_txId == txId);
+            WALLET_CHECK(tx.m_amount == 36);
+            WALLET_CHECK(tx.m_changeBeam == 0);
+            WALLET_CHECK(tx.m_fee == 42);
+            WALLET_CHECK(tx.m_status == TxStatus::Failed);
+        }
+
+        // another attempt
+        txId = sender.m_Wallet.StartTransaction(CreateSplitTransactionParameters(sender.m_WalletID, AmountList{ 11, 12, 13 })
+            .SetParameter(TxParameterID::Fee, Amount(50))
+            .SetParameter(TxParameterID::Lifetime, Height(200)));
+        mainReactor->run();
+
+        // check Tx
+        {
+            auto tx = senderWalletDB->getTx(txId);
+            WALLET_CHECK(tx);
+            WALLET_CHECK(tx->m_txId == txId);
+            WALLET_CHECK(tx->m_amount == 36);
+            WALLET_CHECK(tx->m_changeBeam == 14);
+            WALLET_CHECK(tx->m_fee == 50);
+            WALLET_CHECK(tx->m_status == TxStatus::Completed);
+        }
+
+        // check coins
+        vector<Coin> newSenderCoins = sender.GetCoins();
+
+        WALLET_CHECK(newSenderCoins.size() == 5);
+        WALLET_CHECK(newSenderCoins[0].m_ID.m_Type == Key::Type::Coinbase);
+        WALLET_CHECK(newSenderCoins[0].m_status == Coin::Spent);
+        WALLET_CHECK(newSenderCoins[0].m_ID.m_Value == 100);
+
+        WALLET_CHECK(newSenderCoins[1].m_ID.m_Type == Key::Type::Change);
+        WALLET_CHECK(newSenderCoins[1].m_status == Coin::Available);
+        WALLET_CHECK(newSenderCoins[1].m_ID.m_Value == 14);
+
+        WALLET_CHECK(newSenderCoins[2].m_ID.m_Type == Key::Type::Regular);
+        WALLET_CHECK(newSenderCoins[2].m_status == Coin::Available);
+        WALLET_CHECK(newSenderCoins[2].m_ID.m_Value == 11);
+
+        WALLET_CHECK(newSenderCoins[3].m_ID.m_Type == Key::Type::Regular);
+        WALLET_CHECK(newSenderCoins[3].m_status == Coin::Available);
+        WALLET_CHECK(newSenderCoins[3].m_ID.m_Value == 12);
+
+        WALLET_CHECK(newSenderCoins[4].m_ID.m_Type == Key::Type::Regular);
+        WALLET_CHECK(newSenderCoins[4].m_status == Coin::Available);
+        WALLET_CHECK(newSenderCoins[4].m_ID.m_Value == 13);
+    }
+
+    void TestExpiredTransaction()
+    {
+        cout << "\nTesting expired Tx...\n";
+
+        io::Reactor::Ptr mainReactor{ io::Reactor::create() };
+        io::Reactor::Scope scope(*mainReactor);
+
+        int completedCount = 2;
+        auto f = [&completedCount, mainReactor](auto)
+        {
+            --completedCount;
+            if (completedCount == 0)
+            {
+                mainReactor->stop();
+                completedCount = 2;
+            }
+        };
+
+        TestWalletRig sender("sender", createSenderWalletDB(), f);
+        TestWalletRig receiver("receiver", createReceiverWalletDB(), f, TestWalletRig::Type::Offline);
+
+        auto newBlockFunc = [&receiver](Height height)
+        {
+            if (height == 200)
+            {
+                auto nodeEndpoint = make_shared<proto::FlyClient::NetworkStd>(receiver.m_Wallet);
+                nodeEndpoint->m_Cfg.m_vNodes.push_back(io::Address::localhost().port(32125));
+                nodeEndpoint->Connect();
+                receiver.m_Wallet.AddMessageEndpoint(make_shared<WalletNetworkViaBbs>(receiver.m_Wallet, nodeEndpoint, receiver.m_WalletDB));
+                receiver.m_Wallet.SetNodeEndpoint(nodeEndpoint);
+            }
+        };
+
+        TestNode node(newBlockFunc);
+        io::Timer::Ptr timer = io::Timer::create(*mainReactor);
+        timer->start(1000, true, [&node]() {node.AddBlock(); });
+
+        WALLET_CHECK(sender.m_WalletDB->selectCoins(6, Zero).size() == 2);
+        WALLET_CHECK(sender.m_WalletDB->getTxHistory().empty());
+        WALLET_CHECK(receiver.m_WalletDB->getTxHistory().empty());
+
+        auto txId = sender.m_Wallet.StartTransaction(CreateSimpleTransactionParameters()
+            .SetParameter(TxParameterID::MyID, sender.m_WalletID)
+            .SetParameter(TxParameterID::PeerID, receiver.m_WalletID)
+            .SetParameter(TxParameterID::Amount, Amount(4))
+            .SetParameter(TxParameterID::Fee, Amount(2))
+            .SetParameter(TxParameterID::Lifetime, Height(0))
+            .SetParameter(TxParameterID::PeerResponseTime, Height(10)));
+
+        mainReactor->run();
+
+        // first tx with height == 0
+        {
+            vector<Coin> newSenderCoins = sender.GetCoins();
+            vector<Coin> newReceiverCoins = receiver.GetCoins();
+
+            WALLET_CHECK(newSenderCoins.size() == 4);
+            WALLET_CHECK(newReceiverCoins.size() == 0);
+
+            auto sh = sender.m_WalletDB->getTxHistory();
+            WALLET_CHECK(sh.size() == 1);
+            WALLET_CHECK(sh[0].m_status == TxStatus::Failed);
+            WALLET_CHECK(sh[0].m_failureReason == TxFailureReason::TransactionExpired);
+            auto rh = receiver.m_WalletDB->getTxHistory();
+            WALLET_CHECK(rh.size() == 1);
+            WALLET_CHECK(rh[0].m_status == TxStatus::Failed);
+            WALLET_CHECK(rh[0].m_failureReason == TxFailureReason::TransactionExpired);
+        }
+
+        txId = sender.m_Wallet.StartTransaction(CreateSimpleTransactionParameters()
+            .SetParameter(TxParameterID::MyID, sender.m_WalletID)
+            .SetParameter(TxParameterID::PeerID, receiver.m_WalletID)
+            .SetParameter(TxParameterID::Amount, Amount(4))
+            .SetParameter(TxParameterID::Fee, Amount(2)));
+
+        mainReactor->run();
+
+        {
+            vector<Coin> newSenderCoins = sender.GetCoins();
+            vector<Coin> newReceiverCoins = receiver.GetCoins();
+
+            WALLET_CHECK(newSenderCoins.size() == 4);
+            WALLET_CHECK(newReceiverCoins.size() == 1);
+
+            auto sh = sender.m_WalletDB->getTxHistory();
+            WALLET_CHECK(sh.size() == 2);
+            auto sit = find_if(sh.begin(), sh.end(), [&txId](const auto& t) {return t.m_txId == txId; });
+            WALLET_CHECK(sit->m_status == TxStatus::Completed);
+            auto rh = receiver.m_WalletDB->getTxHistory();
+            WALLET_CHECK(rh.size() == 2);
+            auto rit = find_if(rh.begin(), rh.end(), [&txId](const auto& t) {return t.m_txId == txId; });
+            WALLET_CHECK(rit->m_status == TxStatus::Completed);
+        }
+    }
+
+    void TestTransactionUpdate()
+    {
+        cout << "\nTesting transaction update ...\n";
+
+        io::Reactor::Ptr mainReactor{ io::Reactor::create() };
+        io::Reactor::Scope scope(*mainReactor);
+        EmptyTestGateway gateway;
+        TestWalletRig sender("sender", createSenderWalletDB());
+        TestWalletRig receiver("receiver", createReceiverWalletDB());
+
+        TxID txID = wallet::GenerateTxID();
+        SimpleTransaction::Creator simpleCreator(sender.m_WalletDB);
+        BaseTransaction::Creator& creator = simpleCreator;
+        auto tx = creator.Create(gateway, sender.m_WalletDB, sender.m_KeyKeeper, txID);
+
+        Height currentHeight = sender.m_WalletDB->getCurrentHeight();
+
+        tx->SetParameter(wallet::TxParameterID::TransactionType, wallet::TxType::Simple, false);
+        tx->SetParameter(wallet::TxParameterID::MaxHeight, currentHeight + 2, false); // transaction is valid +lifetime blocks from currentHeight
+        tx->SetParameter(wallet::TxParameterID::IsInitiator, true, false);
+        //tx->SetParameter(wallet::TxParameterID::AmountList, {1U}, false);
+      //  tx->SetParameter(wallet::TxParameterID::PreselectedCoins, {}, false);
+
+        TxDescription txDescription(txID);
+
+        txDescription.m_txId = txID;
+        txDescription.m_amount = 1;
+        txDescription.m_fee = 2;
+        txDescription.m_minHeight = currentHeight;
+        txDescription.m_peerId = receiver.m_WalletID;
+        txDescription.m_myId = sender.m_WalletID;
+        txDescription.m_message = {};
+        txDescription.m_createTime = getTimestamp();
+        txDescription.m_sender = true;
+        txDescription.m_status = TxStatus::Pending;
+        txDescription.m_selfTx = false;
+        sender.m_WalletDB->saveTx(txDescription);
+        
+        const int UpdateCount = 100000;
+        helpers::StopWatch sw;
+        sw.start();
+        for (int i = 0; i < UpdateCount; ++i)
+        {
+            tx->Update();
+        }
+        sw.stop();
+
+        cout << UpdateCount << " updates: " << sw.milliseconds() << " ms\n";
+
+    }
+
+    void TestTxExceptionHandling()
+    {
+        cout << "\nTesting exception processing by transaction ...\n";
+
+        io::Reactor::Ptr mainReactor{ io::Reactor::create() };
+        io::Reactor::Scope scope(*mainReactor);
+
+        TestWalletRig sender("sender", createSenderWalletDB());
+        TestWalletRig receiver("receiver", createReceiverWalletDB());
+        Height currentHeight = sender.m_WalletDB->getCurrentHeight();
+
+        SimpleTransaction::Creator simpleTxCreator(sender.m_WalletDB);
+        BaseTransaction::Creator& txCreator = simpleTxCreator;
+        // process TransactionFailedException
+        {
+            struct TestGateway : EmptyTestGateway
+            {
+                bool get_tip(Block::SystemState::Full& state) const override
+                {
+                    throw wallet::TransactionFailedException(true, TxFailureReason::FailedToGetParameter);
+                }
+            } gateway;
+
+            TxID txID = wallet::GenerateTxID();
+            auto tx = txCreator.Create(gateway, sender.m_WalletDB, sender.m_KeyKeeper, txID);
+
+            tx->SetParameter(wallet::TxParameterID::TransactionType, wallet::TxType::Simple, false);
+            tx->SetParameter(wallet::TxParameterID::MaxHeight, currentHeight + 2, false); // transaction is valid +lifetime blocks from currentHeight
+            tx->SetParameter(wallet::TxParameterID::IsInitiator, true, false);
+
+            TxDescription txDescription(txID);
+
+            txDescription.m_txId = txID;
+            txDescription.m_amount = 1;
+            txDescription.m_fee = 2;
+            txDescription.m_minHeight = currentHeight;
+            txDescription.m_peerId = receiver.m_WalletID;
+            txDescription.m_myId = sender.m_WalletID;
+            txDescription.m_message = {};
+            txDescription.m_createTime = getTimestamp();
+            txDescription.m_sender = true;
+            txDescription.m_status = TxStatus::Pending;
+            txDescription.m_selfTx = false;
+            sender.m_WalletDB->saveTx(txDescription);
+
+            tx->Update();
+
+            auto result = sender.m_WalletDB->getTx(txID);
+
+            WALLET_CHECK(result->m_status == TxStatus::Failed);
+        }
+
+        // process unknown exception
+        {
+            struct TestGateway : EmptyTestGateway
+            {
+                bool get_tip(Block::SystemState::Full& state) const override
+                {
+                    throw exception();
+                }
+            } gateway;
+
+            TxID txID = wallet::GenerateTxID();
+            auto tx = txCreator.Create(gateway, sender.m_WalletDB, sender.m_KeyKeeper, txID);
+
+            tx->SetParameter(wallet::TxParameterID::TransactionType, wallet::TxType::Simple, false);
+            tx->SetParameter(wallet::TxParameterID::MaxHeight, currentHeight + 2, false); // transaction is valid +lifetime blocks from currentHeight
+            tx->SetParameter(wallet::TxParameterID::IsInitiator, true, false);
+
+            TxDescription txDescription(txID);
+
+            txDescription.m_txId = txID;
+            txDescription.m_amount = 1;
+            txDescription.m_fee = 2;
+            txDescription.m_minHeight = currentHeight;
+            txDescription.m_peerId = receiver.m_WalletID;
+            txDescription.m_myId = sender.m_WalletID;
+            txDescription.m_message = {};
+            txDescription.m_createTime = getTimestamp();
+            txDescription.m_sender = true;
+            txDescription.m_status = TxStatus::Pending;
+            txDescription.m_selfTx = false;
+            sender.m_WalletDB->saveTx(txDescription);
+
+            tx->Update();
+
+            auto result = sender.m_WalletDB->getTx(txID);
+
+            WALLET_CHECK(result->m_status == TxStatus::Failed);
+        }
+    }
+
+    void TestTxPerformance()
+    {
+        cout << "\nTesting tx performance...\n";
+
+        const int MaxTxCount = 100;// 00;
+        vector<PerformanceRig> tests;
+
+        for (int i = 10; i <= MaxTxCount; i *= 10)
+        {
+            /*for (int j = 1; j <= 5; ++j)
+            {
+                tests.emplace_back(i, j);
+            }*/
+            tests.emplace_back(i, 1);
+            tests.emplace_back(i, i);
+        }
+
+        for (auto& t : tests)
+        {
+            t.Run();
+        }
+
+        for (auto& t : tests)
+        {
+            cout << "Transferring of " << t.GetTxCount() << " by " << t.GetTxPerCall() << " transactions per call took: " << t.GetTotalTime() << " ms Max api latency: " << t.GetMaxLatency() << endl;
+        }
+    }
+
+    void TestTxNonces()
+    {
+        cout << "\nTesting tx nonce...\n";
+
+        PerformanceRig t2(200);
+        t2.Run();
+        t2.Run();
+
+    }
+
+    uintBig GetRandomSeed()
+    {
+        uintBig seed;
+        std::generate_n(&seed.m_pData[0], seed.nBytes, []() {return uint8_t(std::rand() % 256); });
+        return seed;
+    }
+
+    void TestBbsMessages()
+    {
+        printf("Testing bbs ...\n");
+        io::Reactor::Ptr mainReactor(io::Reactor::create());
+        io::Reactor::Scope scope(*mainReactor);
+        const int Count = 500;
+        string nodePath = "node.db";
+        if (boost::filesystem::exists(nodePath))
+        {
+            boost::filesystem::remove(nodePath);
+        }
+
+        struct MyFlyClient : public proto::FlyClient
+            , public IWalletMessageConsumer
+        {
+            MyFlyClient(IWalletDB::Ptr db, const WalletID& receiverID)
+                : m_Nnet(make_shared<proto::FlyClient::NetworkStd>(*this))
+                , m_Bbs(*this, m_Nnet, db)
+                , m_ReceiverID(receiverID)
+            {
                 WalletAddress wa;
                 db->createAddress(wa);
-                db->saveAddress(wa);
-                m_WalletID = wa.m_walletID;
-            }
-
-            void Connect(io::Address address)
-            {
-                m_Nnet->m_Cfg.m_vNodes.push_back(address);
-                m_Nnet->Connect();
-            }
-
-            Block::SystemState::IHistory& get_History() override
-            {
-                return m_Headers;
-            }
-
-            void OnWalletMessage(const WalletID& peerID, const SetTxParameter& p) override
-            {
-            }
-
-            void SendMessage()
-            {
-                IWalletMessageEndpoint& endpoint = m_Bbs;
-                ByteBuffer message;
-                std::generate_n(std::back_inserter(message), 10000, []() { return uint8_t(std::rand() % 256); });
-                //endpoint.SendRawMessage(m_ReceiverID, message);
-                SetTxParameter params;
-                params.m_From = m_WalletID;
-                params.m_Type = TxType::Simple;
-                params.m_TxID = wallet::GenerateTxID();
-                params.AddParameter(TxParameterID::Inputs, message);
-
-                endpoint.Send(m_ReceiverID, params);
-            }
-
-            Block::SystemState::HistoryMap m_Headers;
-            std::shared_ptr<proto::FlyClient::NetworkStd> m_Nnet;
-            WalletNetworkViaBbs m_Bbs;
-            WalletID m_ReceiverID;
-            WalletID m_WalletID;
-        };
-
-        struct SenderFlyClient : public MyFlyClient
-        {
-            SenderFlyClient(IWalletDB::Ptr db, const WalletID& receiverID)
-                : MyFlyClient(db, receiverID)
-                , m_Timer(io::Timer::create(io::Reactor::get_Current()))
-            {
-            }
-
-            void OnNewTip() override
-            {
-                if (!m_Sent)
-                {
-                    m_Sent = true;
-                    
-                    for (int i = 0; i < Count; ++i)
-                    {
-                        SendMessage();
-                    }
-                }
-            }
-
-            void OnWalletMessage(const WalletID& peerID, const SetTxParameter& p) override
-            {
-                ++m_ReceivedCount;
-                cout << "Response message received[" << m_ReceivedCount << "] : " << p.m_TxID << '\n';
-
-                m_Timer->start(60000, false, [this]() {OnTimer(); });
-                if (m_ReceivedCount == Count)
-                {
-                    m_Timer->cancel();
-                    io::Reactor::get_Current().stop();
-                }
-            }
-
-            void OnTimer()
-            {
-                io::Reactor::get_Current().stop();
-                WALLET_CHECK(m_ReceivedCount == Count);
-            }
-
-            bool m_Sent = false;
-            
-            io::Timer::Ptr m_Timer;
-            int m_ReceivedCount = 0;
-        };
-
-
-        struct ReceiverFlyClient : public MyFlyClient
-        {
-            ReceiverFlyClient(IWalletDB::Ptr db, const WalletID& receiverID)
-                : MyFlyClient(db, receiverID)
-            {
-                
-            }
-
-            void OnWalletMessage(const WalletID& peerID, const SetTxParameter& p) override
-            {
-                ++m_ReceivedCount;
-                cout << "Message received[" << m_ReceivedCount<< "] : " << p.m_TxID << '\n';
-                
-                SendMessage();
-            }
-
-            int m_ReceivedCount = 0;
-        };
-
-
-        auto db = createSqliteWalletDB(SenderWalletDB, false, false);
-        auto treasury = createTreasury(db);
-
-        auto nodeCreator = [](Node& node, const ByteBuffer& treasury, uint16_t port, const std::string& path, const std::vector<io::Address>& peers = {})->io::Address
-        {
-            InitNodeToTest(node, treasury, nullptr, port, 10000, path, peers);
-            io::Address address;
-            address.resolve("127.0.0.1");
-            address.port(port);
-            return address;
-        };
-
-        Node senderNode;
-        auto senderNodeAddress= nodeCreator(senderNode, treasury, 32125, "sender_node.db");
-        Node receiverNode;
-        auto receiverNodeAddress = nodeCreator(receiverNode, treasury, 32126, "receiver_node.db", {senderNodeAddress});
-
-        TestWalletRig receiver("receiver", createReceiverWalletDB(), [](auto) {});
-
-        auto senderKeyKeeper = std::make_shared<LocalPrivateKeyKeeper>(db, db->get_MasterKdf());
-        SenderFlyClient flyClient(db, receiver.m_WalletID);
-        flyClient.Connect(senderNodeAddress);
-
-        auto receiverKeyKeeper = std::make_shared<LocalPrivateKeyKeeper>(receiver.m_WalletDB, receiver.m_WalletDB->get_MasterKdf());
-        ReceiverFlyClient flyClinet2(receiver.m_WalletDB, flyClient.m_WalletID);
-        flyClinet2.Connect(receiverNodeAddress);
-
-        mainReactor->run();
-    }
-
-    void TestBbsMessages2()
-    {
-        printf("Testing bbs with wallets2 ...\n");
-        io::Reactor::Ptr mainReactor(io::Reactor::create());
-        io::Reactor::Scope scope(*mainReactor);
-        const int Count = 1000;
-        string nodePath = "node.db";
-        if (boost::filesystem::exists(nodePath))
-        {
-            boost::filesystem::remove(nodePath);
-        }
-
-        int completedCount = 1;
-
-        auto timer = io::Timer::create(io::Reactor::get_Current());
-        auto f = [&completedCount, mainReactor](auto txID)
-        {
-            --completedCount;
-            if (completedCount == 0)
-            {
-              //  timer->cancel();
-                mainReactor->stop();
-            }
-        };
-
-        auto db = createSqliteWalletDB(SenderWalletDB, false, false);
-        auto treasury = createTreasury(db, AmountList{Amount(5*Count)});
-
-        auto nodeCreator = [](Node& node, const ByteBuffer& treasury, uint16_t port, const std::string& path, const std::vector<io::Address>& peers = {}, bool miningNode = true)->io::Address
-        {
-            InitNodeToTest(node, treasury, nullptr, port, 10000, path, peers, miningNode);
-            io::Address address;
-            address.resolve("127.0.0.1");
-            address.port(port);
-            return address;
-        };
-
-
-        Node senderNode;
-        auto senderNodeAddress = nodeCreator(senderNode, treasury, 32125, "sender_node.db");
-        Node receiverNode;
-        auto receiverNodeAddress = nodeCreator(receiverNode, treasury, 32126, "receiver_node.db", { senderNodeAddress }, false);
-
-        TestWalletRig sender("sender", db, f, TestWalletRig::Type::Regular, false, 0, senderNodeAddress);
-        TestWalletRig receiver("receiver", createReceiverWalletDB(), f, TestWalletRig::Type::Regular, false, 0, receiverNodeAddress);
-
-        sender.m_Wallet.StartTransaction(CreateSplitTransactionParameters(sender.m_WalletID, AmountList(Count, Amount(5)))
-            .SetParameter(TxParameterID::Fee, Amount(0))
-            .SetParameter(TxParameterID::Lifetime, Height(200)));
-
-        mainReactor->run();
-
-        sender.m_Wallet.SetBufferSize(10);
-
-        completedCount = 2 * Count;
-
-        for (int i = 0; i < Count; ++i)
-        {
-            sender.m_Wallet.StartTransaction(CreateSimpleTransactionParameters()
-                .SetParameter(TxParameterID::MyID, sender.m_WalletID)
-                .SetParameter(TxParameterID::PeerID, receiver.m_WalletID)
-                .SetParameter(TxParameterID::Amount, Amount(4))
-                .SetParameter(TxParameterID::Fee, Amount(1))
-                .SetParameter(TxParameterID::Lifetime, Height(50))
-                .SetParameter(TxParameterID::PeerResponseTime, Height(100)));
-        }
-        
-        mainReactor->run();
-
-        //
-        //for (const auto& p : txMap)
-        //{
-        //    if (p.second != 2)
-        //    {
-        //        cout << p.first << '\n';
-        //    }
-        //}
-
-        auto transactions = sender.m_WalletDB->getTxHistory();
-        WALLET_CHECK(transactions.size() == Count + 1);
-        for (const auto& t : transactions)
-        {
-            WALLET_CHECK(t.m_status == TxStatus::Completed);
-        }
-    }
-
-    void TestTxParameters()
-    {
-        std::cout << "Testing tx parameters and token...\n";
-
-        WalletID myID(Zero);
-        WALLET_CHECK(myID.FromHex("7a3b9afd0f6bba147a4e044329b135424ca3a57ab9982fe68747010a71e0cac3f3"));
-        {
-            WalletID peerID(Zero);
-            WALLET_CHECK(peerID.FromHex("6fb39884a3281bc0761f97817782a8bc51fdb1336882a2c7efebdb400d00d4"));
-           // WALLET_CHECK(peerID.IsValid());
-        }
-
-        WalletID peerID(Zero);
-        WALLET_CHECK(peerID.FromHex("1b516fb39884a3281bc0761f97817782a8bc51fdb1336882a2c7efebdb400d00d4"));
-        auto params = CreateSimpleTransactionParameters()
-            .SetParameter(TxParameterID::MyID, myID)
-            .SetParameter(TxParameterID::PeerID, peerID)
-            .SetParameter(TxParameterID::Lifetime, Height(200));
-
-
-        string token = to_string(params);
-
-        auto restoredParams = wallet::ParseParameters(token);
-
-        WALLET_CHECK(restoredParams && *restoredParams == params);
-
-        string address = to_string(myID);
-        auto addrParams = wallet::ParseParameters(address);
-        WALLET_CHECK(addrParams && *addrParams->GetParameter<WalletID>(TxParameterID::PeerID) == myID);
-
-        const string addresses[] =
-        {
-            "7a3b9afd0f6bba147a4e044329b135424ca3a57ab9982fe68747010a71e0cac3f3",
-            "9f03ab404a243fd09f827e8941e419e523a5b21e17c70563bfbc211dbe0e87ca95",
-            "0103ab404a243fd09f827e8941e419e523a5b21e17c70563bfbc211dbe0e87ca95",
-            "7f9f03ab404a243fd09f827e8941e419e523a5b21e17c70563bfbc211dbe0e87ca95",
-            "0f9f03ab404a243fd09f827e8941e419e523a5b21e17c70563bfbc211dbe0e87ca95"
-        };
-        for (const auto& a : addresses)
-        {
-            WalletID id(Zero);
-            WALLET_CHECK(id.FromHex(a));
-            boost::optional<TxParameters> p;
-            WALLET_CHECK_NO_THROW(p = wallet::ParseParameters(a));
-            WALLET_CHECK(p && *p->GetParameter<WalletID>(TxParameterID::PeerID) == id);
-        }
-    }
-
-    void TestConvertions()
-    {
-        //{
-        //    vector<uint8_t> input = { 2, 5, 6, 7 };
-        //    auto r58 = Convert(input, 10, 58);
-        //    WALLET_CHECK(r58 == vector<uint8_t>({44, 15}));
-        //    auto r256 = Convert(input, 10, 256);
-        //    WALLET_CHECK(r256 == vector<uint8_t>({ 10, 7 }));
-
-        //    auto r58_10 = Convert(r58, 58, 10);
-        //    WALLET_CHECK(r58_10 == input);
-        //    auto r256_10 = Convert(r256, 256, 10);
-        //    WALLET_CHECK(r256_10 == vector<uint8_t>({2, 5, 6, 7}));
-
-        //    auto r11 = Convert(input, 10, 11);
-        //    WALLET_CHECK(r11 == vector<uint8_t>({ 1, 10, 2, 4 }));
-
-        //    auto r58_11 = Convert(r58, 58, 11);
-        //    WALLET_CHECK(r58_11 == vector<uint8_t>({ 1, 10, 2, 4 }));
-        //    auto r256_11 = Convert(r256, 256, 11);
-        //    WALLET_CHECK(r256_11 == vector<uint8_t>({ 1, 10, 2, 4 }));
-        //}
-        {
-            vector<uint8_t> input = { 1,43,54,7,8,9,7 };
-
-            auto r58 = EncodeToBase58(input);
-            WALLET_CHECK(r58 == "3ZzuVHW5C");
-
-            auto r256 = DecodeBase58("3ZzuVHW5C");
-            WALLET_CHECK(r256 == input);
-
-            WALLET_CHECK(DecodeBase58("13ZzuVHW5C") == vector<uint8_t>({ 0, 1,43,54,7,8,9,7 }));
-            WALLET_CHECK(DecodeBase58("C") == vector<uint8_t>{11});
-
-
-            WALLET_CHECK(EncodeToBase58({}) == "");
-
-            WALLET_CHECK(DecodeBase58("") == vector<uint8_t>{});
-
-            WALLET_CHECK(DecodeBase58("3ZzuVHW5C==") == vector<uint8_t>{});
-
-        }
-        {
-            vector<pair<string, string>> tests =
-            {
-                {"10c8511e", "Rt5zm"},
-                {"00eb15231dfceb60925886b67d065299925915aeb172c06647", "1NS17iag9jJgTHD1VXjvLCEnZuQ3rJDE9L"},
-                {"00000000000000000000", "1111111111"},
-                {"", ""},
-                {"61", "2g"},
-                {"626262", "a3gV"},
-                {"636363", "aPEr"},
-                {"73696d706c792061206c6f6e6720737472696e67", "2cFupjhnEsSn59qHXstmK2ffpLv2"},
-                {"516b6fcd0f", "ABnLTmg"},
-                {"bf4f89001e670274dd", "3SEo3LWLoPntC"},
-                {"572e4794", "3EFU7m"},
-                {"ecac89cad93923c02321", "EJDM8drfXA6uyA"},
-                {"000111d38e5fc9071ffcd20b4a763cc9ae4f252bb4e48fd66a835e252ada93ff480d6dd43dc62a641155a5", "123456789ABCDEFGHJKLMNPQRSTUVWXYZabcdefghijkmnopqrstuvwxyz"},
-                {"000102030405060708090a0b0c0d0e0f101112131415161718191a1b1c1d1e1f202122232425262728292a2b2c2d2e2f303132333435363738393a3b3c3d3e3f404142434445464748494a4b4c4d4e4f505152535455565758595a5b5c5d5e5f606162636465666768696a6b6c6d6e6f707172737475767778797a7b7c7d7e7f808182838485868788898a8b8c8d8e8f909192939495969798999a9b9c9d9e9fa0a1a2a3a4a5a6a7a8a9aaabacadaeafb0b1b2b3b4b5b6b7b8b9babbbcbdbebfc0c1c2c3c4c5c6c7c8c9cacbcccdcecfd0d1d2d3d4d5d6d7d8d9dadbdcdddedfe0e1e2e3e4e5e6e7e8e9eaebecedeeeff0f1f2f3f4f5f6f7f8f9fafbfcfdfeff", "1cWB5HCBdLjAuqGGReWE3R3CguuwSjw6RHn39s2yuDRTS5NsBgNiFpWgAnEx6VQi8csexkgYw3mdYrMHr8x9i7aEwP8kZ7vccXWqKDvGv3u1GxFKPuAkn8JCPPGDMf3vMMnbzm6Nh9zh1gcNsMvH3ZNLmP5fSG6DGbbi2tuwMWPthr4boWwCxf7ewSgNQeacyozhKDDQQ1qL5fQFUW52QKUZDZ5fw3KXNQJMcNTcaB723LchjeKun7MuGW5qyCBZYzA1KjofN1gYBV3NqyhQJ3Ns746GNuf9N2pQPmHz4xpnSrrfCvy6TVVz5d4PdrjeshsWQwpZsZGzvbdAdN8MKV5QsBDY"}
-            };
-
-            for (const auto& test : tests)
-            {
-                ByteBuffer value = from_hex(test.first);
-                auto to = EncodeToBase58(value);
-                auto buf = DecodeBase58(test.second);
-                auto from = EncodeToBase58(buf);
-                WALLET_CHECK(to == test.second);
-                WALLET_CHECK(to == from);
-            }
-        }
-    }
-  
-    struct TestWalletClient : public WalletClient
-    {
-        TestWalletClient(IWalletDB::Ptr walletDB, const std::string& nodeAddr, io::Reactor::Ptr reactor, IPrivateKeyKeeper::Ptr keyKeeper)
-            : WalletClient(walletDB, nodeAddr, reactor, keyKeeper)
-        {
-        }
-
-        virtual ~TestWalletClient()
-        {
-            stopReactor();
-        }
-
-
-        void onStatus(const WalletStatus& status) override {}
-        void onTxStatus(ChangeAction, const std::vector<TxDescription>& items) override {};
-        void onSyncProgressUpdated(int done, int total) override {};
-        void onChangeCalculated(Amount change) override {};
-        void onAllUtxoChanged(ChangeAction, const std::vector<Coin>& utxos) override {}
-        void onAddressesChanged(ChangeAction, const std::vector<WalletAddress>& addresses) override {};
-        void onAddresses(bool own, const std::vector<WalletAddress>& addresses) override {};
-        void onSwapOffersChanged(ChangeAction action, const std::vector<SwapOffer>& offers) override {};
-        void onGeneratedNewAddress(const WalletAddress& walletAddr) override {};
-        void onSwapParamsLoaded(const beam::ByteBuffer& params) override {};
-        void onNewAddressFailed() override {};
-        void onChangeCurrentWalletIDs(WalletID senderID, WalletID receiverID) override {};
-        void onNodeConnectionChanged(bool isNodeConnected) override {};
-        void onWalletError(ErrorType error) override {}
-
-        void FailedToStartWallet() override {};
-        void onSendMoneyVerified() override {};
-        void onCantSendToExpired() override {};
-        void onPaymentProofExported(const TxID& txID, const ByteBuffer& proof) override {}
-        void onCoinsByTx(const std::vector<Coin>& coins) override {}
-        void onAddressChecked(const std::string& addr, bool isValid) override {}
-        void onImportRecoveryProgress(uint64_t done, uint64_t total) override {}
-        void onNoDeviceConnected() override {}
-        void onImportDataFromJson(bool isOk) override {}
-        void onExportDataToJson(const std::string& data) override {}
-        void onPostFunctionToClientContext(MessageFunction&& func) override {}
-        void onExportTxHistoryToCsv(const std::string& data) override {}
-
-        ///
-        void onShowKeyKeeperMessage() override {}
-        void onHideKeyKeeperMessage() override {}
-        void onShowKeyKeeperError(const std::string&) override {}
-
-
-    };
-
-    void TestClient()
-    {
-        std::cout << "Testing wallet client...\n";
-        io::Reactor::Ptr mainReactor(io::Reactor::create());
-        io::Reactor::Scope scope(*mainReactor);
-        auto db = createSenderWalletDB();
-        auto keyKeeper = make_shared<LocalPrivateKeyKeeper>(db, db->get_MasterKdf());
-        std::string nodeAddr = "127.0.0.1:32546";
-        TestWalletClient client(db, nodeAddr, io::Reactor::create(), keyKeeper);
-        client.start();
-        auto timer = io::Timer::create(*mainReactor);
-        
-        auto startEvent = io::AsyncEvent::create(*mainReactor, [&timer, mainReactor, &client, db]()
-            {
-                
-                {
-                    std::vector<WalletAddress> newAddresses;
-                    newAddresses.resize(50);
-                    for (auto& addr : newAddresses)
-                    {
-                        addr.m_label = "contact label";
-                        addr.m_category = "test category";
-                        addr.m_createTime = beam::getTimestamp();
-                        addr.m_duration = std::rand();
-                        addr.m_OwnID = std::rand();
+                db->saveAddress(wa);
+                m_WalletID = wa.m_walletID;
+            }
+
+            void Connect(io::Address address)
+            {
+                m_Nnet->m_Cfg.m_vNodes.push_back(address);
+                m_Nnet->Connect();
+            }
+
+            Block::SystemState::IHistory& get_History() override
+            {
+                return m_Headers;
+            }
+
+            void OnWalletMessage(const WalletID& peerID, const SetTxParameter& p) override
+            {
+            }
+
+            void SendMessage()
+            {
+                IWalletMessageEndpoint& endpoint = m_Bbs;
+                ByteBuffer message;
+                std::generate_n(std::back_inserter(message), 10000, []() { return uint8_t(std::rand() % 256); });
+                //endpoint.SendRawMessage(m_ReceiverID, message);
+                SetTxParameter params;
+                params.m_From = m_WalletID;
+                params.m_Type = TxType::Simple;
+                params.m_TxID = wallet::GenerateTxID();
+                params.AddParameter(TxParameterID::Inputs, message);
+
+                endpoint.Send(m_ReceiverID, params);
+            }
+
+            Block::SystemState::HistoryMap m_Headers;
+            std::shared_ptr<proto::FlyClient::NetworkStd> m_Nnet;
+            WalletNetworkViaBbs m_Bbs;
+            WalletID m_ReceiverID;
+            WalletID m_WalletID;
+        };
+
+        struct SenderFlyClient : public MyFlyClient
+        {
+            SenderFlyClient(IWalletDB::Ptr db, const WalletID& receiverID)
+                : MyFlyClient(db, receiverID)
+                , m_Timer(io::Timer::create(io::Reactor::get_Current()))
+            {
+            }
+
+            void OnNewTip() override
+            {
+                if (!m_Sent)
+                {
+                    m_Sent = true;
+                    
+                    for (int i = 0; i < Count; ++i)
+                    {
+                        SendMessage();
+                    }
+                }
+            }
+
+            void OnWalletMessage(const WalletID& peerID, const SetTxParameter& p) override
+            {
+                ++m_ReceivedCount;
+                cout << "Response message received[" << m_ReceivedCount << "] : " << p.m_TxID << '\n';
+
+                m_Timer->start(60000, false, [this]() {OnTimer(); });
+                if (m_ReceivedCount == Count)
+                {
+                    m_Timer->cancel();
+                    io::Reactor::get_Current().stop();
+                }
+            }
+
+            void OnTimer()
+            {
+                io::Reactor::get_Current().stop();
+                WALLET_CHECK(m_ReceivedCount == Count);
+            }
+
+            bool m_Sent = false;
+            
+            io::Timer::Ptr m_Timer;
+            int m_ReceivedCount = 0;
+        };
+
+
+        struct ReceiverFlyClient : public MyFlyClient
+        {
+            ReceiverFlyClient(IWalletDB::Ptr db, const WalletID& receiverID)
+                : MyFlyClient(db, receiverID)
+            {
+                
+            }
+
+            void OnWalletMessage(const WalletID& peerID, const SetTxParameter& p) override
+            {
+                ++m_ReceivedCount;
+                cout << "Message received[" << m_ReceivedCount<< "] : " << p.m_TxID << '\n';
+                
+                SendMessage();
+            }
+
+            int m_ReceivedCount = 0;
+        };
+
+
+        auto db = createSqliteWalletDB(SenderWalletDB, false, false);
+        auto treasury = createTreasury(db);
+
+        auto nodeCreator = [](Node& node, const ByteBuffer& treasury, uint16_t port, const std::string& path, const std::vector<io::Address>& peers = {})->io::Address
+        {
+            InitNodeToTest(node, treasury, nullptr, port, 10000, path, peers);
+            io::Address address;
+            address.resolve("127.0.0.1");
+            address.port(port);
+            return address;
+        };
+
+        Node senderNode;
+        auto senderNodeAddress= nodeCreator(senderNode, treasury, 32125, "sender_node.db");
+        Node receiverNode;
+        auto receiverNodeAddress = nodeCreator(receiverNode, treasury, 32126, "receiver_node.db", {senderNodeAddress});
+
+        TestWalletRig receiver("receiver", createReceiverWalletDB(), [](auto) {});
+
+        auto senderKeyKeeper = std::make_shared<LocalPrivateKeyKeeper>(db, db->get_MasterKdf());
+        SenderFlyClient flyClient(db, receiver.m_WalletID);
+        flyClient.Connect(senderNodeAddress);
+
+        auto receiverKeyKeeper = std::make_shared<LocalPrivateKeyKeeper>(receiver.m_WalletDB, receiver.m_WalletDB->get_MasterKdf());
+        ReceiverFlyClient flyClinet2(receiver.m_WalletDB, flyClient.m_WalletID);
+        flyClinet2.Connect(receiverNodeAddress);
+
+        mainReactor->run();
+    }
+
+    void TestBbsMessages2()
+    {
+        printf("Testing bbs with wallets2 ...\n");
+        io::Reactor::Ptr mainReactor(io::Reactor::create());
+        io::Reactor::Scope scope(*mainReactor);
+        const int Count = 1000;
+        string nodePath = "node.db";
+        if (boost::filesystem::exists(nodePath))
+        {
+            boost::filesystem::remove(nodePath);
+        }
+
+        int completedCount = 1;
+
+        auto timer = io::Timer::create(io::Reactor::get_Current());
+        auto f = [&completedCount, mainReactor](auto txID)
+        {
+            --completedCount;
+            if (completedCount == 0)
+            {
+              //  timer->cancel();
+                mainReactor->stop();
+            }
+        };
+
+        auto db = createSqliteWalletDB(SenderWalletDB, false, false);
+        auto treasury = createTreasury(db, AmountList{Amount(5*Count)});
+
+        auto nodeCreator = [](Node& node, const ByteBuffer& treasury, uint16_t port, const std::string& path, const std::vector<io::Address>& peers = {}, bool miningNode = true)->io::Address
+        {
+            InitNodeToTest(node, treasury, nullptr, port, 10000, path, peers, miningNode);
+            io::Address address;
+            address.resolve("127.0.0.1");
+            address.port(port);
+            return address;
+        };
+
+
+        Node senderNode;
+        auto senderNodeAddress = nodeCreator(senderNode, treasury, 32125, "sender_node.db");
+        Node receiverNode;
+        auto receiverNodeAddress = nodeCreator(receiverNode, treasury, 32126, "receiver_node.db", { senderNodeAddress }, false);
+
+        TestWalletRig sender("sender", db, f, TestWalletRig::Type::Regular, false, 0, senderNodeAddress);
+        TestWalletRig receiver("receiver", createReceiverWalletDB(), f, TestWalletRig::Type::Regular, false, 0, receiverNodeAddress);
+
+        sender.m_Wallet.StartTransaction(CreateSplitTransactionParameters(sender.m_WalletID, AmountList(Count, Amount(5)))
+            .SetParameter(TxParameterID::Fee, Amount(0))
+            .SetParameter(TxParameterID::Lifetime, Height(200)));
+
+        mainReactor->run();
+
+        sender.m_Wallet.SetBufferSize(10);
+
+        completedCount = 2 * Count;
+
+        for (int i = 0; i < Count; ++i)
+        {
+            sender.m_Wallet.StartTransaction(CreateSimpleTransactionParameters()
+                .SetParameter(TxParameterID::MyID, sender.m_WalletID)
+                .SetParameter(TxParameterID::PeerID, receiver.m_WalletID)
+                .SetParameter(TxParameterID::Amount, Amount(4))
+                .SetParameter(TxParameterID::Fee, Amount(1))
+                .SetParameter(TxParameterID::Lifetime, Height(50))
+                .SetParameter(TxParameterID::PeerResponseTime, Height(100)));
+        }
+        
+        mainReactor->run();
+
+        //
+        //for (const auto& p : txMap)
+        //{
+        //    if (p.second != 2)
+        //    {
+        //        cout << p.first << '\n';
+        //    }
+        //}
+
+        auto transactions = sender.m_WalletDB->getTxHistory();
+        WALLET_CHECK(transactions.size() == Count + 1);
+        for (const auto& t : transactions)
+        {
+            WALLET_CHECK(t.m_status == TxStatus::Completed);
+        }
+    }
+
+    void TestTxParameters()
+    {
+        std::cout << "Testing tx parameters and token...\n";
+
+        WalletID myID(Zero);
+        WALLET_CHECK(myID.FromHex("7a3b9afd0f6bba147a4e044329b135424ca3a57ab9982fe68747010a71e0cac3f3"));
+        {
+            WalletID peerID(Zero);
+            WALLET_CHECK(peerID.FromHex("6fb39884a3281bc0761f97817782a8bc51fdb1336882a2c7efebdb400d00d4"));
+           // WALLET_CHECK(peerID.IsValid());
+        }
+
+        WalletID peerID(Zero);
+        WALLET_CHECK(peerID.FromHex("1b516fb39884a3281bc0761f97817782a8bc51fdb1336882a2c7efebdb400d00d4"));
+        auto params = CreateSimpleTransactionParameters()
+            .SetParameter(TxParameterID::MyID, myID)
+            .SetParameter(TxParameterID::PeerID, peerID)
+            .SetParameter(TxParameterID::Lifetime, Height(200));
+
+
+        string token = to_string(params);
+
+        auto restoredParams = wallet::ParseParameters(token);
+
+        WALLET_CHECK(restoredParams && *restoredParams == params);
+
+        string address = to_string(myID);
+        auto addrParams = wallet::ParseParameters(address);
+        WALLET_CHECK(addrParams && *addrParams->GetParameter<WalletID>(TxParameterID::PeerID) == myID);
+
+        const string addresses[] =
+        {
+            "7a3b9afd0f6bba147a4e044329b135424ca3a57ab9982fe68747010a71e0cac3f3",
+            "9f03ab404a243fd09f827e8941e419e523a5b21e17c70563bfbc211dbe0e87ca95",
+            "0103ab404a243fd09f827e8941e419e523a5b21e17c70563bfbc211dbe0e87ca95",
+            "7f9f03ab404a243fd09f827e8941e419e523a5b21e17c70563bfbc211dbe0e87ca95",
+            "0f9f03ab404a243fd09f827e8941e419e523a5b21e17c70563bfbc211dbe0e87ca95"
+        };
+        for (const auto& a : addresses)
+        {
+            WalletID id(Zero);
+            WALLET_CHECK(id.FromHex(a));
+            boost::optional<TxParameters> p;
+            WALLET_CHECK_NO_THROW(p = wallet::ParseParameters(a));
+            WALLET_CHECK(p && *p->GetParameter<WalletID>(TxParameterID::PeerID) == id);
+        }
+    }
+
+    void TestConvertions()
+    {
+        //{
+        //    vector<uint8_t> input = { 2, 5, 6, 7 };
+        //    auto r58 = Convert(input, 10, 58);
+        //    WALLET_CHECK(r58 == vector<uint8_t>({44, 15}));
+        //    auto r256 = Convert(input, 10, 256);
+        //    WALLET_CHECK(r256 == vector<uint8_t>({ 10, 7 }));
+
+        //    auto r58_10 = Convert(r58, 58, 10);
+        //    WALLET_CHECK(r58_10 == input);
+        //    auto r256_10 = Convert(r256, 256, 10);
+        //    WALLET_CHECK(r256_10 == vector<uint8_t>({2, 5, 6, 7}));
+
+        //    auto r11 = Convert(input, 10, 11);
+        //    WALLET_CHECK(r11 == vector<uint8_t>({ 1, 10, 2, 4 }));
+
+        //    auto r58_11 = Convert(r58, 58, 11);
+        //    WALLET_CHECK(r58_11 == vector<uint8_t>({ 1, 10, 2, 4 }));
+        //    auto r256_11 = Convert(r256, 256, 11);
+        //    WALLET_CHECK(r256_11 == vector<uint8_t>({ 1, 10, 2, 4 }));
+        //}
+        {
+            vector<uint8_t> input = { 1,43,54,7,8,9,7 };
+
+            auto r58 = EncodeToBase58(input);
+            WALLET_CHECK(r58 == "3ZzuVHW5C");
+
+            auto r256 = DecodeBase58("3ZzuVHW5C");
+            WALLET_CHECK(r256 == input);
+
+            WALLET_CHECK(DecodeBase58("13ZzuVHW5C") == vector<uint8_t>({ 0, 1,43,54,7,8,9,7 }));
+            WALLET_CHECK(DecodeBase58("C") == vector<uint8_t>{11});
+
+
+            WALLET_CHECK(EncodeToBase58({}) == "");
+
+            WALLET_CHECK(DecodeBase58("") == vector<uint8_t>{});
+
+            WALLET_CHECK(DecodeBase58("3ZzuVHW5C==") == vector<uint8_t>{});
+
+        }
+        {
+            vector<pair<string, string>> tests =
+            {
+                {"10c8511e", "Rt5zm"},
+                {"00eb15231dfceb60925886b67d065299925915aeb172c06647", "1NS17iag9jJgTHD1VXjvLCEnZuQ3rJDE9L"},
+                {"00000000000000000000", "1111111111"},
+                {"", ""},
+                {"61", "2g"},
+                {"626262", "a3gV"},
+                {"636363", "aPEr"},
+                {"73696d706c792061206c6f6e6720737472696e67", "2cFupjhnEsSn59qHXstmK2ffpLv2"},
+                {"516b6fcd0f", "ABnLTmg"},
+                {"bf4f89001e670274dd", "3SEo3LWLoPntC"},
+                {"572e4794", "3EFU7m"},
+                {"ecac89cad93923c02321", "EJDM8drfXA6uyA"},
+                {"000111d38e5fc9071ffcd20b4a763cc9ae4f252bb4e48fd66a835e252ada93ff480d6dd43dc62a641155a5", "123456789ABCDEFGHJKLMNPQRSTUVWXYZabcdefghijkmnopqrstuvwxyz"},
+                {"000102030405060708090a0b0c0d0e0f101112131415161718191a1b1c1d1e1f202122232425262728292a2b2c2d2e2f303132333435363738393a3b3c3d3e3f404142434445464748494a4b4c4d4e4f505152535455565758595a5b5c5d5e5f606162636465666768696a6b6c6d6e6f707172737475767778797a7b7c7d7e7f808182838485868788898a8b8c8d8e8f909192939495969798999a9b9c9d9e9fa0a1a2a3a4a5a6a7a8a9aaabacadaeafb0b1b2b3b4b5b6b7b8b9babbbcbdbebfc0c1c2c3c4c5c6c7c8c9cacbcccdcecfd0d1d2d3d4d5d6d7d8d9dadbdcdddedfe0e1e2e3e4e5e6e7e8e9eaebecedeeeff0f1f2f3f4f5f6f7f8f9fafbfcfdfeff", "1cWB5HCBdLjAuqGGReWE3R3CguuwSjw6RHn39s2yuDRTS5NsBgNiFpWgAnEx6VQi8csexkgYw3mdYrMHr8x9i7aEwP8kZ7vccXWqKDvGv3u1GxFKPuAkn8JCPPGDMf3vMMnbzm6Nh9zh1gcNsMvH3ZNLmP5fSG6DGbbi2tuwMWPthr4boWwCxf7ewSgNQeacyozhKDDQQ1qL5fQFUW52QKUZDZ5fw3KXNQJMcNTcaB723LchjeKun7MuGW5qyCBZYzA1KjofN1gYBV3NqyhQJ3Ns746GNuf9N2pQPmHz4xpnSrrfCvy6TVVz5d4PdrjeshsWQwpZsZGzvbdAdN8MKV5QsBDY"}
+            };
+
+            for (const auto& test : tests)
+            {
+                ByteBuffer value = from_hex(test.first);
+                auto to = EncodeToBase58(value);
+                auto buf = DecodeBase58(test.second);
+                auto from = EncodeToBase58(buf);
+                WALLET_CHECK(to == test.second);
+                WALLET_CHECK(to == from);
+            }
+        }
+    }
+  
+    struct TestWalletClient : public WalletClient
+    {
+        TestWalletClient(IWalletDB::Ptr walletDB, const std::string& nodeAddr, io::Reactor::Ptr reactor, IPrivateKeyKeeper::Ptr keyKeeper)
+            : WalletClient(walletDB, nodeAddr, reactor, keyKeeper)
+        {
+        }
+
+        virtual ~TestWalletClient()
+        {
+            stopReactor();
+        }
+
+
+        void onStatus(const WalletStatus& status) override {}
+        void onTxStatus(ChangeAction, const std::vector<TxDescription>& items) override {};
+        void onSyncProgressUpdated(int done, int total) override {};
+        void onChangeCalculated(Amount change) override {};
+        void onAllUtxoChanged(ChangeAction, const std::vector<Coin>& utxos) override {}
+        void onAddressesChanged(ChangeAction, const std::vector<WalletAddress>& addresses) override {};
+        void onAddresses(bool own, const std::vector<WalletAddress>& addresses) override {};
+        void onSwapOffersChanged(ChangeAction action, const std::vector<SwapOffer>& offers) override {};
+        void onGeneratedNewAddress(const WalletAddress& walletAddr) override {};
+        void onSwapParamsLoaded(const beam::ByteBuffer& params) override {};
+        void onNewAddressFailed() override {};
+        void onChangeCurrentWalletIDs(WalletID senderID, WalletID receiverID) override {};
+        void onNodeConnectionChanged(bool isNodeConnected) override {};
+        void onWalletError(ErrorType error) override {}
+
+        void FailedToStartWallet() override {};
+        void onSendMoneyVerified() override {};
+        void onCantSendToExpired() override {};
+        void onPaymentProofExported(const TxID& txID, const ByteBuffer& proof) override {}
+        void onCoinsByTx(const std::vector<Coin>& coins) override {}
+        void onAddressChecked(const std::string& addr, bool isValid) override {}
+        void onImportRecoveryProgress(uint64_t done, uint64_t total) override {}
+        void onNoDeviceConnected() override {}
+        void onImportDataFromJson(bool isOk) override {}
+        void onExportDataToJson(const std::string& data) override {}
+        void onPostFunctionToClientContext(MessageFunction&& func) override {}
+        void onExportTxHistoryToCsv(const std::string& data) override {}
+
+        ///
+        void onShowKeyKeeperMessage() override {}
+        void onHideKeyKeeperMessage() override {}
+        void onShowKeyKeeperError(const std::string&) override {}
+
+
+    };
+
+    void TestClient()
+    {
+        std::cout << "Testing wallet client...\n";
+        io::Reactor::Ptr mainReactor(io::Reactor::create());
+        io::Reactor::Scope scope(*mainReactor);
+        auto db = createSenderWalletDB();
+        auto keyKeeper = make_shared<LocalPrivateKeyKeeper>(db, db->get_MasterKdf());
+        std::string nodeAddr = "127.0.0.1:32546";
+        TestWalletClient client(db, nodeAddr, io::Reactor::create(), keyKeeper);
+        client.start();
+        auto timer = io::Timer::create(*mainReactor);
+        
+        auto startEvent = io::AsyncEvent::create(*mainReactor, [&timer, mainReactor, &client, db]()
+            {
+                
+                {
+                    std::vector<WalletAddress> newAddresses;
+                    newAddresses.resize(50);
+                    for (auto& addr : newAddresses)
+                    {
+                        addr.m_label = "contact label";
+                        addr.m_category = "test category";
+                        addr.m_createTime = beam::getTimestamp();
+                        addr.m_duration = std::rand();
+                        addr.m_OwnID = std::rand();
                         db->get_SbbsWalletID(addr.m_walletID, 32);
-                    }
-
-                    for (auto& addr : newAddresses)
-                    {
-                        client.getAsync()->saveAddress(addr, true);
-                    }
-                    timer->start(1500, false, [mainReactor]() { mainReactor->stop(); });
-                }
-            });
-        startEvent->post();
-
-        mainReactor->run();
-    }
-
-    void TestWalletID()
-    {
-        std::cout << "Testing walletID...\n";
-
-        io::Reactor::Ptr mainReactor{ io::Reactor::create() };
-        io::Reactor::Scope scope(*mainReactor);
-
-        int completedCount = 2;
-        auto f = [&completedCount, mainReactor](auto)
-        {
-            --completedCount;
-            if (completedCount == 0)
-            {
-                mainReactor->stop();
-                completedCount = 2;
-            }
-        };
-
-        //TestNode node;
-        TestWalletRig sender("sender", createSenderWalletDB(), f, TestWalletRig::Type::Regular, false, 0);
-        TestWalletRig receiver("receiver", createReceiverWalletDB(), f);
-
-        Coin::ID inputID = Coin::ID(4, 10, Key::Type::Coinbase);
-        Coin::ID outputID = Coin::ID(3, 11, Key::Type::Regular);
-
-        auto input = make_unique<Input>();
-        input->m_Commitment = sender.m_KeyKeeper->GenerateCoinKeySync(inputID);
-        auto outputs = receiver.m_KeyKeeper->GenerateOutputsSync(1, { outputID });
-
-        KernelParameters kernelParams;
-        kernelParams.height = { 1, 20 };
-        kernelParams.fee = 1;
-        
-        kernelParams.myID = sender.m_SecureWalletID;
-        kernelParams.peerID = receiver.m_SecureWalletID;
-
-        // sender
-        auto nonceSlot = sender.m_KeyKeeper->AllocateNonceSlotSync();
-        SenderSignature senderSignature;
-        WALLET_CHECK_NO_THROW(senderSignature = sender.m_KeyKeeper->SignSenderSync({ inputID }, {}, nonceSlot, kernelParams, true));
-        
-        kernelParams.commitment = senderSignature.m_KernelCommitment;
-        kernelParams.publicNonce = senderSignature.m_KernelSignature.m_NoncePub;
-        kernelParams.peerID = sender.m_SecureWalletID;
-        ReceiverSignature receiverSignature;
-        WALLET_CHECK_NO_THROW(receiverSignature = receiver.m_KeyKeeper->SignReceiverSync({}, { outputID }, kernelParams, receiver.m_OwnID));
-        
-        kernelParams.commitment = receiverSignature.m_KernelCommitment;
-        kernelParams.paymentProofSignature = receiverSignature.m_PaymentProofSignature;
-        kernelParams.publicNonce = receiverSignature.m_KernelSignature.m_NoncePub;
-
-        SenderSignature finalSenderSignature;
-        WALLET_CHECK_THROW(finalSenderSignature = sender.m_KeyKeeper->SignSenderSync({ inputID }, {}, nonceSlot, kernelParams, false));
-        kernelParams.peerID = receiver.m_SecureWalletID;
-        WALLET_CHECK_NO_THROW(finalSenderSignature = sender.m_KeyKeeper->SignSenderSync({ inputID }, {}, nonceSlot, kernelParams, false));
-        Point publicNonce = finalSenderSignature.m_KernelSignature.m_NoncePub;
-        Scalar::Native signature = finalSenderSignature.m_KernelSignature.m_k;
-        Scalar::Native pt = receiverSignature.m_KernelSignature.m_k;
-        signature += pt;
-        Scalar::Native offset = finalSenderSignature.m_Offset;
-        pt = receiverSignature.m_Offset;
-        offset += pt;
-
-        auto kernel = make_unique<TxKernelStd>();
-
-        kernel->m_Fee = kernelParams.fee;
-        kernel->m_Height = kernelParams.height;
-        kernel->m_Commitment = kernelParams.commitment;
-        kernel->m_Signature.m_NoncePub = publicNonce;
-        kernel->m_Signature.m_k = signature;
-        kernel->UpdateID();
-
-        auto transaction = make_shared<Transaction>();
-        transaction->m_vKernels.push_back(move(kernel));
-        transaction->m_Offset = offset;
-        transaction->m_vInputs.push_back(move(input));
-        transaction->m_vOutputs = move(outputs);
-        
-        transaction->Normalize();
-
-        TxBase::Context::Params pars;
-        TxBase::Context ctx(pars);
-        ctx.m_Height.m_Min = kernelParams.height.m_Min;
-        WALLET_CHECK(transaction->IsValid(ctx));
-    }
-
-    void TestSendingWithWalletID()
-    {
-        cout << "\nTesting sending with wallet ID...\n";
-
-        io::Reactor::Ptr mainReactor{ io::Reactor::create() };
-        io::Reactor::Scope scope(*mainReactor);
-
-        int completedCount = 2;
-        auto f = [&completedCount, mainReactor](auto)
-        {
-            --completedCount;
-            if (completedCount == 0)
-            {
-                mainReactor->stop();
-                completedCount = 2;
-            }
-        };
-
-        TestNode node;
-        TestWalletRig sender("sender", createSenderWalletDB(), f, TestWalletRig::Type::Regular, false, 0);
-        TestWalletRig receiver("receiver", createReceiverWalletDB(), f);
-
-        WALLET_CHECK(sender.m_WalletDB->selectCoins(6, Zero).size() == 2);
-        WALLET_CHECK(sender.m_WalletDB->getTxHistory().empty());
-        WALLET_CHECK(receiver.m_WalletDB->getTxHistory().empty());
-
-        //completedCount = 1;
-        //auto txId1 = sender.m_Wallet.StartTransaction(CreateSimpleTransactionParameters()
-        //    .SetParameter(TxParameterID::MyID, sender.m_WalletID)
-        //    .SetParameter(TxParameterID::MySecureWalletID, sender.m_SecureWalletID)
-        //    .SetParameter(TxParameterID::PeerID, receiver.m_WalletID)
-        //    .SetParameter(TxParameterID::PeerSecureWalletID, sender.m_SecureWalletID)
-        //    .SetParameter(TxParameterID::Amount, Amount(4))
-        //    .SetParameter(TxParameterID::Fee, Amount(2))
-        //    .SetParameter(TxParameterID::Lifetime, Height(200))
-        //    .SetParameter(TxParameterID::PeerResponseTime, Height(20)));
-        //
-        //mainReactor->run();
-        //
-        //// Tx history check
-        //auto stx1 = sender.m_WalletDB->getTx(txId1);
-        //WALLET_CHECK(stx1);
-        //
-        //WALLET_CHECK(stx1->m_status == TxStatus::Failed);
-
-        auto txId = sender.m_Wallet.StartTransaction(CreateSimpleTransactionParameters()
-            .SetParameter(TxParameterID::MyID, sender.m_WalletID)
-            .SetParameter(TxParameterID::MySecureWalletID, sender.m_SecureWalletID)
-            .SetParameter(TxParameterID::PeerID, receiver.m_WalletID)
-            .SetParameter(TxParameterID::PeerSecureWalletID, receiver.m_SecureWalletID)
-            .SetParameter(TxParameterID::Amount, Amount(4))
-            .SetParameter(TxParameterID::Fee, Amount(2))
-            .SetParameter(TxParameterID::Lifetime, Height(200))
-            .SetParameter(TxParameterID::PeerResponseTime, Height(20)));
-
-        mainReactor->run();
-         
-        // check coins
-        vector<Coin> newSenderCoins = sender.GetCoins();
-        vector<Coin> newReceiverCoins = receiver.GetCoins();
-
-        WALLET_CHECK(newSenderCoins.size() == 4);
-        WALLET_CHECK(newReceiverCoins.size() == 1);
-        WALLET_CHECK(newReceiverCoins[0].m_ID.m_Value == 4);
-        WALLET_CHECK(newReceiverCoins[0].m_status == Coin::Available);
-        WALLET_CHECK(newReceiverCoins[0].m_ID.m_Type == Key::Type::Regular);
-
-        WALLET_CHECK(newSenderCoins[0].m_ID.m_Value == 5);
-        WALLET_CHECK(newSenderCoins[0].m_status == Coin::Spent);
-        WALLET_CHECK(newSenderCoins[0].m_ID.m_Type == Key::Type::Regular);
-
-        WALLET_CHECK(newSenderCoins[1].m_ID.m_Value == 2);
-        WALLET_CHECK(newSenderCoins[1].m_status == Coin::Available);
-        WALLET_CHECK(newSenderCoins[1].m_ID.m_Type == Key::Type::Regular);
-
-        WALLET_CHECK(newSenderCoins[2].m_ID.m_Value == 1);
-        WALLET_CHECK(newSenderCoins[2].m_status == Coin::Spent);
-        WALLET_CHECK(newSenderCoins[2].m_ID.m_Type == Key::Type::Regular);
-
-        WALLET_CHECK(newSenderCoins[3].m_ID.m_Value == 9);
-        WALLET_CHECK(newSenderCoins[3].m_status == Coin::Available);
-        WALLET_CHECK(newSenderCoins[3].m_ID.m_Type == Key::Type::Regular);
-
-        // Tx history check
-        auto sh = sender.m_WalletDB->getTxHistory();
-        WALLET_CHECK(sh.size() == 1);
-        auto rh = receiver.m_WalletDB->getTxHistory();
-        WALLET_CHECK(rh.size() == 1);
-        auto stx = sender.m_WalletDB->getTx(txId);
-        WALLET_CHECK(stx.is_initialized());
-        auto rtx = receiver.m_WalletDB->getTx(txId);
-        WALLET_CHECK(rtx.is_initialized());
-
-        WALLET_CHECK(stx->m_txId == rtx->m_txId);
-        WALLET_CHECK(stx->m_amount == rtx->m_amount);
-        WALLET_CHECK(stx->m_status == TxStatus::Completed);
-        WALLET_CHECK(stx->m_fee == rtx->m_fee);
-        WALLET_CHECK(stx->m_message == rtx->m_message);
-        WALLET_CHECK(stx->m_createTime <= rtx->m_createTime);
-        WALLET_CHECK(stx->m_status == rtx->m_status);
-        WALLET_CHECK(stx->m_sender == true);
-        WALLET_CHECK(rtx->m_sender == false);
-    }
-
-    void TestMultiUserWallet()
-    {
-        cout << "\nTesting mulituser wallet...\n";
-
-        io::Reactor::Ptr mainReactor{ io::Reactor::create() };
-        io::Reactor::Scope scope(*mainReactor);
-        const size_t UserCount = 10;
-
-        size_t completedCount = UserCount * 2;
-        auto f = [&completedCount, mainReactor](auto)
-        {
-            --completedCount;
-            if (completedCount == 0)
-            {
-                mainReactor->stop();
-                completedCount = 2;
-            }
-        };
-
-        TestNode node;
-
-        auto serviceDB = createSenderWalletDB();
-
-        
-        std::vector <std::unique_ptr<TestWalletRig>> wallets;
-
-        wallets.reserve(UserCount);
-        
-        for (size_t i = 0; i < UserCount; ++i)
-        {
-            stringstream ss;
-            ss << "sender_" << i << ".db";
-            auto t = make_unique<TestWalletRig>("sender", createSenderWalletDBWithSeed(ss.str(), true), f, TestWalletRig::Type::Regular, false, 0);
-            wallets.push_back(move(t));
-        }
-        
-        TestWalletRig receiver("receiver", createReceiverWalletDB(), f);
-
- //       WALLET_CHECK(sender.m_WalletDB->selectCoins(6, Zero).size() == 2);
- //       WALLET_CHECK(sender.m_WalletDB->getTxHistory().empty());
- //       WALLET_CHECK(receiver.m_WalletDB->getTxHistory().empty());
-
-        for (auto& w : wallets)
-        {
-            auto& sender = *w;
-            sender.m_Wallet.StartTransaction(CreateSimpleTransactionParameters()
-                .SetParameter(TxParameterID::MyID, sender.m_WalletID)
-                .SetParameter(TxParameterID::MySecureWalletID, sender.m_SecureWalletID)
-                .SetParameter(TxParameterID::PeerID, receiver.m_WalletID)
-                .SetParameter(TxParameterID::PeerSecureWalletID, receiver.m_SecureWalletID)
-                .SetParameter(TxParameterID::Amount, Amount(4))
-                .SetParameter(TxParameterID::Fee, Amount(2))
-                .SetParameter(TxParameterID::Lifetime, Height(200))
-                .SetParameter(TxParameterID::PeerResponseTime, Height(20)));
-
-        }
-        
-        mainReactor->run();
-
-        vector<Coin> newReceiverCoins = receiver.GetCoins();
-
-        WALLET_CHECK(newReceiverCoins.size() == UserCount);
-        for (auto& coin : newReceiverCoins)
-        {
-            WALLET_CHECK(coin.m_ID.m_Value == 4);
-            WALLET_CHECK(coin.m_status == Coin::Available);
-            WALLET_CHECK(coin.m_ID.m_Type == Key::Type::Regular);
-        }
-
-        for (auto& w : wallets)
-        {
-            auto& sender = *w;
-            // check coins
-            vector<Coin> newSenderCoins = sender.GetCoins();
-
-            WALLET_CHECK(newSenderCoins.size() == 4);
-
-            WALLET_CHECK(newSenderCoins[0].m_ID.m_Value == 5);
-            WALLET_CHECK(newSenderCoins[0].m_status == Coin::Spent);
-            WALLET_CHECK(newSenderCoins[0].m_ID.m_Type == Key::Type::Regular);
-
-            WALLET_CHECK(newSenderCoins[1].m_ID.m_Value == 2);
-            WALLET_CHECK(newSenderCoins[1].m_status == Coin::Available);
-            WALLET_CHECK(newSenderCoins[1].m_ID.m_Type == Key::Type::Regular);
-
-            WALLET_CHECK(newSenderCoins[2].m_ID.m_Value == 1);
-            WALLET_CHECK(newSenderCoins[2].m_status == Coin::Spent);
-            WALLET_CHECK(newSenderCoins[2].m_ID.m_Type == Key::Type::Regular);
-
-            WALLET_CHECK(newSenderCoins[3].m_ID.m_Value == 9);
-            WALLET_CHECK(newSenderCoins[3].m_status == Coin::Available);
-            WALLET_CHECK(newSenderCoins[3].m_ID.m_Type == Key::Type::Regular);
-        }
-    }
-}
-
-bool RunNegLoop(beam::Negotiator::IBase& a, beam::Negotiator::IBase& b, const char* szTask)
-{
-	using namespace Negotiator;
-
-	const uint32_t nPeers = 2;
-
-	IBase* pArr[nPeers];
-	pArr[0] = &a;
-	pArr[1] = &b;
-
-	for (uint32_t i = 0; i < nPeers; i++)
-	{
-		IBase& v = *pArr[i];
-		v.Set(i, Codes::Role);
-		v.Set(Rules::get().get_LastFork().m_Height, Codes::Scheme);
-	}
-
-	cout << "\nNegotiating: " << szTask << std::endl;
-
-	bool pDone[nPeers] = { false };
-
-	uint32_t nDone = 0;
-
-	for (uint32_t i = 0; ; ++i %= nPeers)
-	{
-		if (pDone[i])
-			continue;
-
-		IBase& v = *pArr[i];
-
-		Storage::Map gwOut;
-		Gateway::Direct gw(gwOut);
-
-		v.m_pGateway = &gw;
-
-		uint32_t status = v.Update();
-
-		char chThis = static_cast<char>('A' + i);
-
-		if (!gwOut.empty())
-		{
-			char chOther = static_cast<char>('A' + !i);
-
-			Gateway::Direct gwFin(*pArr[!i]->m_pStorage);
-
-			size_t nSize = 0;
-			for (Storage::Map::iterator it = gwOut.begin(); gwOut.end() != it; ++it)
-			{
-				ByteBuffer& buf = it->second;
-				uint32_t code = it->first;
-				nSize += sizeof(code) + sizeof(uint32_t) + buf.size();
-				gwFin.Send(code, std::move(buf));
-			}
-
-			cout << "\t" << chThis << " -> " << chOther << ' ' << nSize << " bytes" << std::endl;
-
-
-			for (Storage::Map::iterator it = gwOut.begin(); gwOut.end() != it; ++it)
-			{
-				uint32_t code = it->first;
-				std::string sVar;
-				v.QueryVar(sVar, code);
-
-				if (sVar.empty())
-					sVar = "?";
-				cout << "\t     " << sVar << endl;
-			}
-		}
-
-		if (!status)
-			continue;
-
-		if (Status::Success != status)
-		{
-			cout << "\t" << chThis << " Failed!" << std::endl;
-			return false; // fail
-		}
-
-		pDone[i] = true;
-
-		cout << "\t" << chThis << " done" << std::endl;
-		if (++nDone == _countof(pArr))
-			break;
-	}
-
-	return true;
-}
-
-Amount SetCids(beam::Negotiator::IBase& neg, const Amount* p, size_t n, uint32_t code, uint32_t i0 = 0)
-{
-	std::vector<CoinID> vec;
-	vec.resize(n);
-	Amount sum = 0;
-
-	for (size_t i = 0; i < n; i++)
-	{
-		CoinID& cid = vec[i];
-		cid = Zero;
-
-		cid.m_Type = Key::Type::Regular;
-		cid.m_Idx = i0 + static_cast<uint32_t>(i);
-
-        cid.m_Value = p[i];
-		sum += p[i];
-	}
-
-	neg.Set(vec, code);
-	return sum;
-}
-
-void TestNegotiation()
-{
-	using namespace Negotiator;
-
-	cout << "TestNegotiation" << std::endl;
-
-	const Amount valMSig = 11;
-	Height hLock = 1440;
-
-	WithdrawTx::CommonParam cpWd;
-	cpWd.m_Krn2.m_pLock = &hLock;
-
-	Multisig pT1[2];
-	Storage::Map pS1[2];
-
-	for (size_t i = 0; i < _countof(pT1); i++)
-	{
-		IBase& v = pT1[i];
-
-		uintBig seed;
-		ECC::GenRandom(seed);
-		HKdf::Create(v.m_pKdf, seed);
-
-		v.m_pStorage = pS1 + i;
-
-		CoinID cid(Zero);
-		cid.m_Value = valMSig;
-		cid.m_Idx = 500;
-		cid.m_Type = FOURCC_FROM(msg2);
-		v.Set(cid, Multisig::Codes::Cid);
-
-		v.Set(uint32_t(1), Multisig::Codes::ShareResult);
-	}
-
-	WALLET_CHECK(RunNegLoop(pT1[0], pT1[1], "MuSig"));
-
-
-	MultiTx pT2[2];
-	Storage::Map pS2[2];
-
-	for (size_t i = 0; i < _countof(pT2); i++)
-	{
-		IBase& v = pT2[i];
-		v.m_pKdf = pT1[i].m_pKdf;
-		v.m_pStorage = pS2 + i;
-	}
-
-	const Amount pIn0[] = { 30, 50, 45 };
-	const Amount pOut0[] = { 11, 12 };
-
-	const Amount pIn1[] = { 6 };
-	const Amount pOut1[] = { 17, 55 };
-
-	Amount fee = valMSig;
-
-	fee += SetCids(pT2[0], pIn0, _countof(pIn0), MultiTx::Codes::InpCids);
-	fee -= SetCids(pT2[0], pOut0, _countof(pOut0), MultiTx::Codes::OutpCids, 700);
-
-	fee += SetCids(pT2[1], pIn1, _countof(pIn1), MultiTx::Codes::InpCids);
-	fee -= SetCids(pT2[1], pOut1, _countof(pOut1), MultiTx::Codes::OutpCids, 500);
-
-	for (size_t i = 0; i < _countof(pT2); i++)
-	{
-		IBase& v = pT2[i];
-		v.Set(fee, MultiTx::Codes::KrnFee);
-
-		CoinID cid(Zero);
-		cid.m_Value = valMSig;
-		cid.m_Idx = 500;
-		cid.m_Type = FOURCC_FROM(msg2);
-		v.Set(cid, MultiTx::Codes::InpMsCid);
-
-		uint32_t idxTrg = MultiTx::Codes::InpMsCommitment;
-		uint32_t idxSrc = Multisig::Codes::Commitment;
-
-		pS2[i][idxTrg] = pS1[i][idxSrc];
-	}
-
-	WALLET_CHECK(RunNegLoop(pT2[0], pT2[1], "Transaction-with-MuSig"));
-
-	WithdrawTx pT3[2];
-	Storage::Map pS3[2];
-
-	for (size_t i = 0; i < _countof(pT3); i++)
-	{
-		WithdrawTx& v = pT3[i];
-		v.m_pKdf = pT1[i].m_pKdf;
-		v.m_pStorage = pS3 + i;
-
-		WithdrawTx::Worker wrk(v);
-
-		// new multisig
-		CoinID ms0(Zero);
-		ms0.m_Value = valMSig;
-		ms0.m_Idx = 500;
-		ms0.m_Type = FOURCC_FROM(msg2);
-
-		CoinID ms1 = ms0;
-		ms1.m_Idx = 800;
-
-		ECC::Point comm0;
-		WALLET_CHECK(pT1[i].Get(comm0, Multisig::Codes::Commitment));
-
-
-		std::vector<CoinID> vec;
-		vec.resize(1, Zero);
-		vec[0].m_Idx = 315;
-		vec[0].m_Type = Key::Type::Regular;
-
-		Amount half = valMSig / 2;
-		vec[0].m_Value = i ? half : (valMSig - half);
-
-		v.Setup(true, &ms1, &ms0, &comm0, &vec, cpWd);
-	}
-
-	WALLET_CHECK(RunNegLoop(pT3[0], pT3[1], "Withdraw-Tx ritual"));
-
-
-	struct ChannelData
-	{
-		CoinID m_msMy;
-        CoinID m_msPeer;
-		ECC::Point m_CommPeer;
-	};
-
-	ChannelOpen pT4[2];
-	Storage::Map pS4[2];
-	ChannelData pCData[2];
-
-	for (size_t i = 0; i < _countof(pT4); i++)
-	{
-		ChannelOpen& v = pT4[i];
-		v.m_pKdf = pT1[i].m_pKdf;
-		v.m_pStorage = pS4 + i;
-
-		ChannelOpen::Worker wrk(v);
-
-		Amount half = valMSig / 2;
-		Amount nMyValue = i ? half : (valMSig - half);
-
-		std::vector<CoinID> vIn, vOutWd;
-		vIn.resize(1, Zero);
-		vIn[0].m_Idx = 215;
-		vIn[0].m_Type = Key::Type::Regular;
-		vIn[0].m_Value = nMyValue;
-
-		vOutWd.resize(1, Zero);
-		vOutWd[0].m_Idx = 216;
-		vOutWd[0].m_Type = Key::Type::Regular;
-		vOutWd[0].m_Value = nMyValue;
-
-		CoinID ms0(Zero);
-		ms0.m_Value = valMSig;
-		ms0.m_Type = FOURCC_FROM(msg2);
-		ms0.m_Idx = 220;
-
-		CoinID msA = ms0;
-		msA.m_Idx++;
-		CoinID msB = msA;
-		msB.m_Idx++;
-
-		v.Setup(true, &vIn, nullptr, &ms0, MultiTx::KernelParam(), &msA, &msB, &vOutWd, cpWd);
-
-		ChannelData& cd = pCData[i];
-		cd.m_msMy = i ? msB : msA;
-		cd.m_msPeer = i ? msA : msB;
-	}
-
-	WALLET_CHECK(RunNegLoop(pT4[0], pT4[1], "Lightning channel open"));
-
-	for (int i = 0; i < 2; i++)
-	{
-		ChannelOpen::Result r;
-		ChannelOpen::Worker wrk(pT4[i]);
-		pT4[i].get_Result(r);
-
-		WALLET_CHECK(!r.m_tx1.m_vKernels.empty());
-		WALLET_CHECK(!r.m_tx2.m_vKernels.empty());
-		WALLET_CHECK(!r.m_txPeer2.m_vKernels.empty());
-
-		pCData[i].m_CommPeer = r.m_CommPeer1;
-	}
-
-
-	ChannelUpdate pT5[2];
-	Storage::Map pS5[2];
-
-
-	for (size_t i = 0; i < _countof(pT5); i++)
-	{
-		ChannelUpdate& v = pT5[i];
-		v.m_pKdf = pT1[i].m_pKdf;
-		v.m_pStorage = pS5 + i;
-
-		ChannelUpdate::Worker wrk(v);
-
-		Amount nPart = valMSig / 3;
-		Amount nMyValue = i ? nPart : (valMSig - nPart);
-
-		CoinID ms0;
-		ECC::Point comm0;
-		{
-			ChannelOpen::Worker wrk2(pT4[i]);
-			pT4[i].m_MSig.Get(comm0, Multisig::Codes::Commitment);
-			pT4[i].m_MSig.Get(ms0, Multisig::Codes::Cid);
-		}
-
-        CoinID msA = ms0;
-		msA.m_Idx += 15;
-		CoinID msB = msA;
-		msB.m_Idx++;
-
-		std::vector<CoinID> vOutWd;
-		vOutWd.resize(1, Zero);
-		vOutWd[0].m_Idx = 216;
-		vOutWd[0].m_Type = Key::Type::Regular;
-		vOutWd[0].m_Value = nMyValue;
-
-		ChannelData& cd = pCData[i];
-
-		v.Setup(true, &ms0, &comm0, &msA, &msB, &vOutWd, cpWd, &cd.m_msMy, &cd.m_msPeer, &cd.m_CommPeer);
-	}
-
-	WALLET_CHECK(RunNegLoop(pT5[0], pT5[1], "Lightning channel update"));
-
-	for (int i = 0; i < 2; i++)
-	{
-		ChannelUpdate::Result r;
-		ChannelUpdate::Worker wrk(pT5[i]);
-		pT5[i].get_Result(r);
-
-		WALLET_CHECK(!r.m_tx1.m_vKernels.empty());
-		WALLET_CHECK(!r.m_tx2.m_vKernels.empty());
-		WALLET_CHECK(!r.m_txPeer2.m_vKernels.empty());
-
-		WALLET_CHECK(r.m_RevealedSelfKey && r.m_PeerKeyValid);
-	}
-}
-
-void TestKeyKeeper()
-{
-    struct Peer
-    {
-        IPrivateKeyKeeper2::Ptr m_pKk;
-        WalletIDKey m_KeyID;
-        PeerID m_ID;
-    };
-
-    struct MyKeeKeeper
-        :public LocalPrivateKeyKeeperStd
-    {
-        using LocalPrivateKeyKeeperStd::LocalPrivateKeyKeeperStd;
-
-        virtual bool IsTrustless() override { return true; }
-    };
-
-    Peer pPeer[2];
-
-    for (size_t i = 0; i < _countof(pPeer); i++)
-    {
-        Key::IKdf::Ptr pKdf;
-        HKdf::Create(pKdf, 12345U + i); // random kdf
-
-        Peer& p = pPeer[i];
-        p.m_pKk = std::make_shared<MyKeeKeeper>(pKdf);
-        Cast::Up<MyKeeKeeper>(*p.m_pKk).m_State.m_hvLast = 334U + i;
-        Cast::Up<MyKeeKeeper>(*p.m_pKk).m_State.Generate();
-
-        p.m_KeyID = 14 + i;
-
-        // get ID
-        IPrivateKeyKeeper2::Method::get_Kdf m;
-        m.m_Root = true;
-        WALLET_CHECK(IPrivateKeyKeeper2::Status::Success == p.m_pKk->InvokeSync(m));
-        WALLET_CHECK(!m.m_pKdf); // we're testing in trustless mode
-        WALLET_CHECK(m.m_pPKdf);
-
-        Hash::Value hv;
-        Key::ID(p.m_KeyID, Key::Type::WalletID).get_Hash(hv);
-
-        Point::Native ptN;
-        m.m_pPKdf->DerivePKeyG(ptN, hv);
-
-        Point pt = ptN;
-        p.m_ID = pt.m_X;
-    }
-
-    Peer& s = pPeer[0];
-    Peer& r = pPeer[1];
-
-    // 1st sender invocation
-    IPrivateKeyKeeper2::Method::SignSender mS;
-    ZeroObject(mS); // not so good coz it contains vectors. nevermind, it's a test
-    mS.m_Peer = r.m_ID;
-    mS.m_MyID = s.m_KeyID;
-    mS.m_nonceSlot = 12;
-    mS.m_KernelParams.m_Fee = 315;
-    mS.m_KernelParams.m_Height.m_Min = Rules::get().pForks[1].m_Height + 19;
-    mS.m_KernelParams.m_Height.m_Max = mS.m_KernelParams.m_Height.m_Min + 700;
-    mS.m_vInputs.push_back(CoinID(515, 2342, Key::Type::Regular, 11));
-    mS.m_vOutputs.push_back(CoinID(70, 2343, Key::Type::Change));
-
-    WALLET_CHECK(IPrivateKeyKeeper2::Status::Success == s.m_pKk->InvokeSync(mS));
-
-    // Receiver invocation
-    IPrivateKeyKeeper2::Method::SignReceiver mR;
-    ZeroObject(mR);
-    mR.m_Peer = s.m_ID;
-    mR.m_MyID = r.m_KeyID;
-    mR.m_KernelParams = mS.m_KernelParams;
-    mR.m_vInputs.push_back(CoinID(3, 2344, Key::Type::Regular));
-    mR.m_vOutputs.push_back(CoinID(125, 2345, Key::Type::Regular));
-    mR.m_vOutputs.push_back(CoinID(8, 2346, Key::Type::Regular, 6));
-
-    // adjust kernel height a little
-    mR.m_KernelParams.m_Height.m_Min += 2;
-    mR.m_KernelParams.m_Height.m_Max += 3;
-
-    WALLET_CHECK(IPrivateKeyKeeper2::Status::Success == r.m_pKk->InvokeSync(mR));
-
-    // 2nd sender invocation
-    mS.m_KernelParams = mR.m_KernelParams;
-    mS.m_kOffset = mR.m_kOffset;
-    mS.m_PaymentProofSignature = mR.m_PaymentProofSignature;
-
-    WALLET_CHECK(IPrivateKeyKeeper2::Status::Success == s.m_pKk->InvokeSync(mS));
-
-    TxKernelStd::Ptr pKrn(new TxKernelStd);
-    mS.m_KernelParams.To(*pKrn);
-    pKrn->UpdateID();
-
-    Height hScheme = pKrn->m_Height.m_Min;
-    Point::Native exc;
-    WALLET_CHECK(pKrn->IsValid(hScheme, exc));
-
-    // build the whole tx
-    Transaction tx;
-
-    for (size_t i = 0; i < _countof(pPeer); i++)
-    {
-        Peer& p = pPeer[i];
-
-        const IPrivateKeyKeeper2::Method::InOuts& io = i ?
-            Cast::Down<IPrivateKeyKeeper2::Method::InOuts>(mR) :
-            Cast::Down<IPrivateKeyKeeper2::Method::InOuts>(mS);
-
-        for (size_t j = 0; j < io.m_vInputs.size(); j++)
-        {
-            const CoinID& cid = io.m_vInputs[j];
-
-            // build input commitment
-            Point::Native comm;
-            WALLET_CHECK(IPrivateKeyKeeper2::Status::Success == p.m_pKk->get_Commitment(comm, cid));
-
-            tx.m_vInputs.emplace_back();
-            tx.m_vInputs.back().reset(new Input);
-            tx.m_vInputs.back()->m_Commitment = comm;
-        }
-
-        for (size_t j = 0; j < io.m_vOutputs.size(); j++)
-        {
-            IPrivateKeyKeeper2::Method::CreateOutput m;
-            m.m_Cid = io.m_vOutputs[j];
-            m.m_hScheme = hScheme;
-            WALLET_CHECK(IPrivateKeyKeeper2::Status::Success == p.m_pKk->InvokeSync(m));
-
-            tx.m_vOutputs.emplace_back();
-            tx.m_vOutputs.back().reset(new Output);
-
-            *tx.m_vOutputs.back() = std::move(m.m_Result);
-        }
-    }
-
-    tx.m_vKernels.push_back(std::move(pKrn));
-    tx.m_Offset = mS.m_kOffset;
-    tx.Normalize();
-
-    Transaction::Context::Params pars;
-    Transaction::Context ctx(pars);
-    ctx.m_Height.m_Min = hScheme;
-    WALLET_CHECK(tx.IsValid(ctx));
-}
-
-
-#if defined(BEAM_HW_WALLET)
-
-IWalletDB::Ptr createSqliteWalletDB()
-{
-    const char* dbName = "wallet.db";
-    if (boost::filesystem::exists(dbName))
-    {
-        boost::filesystem::remove(dbName);
-    }
-    ECC::NoLeak<ECC::uintBig> seed;
-    seed.V = Zero;
-    auto walletDB = WalletDB::init(dbName, string("pass123"), seed, io::Reactor::get_Current().shared_from_this());
-    beam::Block::SystemState::ID id = { };
-    id.m_Height = 134;
-    walletDB->setSystemStateID(id);
-    return walletDB;
-}
-
-void TestHWTransaction(IPrivateKeyKeeper& pkk)
-{
-    io::Reactor::Ptr mainReactor{ io::Reactor::create() };
-    io::Reactor::Scope scope(*mainReactor);
-
-    Point::Native totalPublicExcess = Zero;
-
-    std::vector<Coin::ID> inputCoins =
-    {
-        {40, 0, Key::Type::Regular},
-    };
-
-    std::vector<Coin::ID> outputCoins =
-    {
-        {16, 0, Key::Type::Regular},
-        {24, 0, Key::Type::Regular},
-    };
-
-    beam::Amount fee = 0;
-    ECC::Scalar::Native offset = Zero;
-    offset.GenRandomNnz();
-
-    {
-
-        Point::Native publicAmount = Zero;
-        Amount amount = 0;
-        for (const auto& cid : inputCoins)
-        {
-            amount += cid.m_Value;
-        }
-        AmountBig::AddTo(publicAmount, amount);
-        amount = 0;
-        publicAmount = -publicAmount;
-        for (const auto& cid : outputCoins)
-        {
-            amount += cid.m_Value;
-        }
-        AmountBig::AddTo(publicAmount, amount);
-
-        Point::Native publicExcess = Context::get().G * offset;
-
-        {
-            Point::Native commitment;
-
-            for (const auto& output : outputCoins)
-            {
-                if (commitment.Import(pkk.GeneratePublicKeySync(output, Zero, true)))
-                {
-                    publicExcess += commitment;
-                }
-            }
-
-            publicExcess = -publicExcess;
-            for (const auto& input : inputCoins)
-            {
-                if (commitment.Import(pkk.GeneratePublicKeySync(input, Zero, true)))
-                {
-                    publicExcess += commitment;
-                }
-            }
-        }
-
-        publicExcess += publicAmount;
-
-        totalPublicExcess = publicExcess;
-    }
-
-    {
-        ECC::Point::Native peerPublicNonce = Zero;
-
-        TxKernel kernel;
-        kernel.m_Fee = fee;
-        kernel.m_Height = { 25000, 27500 };
-        kernel.m_Commitment = totalPublicExcess;
-
-        ECC::Hash::Value message;
-        kernel.get_Hash(message);
-
-        KernelParameters kernelParameters;
-        kernelParameters.fee = fee;
-
-        kernelParameters.height = { 25000, 27500 };
-        kernelParameters.commitment = totalPublicExcess;
-
-        Signature signature;
-
-        ECC::Point::Native publicNonce;
-        uint8_t nonceSlot = (uint8_t)pkk.AllocateNonceSlotSync();
-        publicNonce.Import(pkk.GenerateNonceSync(nonceSlot));
-
-
-        signature.m_NoncePub = publicNonce + peerPublicNonce;
-        signature.m_k = pkk.SignSync(inputCoins, outputCoins, offset, nonceSlot, kernelParameters, publicNonce + peerPublicNonce);
-
-        if (signature.IsValid(message, totalPublicExcess))
-        {
-            LOG_DEBUG() << "Ok, signature is valid :)";
-        }
-        else
-        {
-            LOG_ERROR() << "Error, invalid signature :(";
-        }
-    }
-}
-
-#include "mnemonic/mnemonic.h"
-
-void TestHWCommitment()
-{
-    cout << "Test HW commitment" << std::endl;
-
-    Key::IDV kidv;
-    kidv.m_Value = 11100000000;
-    kidv.m_Idx = 1887367845482021531;
-    kidv.m_Type = 1852797549;
-    kidv.m_SubIdx = 16777216;
-
-    Point comm1, comm2;
-    {
-        Scalar::Native secretKey;
-
-        //beam::WordList generatedPhrases = {"budget", "focus", "surface", "plug", "dragon", "elephant", "token", "child", "kitchen", "coast", "lounge", "mean" };
-        beam::WordList generatedPhrases = { "copy", "vendor", "shallow", "raven", "coffee", "appear", "book", "blast", "lock", "exchange", "farm", "glue" };
-        
-        auto buf = beam::decodeMnemonic(generatedPhrases);
-
-        SecString secretSeed;
-        secretSeed.assign(buf.data(), buf.size());
-
-        Key::IKdf::Ptr kdf;
-        ECC::HKdf::Create(kdf, secretSeed.hash().V);
-
-        SwitchCommitment().Create(secretKey, comm1, *MasterKey::get_Child(kdf, kidv), kidv);
-
-        LOG_INFO() << "commitment is " << comm1;
-    }
-
-    {
-        HWWallet hw;
-
-        comm2 = hw.generateKeySync(kidv, true);
-
-        LOG_INFO() << "HW commitment is " << comm2;
-    }
-
-    WALLET_CHECK(comm1 == comm2);
-}
-
-void TestHWWallet()
-{
-    cout << "Test HW wallet" << std::endl;
-
-    HWWallet hw;
-    //hw.getOwnerKey([](const std::string& key)
-    //{
-    //    LOG_INFO() << "HWWallet.getOwnerKey(): " << key;
-    //});
-
-    //hw.generateNonce(1, [](const ECC::Point& nonce)
-    //{
-    //    LOG_INFO() << "HWWallet.generateNonce(): " << nonce;
-    //});
-
-    const ECC::Key::IDV kidv(100500, 15, Key::Type::Regular, 7, ECC::Key::IDV::Scheme::V0);
-
-    ECC::Point pt2 = hw.generateKeySync(kidv, true);
-
-    {
-        // Recovery seed: copy, vendor, shallow, raven, coffee, appear, book, blast, lock, exchange, farm, glue
-        uint8_t x[] = {0xce, 0xb2, 0x0d, 0xa2, 0x73, 0x07, 0x0e, 0xb9, 0xc8, 0x2e, 0x47, 0x5b, 0x6f, 0xa0, 0x7b, 0x85, 0x8d, 0x2c, 0x40, 0x9b, 0x9c, 0x24, 0x31, 0xba, 0x3a, 0x8e, 0x2c, 0xba, 0x7b, 0xa1, 0xb0, 0x04};
-        ECC::Point pt;
-        pt.m_X = beam::Blob(x, 32);
-        pt.m_Y = 1;
-        WALLET_CHECK(pt == pt2);
-    }
-
-    hw.generateRangeProof(kidv, false, [&pt2](const ECC::RangeProof::Confidential &rp) {
-        auto hGen = beam::SwitchCommitment(NULL).m_hGen;
-
-
-        ECC::Point::Native comm;
-        comm.Import(pt2);
-        {
-            Oracle oracle;
-            oracle << 0u;
-            oracle << pt2;
-            LOG_INFO() << "rp.IsValid(): " << rp.IsValid(comm, oracle, &hGen);
-        }
-
-        {
-            Oracle oracle;
-            oracle << 0u;
-            oracle << pt2;
-            WALLET_CHECK(rp.IsValid(comm, oracle, &hGen));
-        }
-    });
-
-    {
-        Height scheme = 100500;
-        io::Reactor::Ptr mainReactor{ io::Reactor::create() };
-        io::Reactor::Scope scope(*mainReactor);
-        TrezorKeyKeeper tk;
-        auto db = createSqliteWalletDB();
-        LocalPrivateKeyKeeper lpkk(db, db->get_MasterKdf());
-        IPrivateKeyKeeper& pkk = tk;
-        ECC::Point::Native comm2;
-        auto outputs = pkk.GenerateOutputsSync(scheme, { kidv });
-        WALLET_CHECK(outputs[0]->IsValid(scheme, comm2));
-    }
-
-    // test transaction sign with local key keeper
-    {
-        io::Reactor::Ptr mainReactor{ io::Reactor::create() };
-        io::Reactor::Scope scope(*mainReactor);
-
-        auto db = createSqliteWalletDB();
-        LocalPrivateKeyKeeper lpkk(db, db->get_MasterKdf());
-        TestHWTransaction(lpkk);
-    }
-
-    // test transaction sign with HW key keeper
-    {
-        TrezorKeyKeeper trezor;
-        TestHWTransaction(trezor);
-    }
-
-}
-#endif
-
-int main()
-{
-    int logLevel = LOG_LEVEL_DEBUG;
-#if LOG_VERBOSE_ENABLED
-    logLevel = LOG_LEVEL_VERBOSE;
-#endif
-    const auto path = boost::filesystem::system_complete("logs");
-    auto logger = beam::Logger::create(logLevel, logLevel, logLevel, "wallet_test", path.string());
-
-
-    Rules::get().FakePoW = true;
-	Rules::get().pForks[1].m_Height = 100500; // needed for lightning network to work
-    //Rules::get().DA.MaxAhead_s = 90;// 60 * 1;
-    Rules::get().UpdateChecksum();
-
-    storage::HookErrors();
-
-    TestKeyKeeper();
-
-    TestConvertions();
-    TestTxParameters();
-
-    //TestClient();
-    TestWalletID();
-    TestSendingWithWalletID();
-
-    TestMultiUserWallet();
-
-    TestNegotiation();
-   
-    TestP2PWalletNegotiationST();
-
-    TestTxRollback();
-    
-    {
-        io::Reactor::Ptr mainReactor{ io::Reactor::create() };
-        io::Reactor::Scope scope(*mainReactor);
-        //TestWalletNegotiation(CreateWalletDB<TestWalletDB>(), CreateWalletDB<TestWalletDB2>());
-        TestWalletNegotiation(createSenderWalletDB(), createReceiverWalletDB());
-    }
-    
-    TestSplitTransaction();
-   
-    TestMinimalFeeTransaction();
-   
-    TestTxToHimself();
-    
-    TestExpiredTransaction();
-    
-    TestTransactionUpdate();
-    //TestTxPerformance();
-    //TestTxNonces();
-   
-    TestTxExceptionHandling();
-    
-   
-    // @nesbox: disabled tests, they work only if device connected
-//#if defined(BEAM_HW_WALLET)
-//    TestHWCommitment();
-//    TestHWWallet();
-//#endif
-
-    //TestBbsMessages();
-    //TestBbsMessages2();
-
-    assert(g_failureCount == 0);
-    return WALLET_CHECK_RESULT;
-}
+                    }
+
+                    for (auto& addr : newAddresses)
+                    {
+                        client.getAsync()->saveAddress(addr, true);
+                    }
+                    timer->start(1500, false, [mainReactor]() { mainReactor->stop(); });
+                }
+            });
+        startEvent->post();
+
+        mainReactor->run();
+    }
+
+    void TestWalletID()
+    {
+        std::cout << "Testing walletID...\n";
+
+        io::Reactor::Ptr mainReactor{ io::Reactor::create() };
+        io::Reactor::Scope scope(*mainReactor);
+
+        int completedCount = 2;
+        auto f = [&completedCount, mainReactor](auto)
+        {
+            --completedCount;
+            if (completedCount == 0)
+            {
+                mainReactor->stop();
+                completedCount = 2;
+            }
+        };
+
+        //TestNode node;
+        TestWalletRig sender("sender", createSenderWalletDB(), f, TestWalletRig::Type::Regular, false, 0);
+        TestWalletRig receiver("receiver", createReceiverWalletDB(), f);
+
+        Coin::ID inputID = Coin::ID(4, 10, Key::Type::Coinbase);
+        Coin::ID outputID = Coin::ID(3, 11, Key::Type::Regular);
+
+        auto input = make_unique<Input>();
+        input->m_Commitment = sender.m_KeyKeeper->GenerateCoinKeySync(inputID);
+        auto outputs = receiver.m_KeyKeeper->GenerateOutputsSync(1, { outputID });
+
+        KernelParameters kernelParams;
+        kernelParams.height = { 1, 20 };
+        kernelParams.fee = 1;
+        
+        kernelParams.myID = sender.m_SecureWalletID;
+        kernelParams.peerID = receiver.m_SecureWalletID;
+
+        // sender
+        auto nonceSlot = sender.m_KeyKeeper->AllocateNonceSlotSync();
+        SenderSignature senderSignature;
+        WALLET_CHECK_NO_THROW(senderSignature = sender.m_KeyKeeper->SignSenderSync({ inputID }, {}, nonceSlot, kernelParams, true));
+        
+        kernelParams.commitment = senderSignature.m_KernelCommitment;
+        kernelParams.publicNonce = senderSignature.m_KernelSignature.m_NoncePub;
+        kernelParams.peerID = sender.m_SecureWalletID;
+        ReceiverSignature receiverSignature;
+        WALLET_CHECK_NO_THROW(receiverSignature = receiver.m_KeyKeeper->SignReceiverSync({}, { outputID }, kernelParams, receiver.m_OwnID));
+        
+        kernelParams.commitment = receiverSignature.m_KernelCommitment;
+        kernelParams.paymentProofSignature = receiverSignature.m_PaymentProofSignature;
+        kernelParams.publicNonce = receiverSignature.m_KernelSignature.m_NoncePub;
+
+        SenderSignature finalSenderSignature;
+        WALLET_CHECK_THROW(finalSenderSignature = sender.m_KeyKeeper->SignSenderSync({ inputID }, {}, nonceSlot, kernelParams, false));
+        kernelParams.peerID = receiver.m_SecureWalletID;
+        WALLET_CHECK_NO_THROW(finalSenderSignature = sender.m_KeyKeeper->SignSenderSync({ inputID }, {}, nonceSlot, kernelParams, false));
+        Point publicNonce = finalSenderSignature.m_KernelSignature.m_NoncePub;
+        Scalar::Native signature = finalSenderSignature.m_KernelSignature.m_k;
+        Scalar::Native pt = receiverSignature.m_KernelSignature.m_k;
+        signature += pt;
+        Scalar::Native offset = finalSenderSignature.m_Offset;
+        pt = receiverSignature.m_Offset;
+        offset += pt;
+
+        auto kernel = make_unique<TxKernelStd>();
+
+        kernel->m_Fee = kernelParams.fee;
+        kernel->m_Height = kernelParams.height;
+        kernel->m_Commitment = kernelParams.commitment;
+        kernel->m_Signature.m_NoncePub = publicNonce;
+        kernel->m_Signature.m_k = signature;
+        kernel->UpdateID();
+
+        auto transaction = make_shared<Transaction>();
+        transaction->m_vKernels.push_back(move(kernel));
+        transaction->m_Offset = offset;
+        transaction->m_vInputs.push_back(move(input));
+        transaction->m_vOutputs = move(outputs);
+        
+        transaction->Normalize();
+
+        TxBase::Context::Params pars;
+        TxBase::Context ctx(pars);
+        ctx.m_Height.m_Min = kernelParams.height.m_Min;
+        WALLET_CHECK(transaction->IsValid(ctx));
+    }
+
+    void TestSendingWithWalletID()
+    {
+        cout << "\nTesting sending with wallet ID...\n";
+
+        io::Reactor::Ptr mainReactor{ io::Reactor::create() };
+        io::Reactor::Scope scope(*mainReactor);
+
+        int completedCount = 2;
+        auto f = [&completedCount, mainReactor](auto)
+        {
+            --completedCount;
+            if (completedCount == 0)
+            {
+                mainReactor->stop();
+                completedCount = 2;
+            }
+        };
+
+        TestNode node;
+        TestWalletRig sender("sender", createSenderWalletDB(), f, TestWalletRig::Type::Regular, false, 0);
+        TestWalletRig receiver("receiver", createReceiverWalletDB(), f);
+
+        WALLET_CHECK(sender.m_WalletDB->selectCoins(6, Zero).size() == 2);
+        WALLET_CHECK(sender.m_WalletDB->getTxHistory().empty());
+        WALLET_CHECK(receiver.m_WalletDB->getTxHistory().empty());
+
+        //completedCount = 1;
+        //auto txId1 = sender.m_Wallet.StartTransaction(CreateSimpleTransactionParameters()
+        //    .SetParameter(TxParameterID::MyID, sender.m_WalletID)
+        //    .SetParameter(TxParameterID::MySecureWalletID, sender.m_SecureWalletID)
+        //    .SetParameter(TxParameterID::PeerID, receiver.m_WalletID)
+        //    .SetParameter(TxParameterID::PeerSecureWalletID, sender.m_SecureWalletID)
+        //    .SetParameter(TxParameterID::Amount, Amount(4))
+        //    .SetParameter(TxParameterID::Fee, Amount(2))
+        //    .SetParameter(TxParameterID::Lifetime, Height(200))
+        //    .SetParameter(TxParameterID::PeerResponseTime, Height(20)));
+        //
+        //mainReactor->run();
+        //
+        //// Tx history check
+        //auto stx1 = sender.m_WalletDB->getTx(txId1);
+        //WALLET_CHECK(stx1);
+        //
+        //WALLET_CHECK(stx1->m_status == TxStatus::Failed);
+
+        auto txId = sender.m_Wallet.StartTransaction(CreateSimpleTransactionParameters()
+            .SetParameter(TxParameterID::MyID, sender.m_WalletID)
+            .SetParameter(TxParameterID::MySecureWalletID, sender.m_SecureWalletID)
+            .SetParameter(TxParameterID::PeerID, receiver.m_WalletID)
+            .SetParameter(TxParameterID::PeerSecureWalletID, receiver.m_SecureWalletID)
+            .SetParameter(TxParameterID::Amount, Amount(4))
+            .SetParameter(TxParameterID::Fee, Amount(2))
+            .SetParameter(TxParameterID::Lifetime, Height(200))
+            .SetParameter(TxParameterID::PeerResponseTime, Height(20)));
+
+        mainReactor->run();
+         
+        // check coins
+        vector<Coin> newSenderCoins = sender.GetCoins();
+        vector<Coin> newReceiverCoins = receiver.GetCoins();
+
+        WALLET_CHECK(newSenderCoins.size() == 4);
+        WALLET_CHECK(newReceiverCoins.size() == 1);
+        WALLET_CHECK(newReceiverCoins[0].m_ID.m_Value == 4);
+        WALLET_CHECK(newReceiverCoins[0].m_status == Coin::Available);
+        WALLET_CHECK(newReceiverCoins[0].m_ID.m_Type == Key::Type::Regular);
+
+        WALLET_CHECK(newSenderCoins[0].m_ID.m_Value == 5);
+        WALLET_CHECK(newSenderCoins[0].m_status == Coin::Spent);
+        WALLET_CHECK(newSenderCoins[0].m_ID.m_Type == Key::Type::Regular);
+
+        WALLET_CHECK(newSenderCoins[1].m_ID.m_Value == 2);
+        WALLET_CHECK(newSenderCoins[1].m_status == Coin::Available);
+        WALLET_CHECK(newSenderCoins[1].m_ID.m_Type == Key::Type::Regular);
+
+        WALLET_CHECK(newSenderCoins[2].m_ID.m_Value == 1);
+        WALLET_CHECK(newSenderCoins[2].m_status == Coin::Spent);
+        WALLET_CHECK(newSenderCoins[2].m_ID.m_Type == Key::Type::Regular);
+
+        WALLET_CHECK(newSenderCoins[3].m_ID.m_Value == 9);
+        WALLET_CHECK(newSenderCoins[3].m_status == Coin::Available);
+        WALLET_CHECK(newSenderCoins[3].m_ID.m_Type == Key::Type::Regular);
+
+        // Tx history check
+        auto sh = sender.m_WalletDB->getTxHistory();
+        WALLET_CHECK(sh.size() == 1);
+        auto rh = receiver.m_WalletDB->getTxHistory();
+        WALLET_CHECK(rh.size() == 1);
+        auto stx = sender.m_WalletDB->getTx(txId);
+        WALLET_CHECK(stx.is_initialized());
+        auto rtx = receiver.m_WalletDB->getTx(txId);
+        WALLET_CHECK(rtx.is_initialized());
+
+        WALLET_CHECK(stx->m_txId == rtx->m_txId);
+        WALLET_CHECK(stx->m_amount == rtx->m_amount);
+        WALLET_CHECK(stx->m_status == TxStatus::Completed);
+        WALLET_CHECK(stx->m_fee == rtx->m_fee);
+        WALLET_CHECK(stx->m_message == rtx->m_message);
+        WALLET_CHECK(stx->m_createTime <= rtx->m_createTime);
+        WALLET_CHECK(stx->m_status == rtx->m_status);
+        WALLET_CHECK(stx->m_sender == true);
+        WALLET_CHECK(rtx->m_sender == false);
+    }
+
+    void TestMultiUserWallet()
+    {
+        cout << "\nTesting mulituser wallet...\n";
+
+        io::Reactor::Ptr mainReactor{ io::Reactor::create() };
+        io::Reactor::Scope scope(*mainReactor);
+        const size_t UserCount = 10;
+
+        size_t completedCount = UserCount * 2;
+        auto f = [&completedCount, mainReactor](auto)
+        {
+            --completedCount;
+            if (completedCount == 0)
+            {
+                mainReactor->stop();
+                completedCount = 2;
+            }
+        };
+
+        TestNode node;
+
+        auto serviceDB = createSenderWalletDB();
+
+        
+        std::vector <std::unique_ptr<TestWalletRig>> wallets;
+
+        wallets.reserve(UserCount);
+        
+        for (size_t i = 0; i < UserCount; ++i)
+        {
+            stringstream ss;
+            ss << "sender_" << i << ".db";
+            auto t = make_unique<TestWalletRig>("sender", createSenderWalletDBWithSeed(ss.str(), true), f, TestWalletRig::Type::Regular, false, 0);
+            wallets.push_back(move(t));
+        }
+        
+        TestWalletRig receiver("receiver", createReceiverWalletDB(), f);
+
+ //       WALLET_CHECK(sender.m_WalletDB->selectCoins(6, Zero).size() == 2);
+ //       WALLET_CHECK(sender.m_WalletDB->getTxHistory().empty());
+ //       WALLET_CHECK(receiver.m_WalletDB->getTxHistory().empty());
+
+        for (auto& w : wallets)
+        {
+            auto& sender = *w;
+            sender.m_Wallet.StartTransaction(CreateSimpleTransactionParameters()
+                .SetParameter(TxParameterID::MyID, sender.m_WalletID)
+                .SetParameter(TxParameterID::MySecureWalletID, sender.m_SecureWalletID)
+                .SetParameter(TxParameterID::PeerID, receiver.m_WalletID)
+                .SetParameter(TxParameterID::PeerSecureWalletID, receiver.m_SecureWalletID)
+                .SetParameter(TxParameterID::Amount, Amount(4))
+                .SetParameter(TxParameterID::Fee, Amount(2))
+                .SetParameter(TxParameterID::Lifetime, Height(200))
+                .SetParameter(TxParameterID::PeerResponseTime, Height(20)));
+
+        }
+        
+        mainReactor->run();
+
+        vector<Coin> newReceiverCoins = receiver.GetCoins();
+
+        WALLET_CHECK(newReceiverCoins.size() == UserCount);
+        for (auto& coin : newReceiverCoins)
+        {
+            WALLET_CHECK(coin.m_ID.m_Value == 4);
+            WALLET_CHECK(coin.m_status == Coin::Available);
+            WALLET_CHECK(coin.m_ID.m_Type == Key::Type::Regular);
+        }
+
+        for (auto& w : wallets)
+        {
+            auto& sender = *w;
+            // check coins
+            vector<Coin> newSenderCoins = sender.GetCoins();
+
+            WALLET_CHECK(newSenderCoins.size() == 4);
+
+            WALLET_CHECK(newSenderCoins[0].m_ID.m_Value == 5);
+            WALLET_CHECK(newSenderCoins[0].m_status == Coin::Spent);
+            WALLET_CHECK(newSenderCoins[0].m_ID.m_Type == Key::Type::Regular);
+
+            WALLET_CHECK(newSenderCoins[1].m_ID.m_Value == 2);
+            WALLET_CHECK(newSenderCoins[1].m_status == Coin::Available);
+            WALLET_CHECK(newSenderCoins[1].m_ID.m_Type == Key::Type::Regular);
+
+            WALLET_CHECK(newSenderCoins[2].m_ID.m_Value == 1);
+            WALLET_CHECK(newSenderCoins[2].m_status == Coin::Spent);
+            WALLET_CHECK(newSenderCoins[2].m_ID.m_Type == Key::Type::Regular);
+
+            WALLET_CHECK(newSenderCoins[3].m_ID.m_Value == 9);
+            WALLET_CHECK(newSenderCoins[3].m_status == Coin::Available);
+            WALLET_CHECK(newSenderCoins[3].m_ID.m_Type == Key::Type::Regular);
+        }
+    }
+}
+
+bool RunNegLoop(beam::Negotiator::IBase& a, beam::Negotiator::IBase& b, const char* szTask)
+{
+	using namespace Negotiator;
+
+	const uint32_t nPeers = 2;
+
+	IBase* pArr[nPeers];
+	pArr[0] = &a;
+	pArr[1] = &b;
+
+	for (uint32_t i = 0; i < nPeers; i++)
+	{
+		IBase& v = *pArr[i];
+		v.Set(i, Codes::Role);
+		v.Set(Rules::get().get_LastFork().m_Height, Codes::Scheme);
+	}
+
+	cout << "\nNegotiating: " << szTask << std::endl;
+
+	bool pDone[nPeers] = { false };
+
+	uint32_t nDone = 0;
+
+	for (uint32_t i = 0; ; ++i %= nPeers)
+	{
+		if (pDone[i])
+			continue;
+
+		IBase& v = *pArr[i];
+
+		Storage::Map gwOut;
+		Gateway::Direct gw(gwOut);
+
+		v.m_pGateway = &gw;
+
+		uint32_t status = v.Update();
+
+		char chThis = static_cast<char>('A' + i);
+
+		if (!gwOut.empty())
+		{
+			char chOther = static_cast<char>('A' + !i);
+
+			Gateway::Direct gwFin(*pArr[!i]->m_pStorage);
+
+			size_t nSize = 0;
+			for (Storage::Map::iterator it = gwOut.begin(); gwOut.end() != it; ++it)
+			{
+				ByteBuffer& buf = it->second;
+				uint32_t code = it->first;
+				nSize += sizeof(code) + sizeof(uint32_t) + buf.size();
+				gwFin.Send(code, std::move(buf));
+			}
+
+			cout << "\t" << chThis << " -> " << chOther << ' ' << nSize << " bytes" << std::endl;
+
+
+			for (Storage::Map::iterator it = gwOut.begin(); gwOut.end() != it; ++it)
+			{
+				uint32_t code = it->first;
+				std::string sVar;
+				v.QueryVar(sVar, code);
+
+				if (sVar.empty())
+					sVar = "?";
+				cout << "\t     " << sVar << endl;
+			}
+		}
+
+		if (!status)
+			continue;
+
+		if (Status::Success != status)
+		{
+			cout << "\t" << chThis << " Failed!" << std::endl;
+			return false; // fail
+		}
+
+		pDone[i] = true;
+
+		cout << "\t" << chThis << " done" << std::endl;
+		if (++nDone == _countof(pArr))
+			break;
+	}
+
+	return true;
+}
+
+Amount SetCids(beam::Negotiator::IBase& neg, const Amount* p, size_t n, uint32_t code, uint32_t i0 = 0)
+{
+	std::vector<CoinID> vec;
+	vec.resize(n);
+	Amount sum = 0;
+
+	for (size_t i = 0; i < n; i++)
+	{
+		CoinID& cid = vec[i];
+		cid = Zero;
+
+		cid.m_Type = Key::Type::Regular;
+		cid.m_Idx = i0 + static_cast<uint32_t>(i);
+
+        cid.m_Value = p[i];
+		sum += p[i];
+	}
+
+	neg.Set(vec, code);
+	return sum;
+}
+
+void TestNegotiation()
+{
+	using namespace Negotiator;
+
+	cout << "TestNegotiation" << std::endl;
+
+	const Amount valMSig = 11;
+	Height hLock = 1440;
+
+	WithdrawTx::CommonParam cpWd;
+	cpWd.m_Krn2.m_pLock = &hLock;
+
+	Multisig pT1[2];
+	Storage::Map pS1[2];
+
+	for (size_t i = 0; i < _countof(pT1); i++)
+	{
+		IBase& v = pT1[i];
+
+		uintBig seed;
+		ECC::GenRandom(seed);
+		HKdf::Create(v.m_pKdf, seed);
+
+		v.m_pStorage = pS1 + i;
+
+		CoinID cid(Zero);
+		cid.m_Value = valMSig;
+		cid.m_Idx = 500;
+		cid.m_Type = FOURCC_FROM(msg2);
+		v.Set(cid, Multisig::Codes::Cid);
+
+		v.Set(uint32_t(1), Multisig::Codes::ShareResult);
+	}
+
+	WALLET_CHECK(RunNegLoop(pT1[0], pT1[1], "MuSig"));
+
+
+	MultiTx pT2[2];
+	Storage::Map pS2[2];
+
+	for (size_t i = 0; i < _countof(pT2); i++)
+	{
+		IBase& v = pT2[i];
+		v.m_pKdf = pT1[i].m_pKdf;
+		v.m_pStorage = pS2 + i;
+	}
+
+	const Amount pIn0[] = { 30, 50, 45 };
+	const Amount pOut0[] = { 11, 12 };
+
+	const Amount pIn1[] = { 6 };
+	const Amount pOut1[] = { 17, 55 };
+
+	Amount fee = valMSig;
+
+	fee += SetCids(pT2[0], pIn0, _countof(pIn0), MultiTx::Codes::InpCids);
+	fee -= SetCids(pT2[0], pOut0, _countof(pOut0), MultiTx::Codes::OutpCids, 700);
+
+	fee += SetCids(pT2[1], pIn1, _countof(pIn1), MultiTx::Codes::InpCids);
+	fee -= SetCids(pT2[1], pOut1, _countof(pOut1), MultiTx::Codes::OutpCids, 500);
+
+	for (size_t i = 0; i < _countof(pT2); i++)
+	{
+		IBase& v = pT2[i];
+		v.Set(fee, MultiTx::Codes::KrnFee);
+
+		CoinID cid(Zero);
+		cid.m_Value = valMSig;
+		cid.m_Idx = 500;
+		cid.m_Type = FOURCC_FROM(msg2);
+		v.Set(cid, MultiTx::Codes::InpMsCid);
+
+		uint32_t idxTrg = MultiTx::Codes::InpMsCommitment;
+		uint32_t idxSrc = Multisig::Codes::Commitment;
+
+		pS2[i][idxTrg] = pS1[i][idxSrc];
+	}
+
+	WALLET_CHECK(RunNegLoop(pT2[0], pT2[1], "Transaction-with-MuSig"));
+
+	WithdrawTx pT3[2];
+	Storage::Map pS3[2];
+
+	for (size_t i = 0; i < _countof(pT3); i++)
+	{
+		WithdrawTx& v = pT3[i];
+		v.m_pKdf = pT1[i].m_pKdf;
+		v.m_pStorage = pS3 + i;
+
+		WithdrawTx::Worker wrk(v);
+
+		// new multisig
+		CoinID ms0(Zero);
+		ms0.m_Value = valMSig;
+		ms0.m_Idx = 500;
+		ms0.m_Type = FOURCC_FROM(msg2);
+
+		CoinID ms1 = ms0;
+		ms1.m_Idx = 800;
+
+		ECC::Point comm0;
+		WALLET_CHECK(pT1[i].Get(comm0, Multisig::Codes::Commitment));
+
+
+		std::vector<CoinID> vec;
+		vec.resize(1, Zero);
+		vec[0].m_Idx = 315;
+		vec[0].m_Type = Key::Type::Regular;
+
+		Amount half = valMSig / 2;
+		vec[0].m_Value = i ? half : (valMSig - half);
+
+		v.Setup(true, &ms1, &ms0, &comm0, &vec, cpWd);
+	}
+
+	WALLET_CHECK(RunNegLoop(pT3[0], pT3[1], "Withdraw-Tx ritual"));
+
+
+	struct ChannelData
+	{
+		CoinID m_msMy;
+        CoinID m_msPeer;
+		ECC::Point m_CommPeer;
+	};
+
+	ChannelOpen pT4[2];
+	Storage::Map pS4[2];
+	ChannelData pCData[2];
+
+	for (size_t i = 0; i < _countof(pT4); i++)
+	{
+		ChannelOpen& v = pT4[i];
+		v.m_pKdf = pT1[i].m_pKdf;
+		v.m_pStorage = pS4 + i;
+
+		ChannelOpen::Worker wrk(v);
+
+		Amount half = valMSig / 2;
+		Amount nMyValue = i ? half : (valMSig - half);
+
+		std::vector<CoinID> vIn, vOutWd;
+		vIn.resize(1, Zero);
+		vIn[0].m_Idx = 215;
+		vIn[0].m_Type = Key::Type::Regular;
+		vIn[0].m_Value = nMyValue;
+
+		vOutWd.resize(1, Zero);
+		vOutWd[0].m_Idx = 216;
+		vOutWd[0].m_Type = Key::Type::Regular;
+		vOutWd[0].m_Value = nMyValue;
+
+		CoinID ms0(Zero);
+		ms0.m_Value = valMSig;
+		ms0.m_Type = FOURCC_FROM(msg2);
+		ms0.m_Idx = 220;
+
+		CoinID msA = ms0;
+		msA.m_Idx++;
+		CoinID msB = msA;
+		msB.m_Idx++;
+
+		v.Setup(true, &vIn, nullptr, &ms0, MultiTx::KernelParam(), &msA, &msB, &vOutWd, cpWd);
+
+		ChannelData& cd = pCData[i];
+		cd.m_msMy = i ? msB : msA;
+		cd.m_msPeer = i ? msA : msB;
+	}
+
+	WALLET_CHECK(RunNegLoop(pT4[0], pT4[1], "Lightning channel open"));
+
+	for (int i = 0; i < 2; i++)
+	{
+		ChannelOpen::Result r;
+		ChannelOpen::Worker wrk(pT4[i]);
+		pT4[i].get_Result(r);
+
+		WALLET_CHECK(!r.m_tx1.m_vKernels.empty());
+		WALLET_CHECK(!r.m_tx2.m_vKernels.empty());
+		WALLET_CHECK(!r.m_txPeer2.m_vKernels.empty());
+
+		pCData[i].m_CommPeer = r.m_CommPeer1;
+	}
+
+
+	ChannelUpdate pT5[2];
+	Storage::Map pS5[2];
+
+
+	for (size_t i = 0; i < _countof(pT5); i++)
+	{
+		ChannelUpdate& v = pT5[i];
+		v.m_pKdf = pT1[i].m_pKdf;
+		v.m_pStorage = pS5 + i;
+
+		ChannelUpdate::Worker wrk(v);
+
+		Amount nPart = valMSig / 3;
+		Amount nMyValue = i ? nPart : (valMSig - nPart);
+
+		CoinID ms0;
+		ECC::Point comm0;
+		{
+			ChannelOpen::Worker wrk2(pT4[i]);
+			pT4[i].m_MSig.Get(comm0, Multisig::Codes::Commitment);
+			pT4[i].m_MSig.Get(ms0, Multisig::Codes::Cid);
+		}
+
+        CoinID msA = ms0;
+		msA.m_Idx += 15;
+		CoinID msB = msA;
+		msB.m_Idx++;
+
+		std::vector<CoinID> vOutWd;
+		vOutWd.resize(1, Zero);
+		vOutWd[0].m_Idx = 216;
+		vOutWd[0].m_Type = Key::Type::Regular;
+		vOutWd[0].m_Value = nMyValue;
+
+		ChannelData& cd = pCData[i];
+
+		v.Setup(true, &ms0, &comm0, &msA, &msB, &vOutWd, cpWd, &cd.m_msMy, &cd.m_msPeer, &cd.m_CommPeer);
+	}
+
+	WALLET_CHECK(RunNegLoop(pT5[0], pT5[1], "Lightning channel update"));
+
+	for (int i = 0; i < 2; i++)
+	{
+		ChannelUpdate::Result r;
+		ChannelUpdate::Worker wrk(pT5[i]);
+		pT5[i].get_Result(r);
+
+		WALLET_CHECK(!r.m_tx1.m_vKernels.empty());
+		WALLET_CHECK(!r.m_tx2.m_vKernels.empty());
+		WALLET_CHECK(!r.m_txPeer2.m_vKernels.empty());
+
+		WALLET_CHECK(r.m_RevealedSelfKey && r.m_PeerKeyValid);
+	}
+}
+
+void TestKeyKeeper()
+{
+    struct Peer
+    {
+        IPrivateKeyKeeper2::Ptr m_pKk;
+        WalletIDKey m_KeyID;
+        PeerID m_ID;
+    };
+
+    struct MyKeeKeeper
+        :public LocalPrivateKeyKeeperStd
+    {
+        using LocalPrivateKeyKeeperStd::LocalPrivateKeyKeeperStd;
+
+        virtual bool IsTrustless() override { return true; }
+    };
+
+    Peer pPeer[2];
+
+    for (size_t i = 0; i < _countof(pPeer); i++)
+    {
+        Key::IKdf::Ptr pKdf;
+        HKdf::Create(pKdf, 12345U + i); // random kdf
+
+        Peer& p = pPeer[i];
+        p.m_pKk = std::make_shared<MyKeeKeeper>(pKdf);
+        Cast::Up<MyKeeKeeper>(*p.m_pKk).m_State.m_hvLast = 334U + i;
+        Cast::Up<MyKeeKeeper>(*p.m_pKk).m_State.Generate();
+
+        p.m_KeyID = 14 + i;
+
+        // get ID
+        IPrivateKeyKeeper2::Method::get_Kdf m;
+        m.m_Root = true;
+        WALLET_CHECK(IPrivateKeyKeeper2::Status::Success == p.m_pKk->InvokeSync(m));
+        WALLET_CHECK(!m.m_pKdf); // we're testing in trustless mode
+        WALLET_CHECK(m.m_pPKdf);
+
+        Hash::Value hv;
+        Key::ID(p.m_KeyID, Key::Type::WalletID).get_Hash(hv);
+
+        Point::Native ptN;
+        m.m_pPKdf->DerivePKeyG(ptN, hv);
+
+        Point pt = ptN;
+        p.m_ID = pt.m_X;
+    }
+
+    Peer& s = pPeer[0];
+    Peer& r = pPeer[1];
+
+    // 1st sender invocation
+    IPrivateKeyKeeper2::Method::SignSender mS;
+    ZeroObject(mS); // not so good coz it contains vectors. nevermind, it's a test
+    mS.m_Peer = r.m_ID;
+    mS.m_MyID = s.m_KeyID;
+    mS.m_nonceSlot = 12;
+    mS.m_KernelParams.m_Fee = 315;
+    mS.m_KernelParams.m_Height.m_Min = Rules::get().pForks[1].m_Height + 19;
+    mS.m_KernelParams.m_Height.m_Max = mS.m_KernelParams.m_Height.m_Min + 700;
+    mS.m_vInputs.push_back(CoinID(515, 2342, Key::Type::Regular, 11));
+    mS.m_vOutputs.push_back(CoinID(70, 2343, Key::Type::Change));
+
+    WALLET_CHECK(IPrivateKeyKeeper2::Status::Success == s.m_pKk->InvokeSync(mS));
+
+    // Receiver invocation
+    IPrivateKeyKeeper2::Method::SignReceiver mR;
+    ZeroObject(mR);
+    mR.m_Peer = s.m_ID;
+    mR.m_MyID = r.m_KeyID;
+    mR.m_KernelParams = mS.m_KernelParams;
+    mR.m_vInputs.push_back(CoinID(3, 2344, Key::Type::Regular));
+    mR.m_vOutputs.push_back(CoinID(125, 2345, Key::Type::Regular));
+    mR.m_vOutputs.push_back(CoinID(8, 2346, Key::Type::Regular, 6));
+
+    // adjust kernel height a little
+    mR.m_KernelParams.m_Height.m_Min += 2;
+    mR.m_KernelParams.m_Height.m_Max += 3;
+
+    WALLET_CHECK(IPrivateKeyKeeper2::Status::Success == r.m_pKk->InvokeSync(mR));
+
+    // 2nd sender invocation
+    mS.m_KernelParams = mR.m_KernelParams;
+    mS.m_kOffset = mR.m_kOffset;
+    mS.m_PaymentProofSignature = mR.m_PaymentProofSignature;
+
+    WALLET_CHECK(IPrivateKeyKeeper2::Status::Success == s.m_pKk->InvokeSync(mS));
+
+    TxKernelStd::Ptr pKrn(new TxKernelStd);
+    mS.m_KernelParams.To(*pKrn);
+    pKrn->UpdateID();
+
+    Height hScheme = pKrn->m_Height.m_Min;
+    Point::Native exc;
+    WALLET_CHECK(pKrn->IsValid(hScheme, exc));
+
+    // build the whole tx
+    Transaction tx;
+
+    for (size_t i = 0; i < _countof(pPeer); i++)
+    {
+        Peer& p = pPeer[i];
+
+        const IPrivateKeyKeeper2::Method::InOuts& io = i ?
+            Cast::Down<IPrivateKeyKeeper2::Method::InOuts>(mR) :
+            Cast::Down<IPrivateKeyKeeper2::Method::InOuts>(mS);
+
+        for (size_t j = 0; j < io.m_vInputs.size(); j++)
+        {
+            const CoinID& cid = io.m_vInputs[j];
+
+            // build input commitment
+            Point::Native comm;
+            WALLET_CHECK(IPrivateKeyKeeper2::Status::Success == p.m_pKk->get_Commitment(comm, cid));
+
+            tx.m_vInputs.emplace_back();
+            tx.m_vInputs.back().reset(new Input);
+            tx.m_vInputs.back()->m_Commitment = comm;
+        }
+
+        for (size_t j = 0; j < io.m_vOutputs.size(); j++)
+        {
+            IPrivateKeyKeeper2::Method::CreateOutput m;
+            m.m_Cid = io.m_vOutputs[j];
+            m.m_hScheme = hScheme;
+            WALLET_CHECK(IPrivateKeyKeeper2::Status::Success == p.m_pKk->InvokeSync(m));
+
+            tx.m_vOutputs.emplace_back();
+            tx.m_vOutputs.back().reset(new Output);
+
+            *tx.m_vOutputs.back() = std::move(m.m_Result);
+        }
+    }
+
+    tx.m_vKernels.push_back(std::move(pKrn));
+    tx.m_Offset = mS.m_kOffset;
+    tx.Normalize();
+
+    Transaction::Context::Params pars;
+    Transaction::Context ctx(pars);
+    ctx.m_Height.m_Min = hScheme;
+    WALLET_CHECK(tx.IsValid(ctx));
+}
+
+
+#if defined(BEAM_HW_WALLET)
+
+IWalletDB::Ptr createSqliteWalletDB()
+{
+    const char* dbName = "wallet.db";
+    if (boost::filesystem::exists(dbName))
+    {
+        boost::filesystem::remove(dbName);
+    }
+    ECC::NoLeak<ECC::uintBig> seed;
+    seed.V = Zero;
+    auto walletDB = WalletDB::init(dbName, string("pass123"), seed, io::Reactor::get_Current().shared_from_this());
+    beam::Block::SystemState::ID id = { };
+    id.m_Height = 134;
+    walletDB->setSystemStateID(id);
+    return walletDB;
+}
+
+void TestHWTransaction(IPrivateKeyKeeper& pkk)
+{
+    io::Reactor::Ptr mainReactor{ io::Reactor::create() };
+    io::Reactor::Scope scope(*mainReactor);
+
+    Point::Native totalPublicExcess = Zero;
+
+    std::vector<Coin::ID> inputCoins =
+    {
+        {40, 0, Key::Type::Regular},
+    };
+
+    std::vector<Coin::ID> outputCoins =
+    {
+        {16, 0, Key::Type::Regular},
+        {24, 0, Key::Type::Regular},
+    };
+
+    beam::Amount fee = 0;
+    ECC::Scalar::Native offset = Zero;
+    offset.GenRandomNnz();
+
+    {
+
+        Point::Native publicAmount = Zero;
+        Amount amount = 0;
+        for (const auto& cid : inputCoins)
+        {
+            amount += cid.m_Value;
+        }
+        AmountBig::AddTo(publicAmount, amount);
+        amount = 0;
+        publicAmount = -publicAmount;
+        for (const auto& cid : outputCoins)
+        {
+            amount += cid.m_Value;
+        }
+        AmountBig::AddTo(publicAmount, amount);
+
+        Point::Native publicExcess = Context::get().G * offset;
+
+        {
+            Point::Native commitment;
+
+            for (const auto& output : outputCoins)
+            {
+                if (commitment.Import(pkk.GeneratePublicKeySync(output, Zero, true)))
+                {
+                    publicExcess += commitment;
+                }
+            }
+
+            publicExcess = -publicExcess;
+            for (const auto& input : inputCoins)
+            {
+                if (commitment.Import(pkk.GeneratePublicKeySync(input, Zero, true)))
+                {
+                    publicExcess += commitment;
+                }
+            }
+        }
+
+        publicExcess += publicAmount;
+
+        totalPublicExcess = publicExcess;
+    }
+
+    {
+        ECC::Point::Native peerPublicNonce = Zero;
+
+        TxKernel kernel;
+        kernel.m_Fee = fee;
+        kernel.m_Height = { 25000, 27500 };
+        kernel.m_Commitment = totalPublicExcess;
+
+        ECC::Hash::Value message;
+        kernel.get_Hash(message);
+
+        KernelParameters kernelParameters;
+        kernelParameters.fee = fee;
+
+        kernelParameters.height = { 25000, 27500 };
+        kernelParameters.commitment = totalPublicExcess;
+
+        Signature signature;
+
+        ECC::Point::Native publicNonce;
+        uint8_t nonceSlot = (uint8_t)pkk.AllocateNonceSlotSync();
+        publicNonce.Import(pkk.GenerateNonceSync(nonceSlot));
+
+
+        signature.m_NoncePub = publicNonce + peerPublicNonce;
+        signature.m_k = pkk.SignSync(inputCoins, outputCoins, offset, nonceSlot, kernelParameters, publicNonce + peerPublicNonce);
+
+        if (signature.IsValid(message, totalPublicExcess))
+        {
+            LOG_DEBUG() << "Ok, signature is valid :)";
+        }
+        else
+        {
+            LOG_ERROR() << "Error, invalid signature :(";
+        }
+    }
+}
+
+#include "mnemonic/mnemonic.h"
+
+void TestHWCommitment()
+{
+    cout << "Test HW commitment" << std::endl;
+
+    Key::IDV kidv;
+    kidv.m_Value = 11100000000;
+    kidv.m_Idx = 1887367845482021531;
+    kidv.m_Type = 1852797549;
+    kidv.m_SubIdx = 16777216;
+
+    Point comm1, comm2;
+    {
+        Scalar::Native secretKey;
+
+        //beam::WordList generatedPhrases = {"budget", "focus", "surface", "plug", "dragon", "elephant", "token", "child", "kitchen", "coast", "lounge", "mean" };
+        beam::WordList generatedPhrases = { "copy", "vendor", "shallow", "raven", "coffee", "appear", "book", "blast", "lock", "exchange", "farm", "glue" };
+        
+        auto buf = beam::decodeMnemonic(generatedPhrases);
+
+        SecString secretSeed;
+        secretSeed.assign(buf.data(), buf.size());
+
+        Key::IKdf::Ptr kdf;
+        ECC::HKdf::Create(kdf, secretSeed.hash().V);
+
+        SwitchCommitment().Create(secretKey, comm1, *MasterKey::get_Child(kdf, kidv), kidv);
+
+        LOG_INFO() << "commitment is " << comm1;
+    }
+
+    {
+        HWWallet hw;
+
+        comm2 = hw.generateKeySync(kidv, true);
+
+        LOG_INFO() << "HW commitment is " << comm2;
+    }
+
+    WALLET_CHECK(comm1 == comm2);
+}
+
+void TestHWWallet()
+{
+    cout << "Test HW wallet" << std::endl;
+
+    HWWallet hw;
+    //hw.getOwnerKey([](const std::string& key)
+    //{
+    //    LOG_INFO() << "HWWallet.getOwnerKey(): " << key;
+    //});
+
+    //hw.generateNonce(1, [](const ECC::Point& nonce)
+    //{
+    //    LOG_INFO() << "HWWallet.generateNonce(): " << nonce;
+    //});
+
+    const ECC::Key::IDV kidv(100500, 15, Key::Type::Regular, 7, ECC::Key::IDV::Scheme::V0);
+
+    ECC::Point pt2 = hw.generateKeySync(kidv, true);
+
+    {
+        // Recovery seed: copy, vendor, shallow, raven, coffee, appear, book, blast, lock, exchange, farm, glue
+        uint8_t x[] = {0xce, 0xb2, 0x0d, 0xa2, 0x73, 0x07, 0x0e, 0xb9, 0xc8, 0x2e, 0x47, 0x5b, 0x6f, 0xa0, 0x7b, 0x85, 0x8d, 0x2c, 0x40, 0x9b, 0x9c, 0x24, 0x31, 0xba, 0x3a, 0x8e, 0x2c, 0xba, 0x7b, 0xa1, 0xb0, 0x04};
+        ECC::Point pt;
+        pt.m_X = beam::Blob(x, 32);
+        pt.m_Y = 1;
+        WALLET_CHECK(pt == pt2);
+    }
+
+    hw.generateRangeProof(kidv, false, [&pt2](const ECC::RangeProof::Confidential &rp) {
+        auto hGen = beam::SwitchCommitment(NULL).m_hGen;
+
+
+        ECC::Point::Native comm;
+        comm.Import(pt2);
+        {
+            Oracle oracle;
+            oracle << 0u;
+            oracle << pt2;
+            LOG_INFO() << "rp.IsValid(): " << rp.IsValid(comm, oracle, &hGen);
+        }
+
+        {
+            Oracle oracle;
+            oracle << 0u;
+            oracle << pt2;
+            WALLET_CHECK(rp.IsValid(comm, oracle, &hGen));
+        }
+    });
+
+    {
+        Height scheme = 100500;
+        io::Reactor::Ptr mainReactor{ io::Reactor::create() };
+        io::Reactor::Scope scope(*mainReactor);
+        TrezorKeyKeeper tk;
+        auto db = createSqliteWalletDB();
+        LocalPrivateKeyKeeper lpkk(db, db->get_MasterKdf());
+        IPrivateKeyKeeper& pkk = tk;
+        ECC::Point::Native comm2;
+        auto outputs = pkk.GenerateOutputsSync(scheme, { kidv });
+        WALLET_CHECK(outputs[0]->IsValid(scheme, comm2));
+    }
+
+    // test transaction sign with local key keeper
+    {
+        io::Reactor::Ptr mainReactor{ io::Reactor::create() };
+        io::Reactor::Scope scope(*mainReactor);
+
+        auto db = createSqliteWalletDB();
+        LocalPrivateKeyKeeper lpkk(db, db->get_MasterKdf());
+        TestHWTransaction(lpkk);
+    }
+
+    // test transaction sign with HW key keeper
+    {
+        TrezorKeyKeeper trezor;
+        TestHWTransaction(trezor);
+    }
+
+}
+#endif
+
+int main()
+{
+    int logLevel = LOG_LEVEL_DEBUG;
+#if LOG_VERBOSE_ENABLED
+    logLevel = LOG_LEVEL_VERBOSE;
+#endif
+    const auto path = boost::filesystem::system_complete("logs");
+    auto logger = beam::Logger::create(logLevel, logLevel, logLevel, "wallet_test", path.string());
+
+
+    Rules::get().FakePoW = true;
+	Rules::get().pForks[1].m_Height = 100500; // needed for lightning network to work
+    //Rules::get().DA.MaxAhead_s = 90;// 60 * 1;
+    Rules::get().UpdateChecksum();
+
+    storage::HookErrors();
+
+    TestKeyKeeper();
+
+    TestConvertions();
+    TestTxParameters();
+
+    //TestClient();
+    TestWalletID();
+    TestSendingWithWalletID();
+
+    TestMultiUserWallet();
+
+    TestNegotiation();
+   
+    TestP2PWalletNegotiationST();
+
+    TestTxRollback();
+    
+    {
+        io::Reactor::Ptr mainReactor{ io::Reactor::create() };
+        io::Reactor::Scope scope(*mainReactor);
+        //TestWalletNegotiation(CreateWalletDB<TestWalletDB>(), CreateWalletDB<TestWalletDB2>());
+        TestWalletNegotiation(createSenderWalletDB(), createReceiverWalletDB());
+    }
+    
+    TestSplitTransaction();
+   
+    TestMinimalFeeTransaction();
+   
+    TestTxToHimself();
+    
+    TestExpiredTransaction();
+    
+    TestTransactionUpdate();
+    //TestTxPerformance();
+    //TestTxNonces();
+   
+    TestTxExceptionHandling();
+    
+   
+    // @nesbox: disabled tests, they work only if device connected
+//#if defined(BEAM_HW_WALLET)
+//    TestHWCommitment();
+//    TestHWWallet();
+//#endif
+
+    //TestBbsMessages();
+    //TestBbsMessages2();
+
+    assert(g_failureCount == 0);
+    return WALLET_CHECK_RESULT;
+}