// Copyright 2018 The Beam Team
//
// Licensed under the Apache License, Version 2.0 (the "License");
// you may not use this file except in compliance with the License.
// You may obtain a copy of the License at
//
//    http://www.apache.org/licenses/LICENSE-2.0
//
// Unless required by applicable law or agreed to in writing, software
// distributed under the License is distributed on an "AS IS" BASIS,
// WITHOUT WARRANTIES OR CONDITIONS OF ANY KIND, either express or implied.
// See the License for the specific language governing permissions and
// limitations under the License.

#define LOG_VERBOSE_ENABLED 0

#include "wallet/wallet_network.h"
#include "wallet/wallet.h"
#include "wallet/secstring.h"
#include "utility/test_helpers.h"
#include <string_view>

#include "test_helpers.h"

#include <assert.h>
#include <iostream>
#include <thread>
#include <mutex>
#include <atomic>
#include <condition_variable>

#include "core/proto.h"
#include <boost/filesystem.hpp>
#include <boost/intrusive/list.hpp>

using namespace beam;
using namespace std;
using namespace ECC;

WALLET_TEST_INIT

namespace
{
    class BaseTestKeyChain : public IKeyChain
    {
    public:

        ECC::Scalar::Native calcKey(const Coin&) const override
        {
            return ECC::Scalar::Native();
        }

		void get_IdentityKey(ECC::Scalar::Native& sk) const override
		{
			sk = Zero;
		}

        std::vector<beam::Coin> selectCoins(const ECC::Amount& amount, bool /*lock*/) override
        {
            std::vector<beam::Coin> res;
            ECC::Amount t = 0;
            for (auto& c : m_coins)
            {
                t += c.m_amount;
                c.m_status = Coin::Locked;
                res.push_back(c);
                if (t >= amount)
                {
                    break;
                }
            }
            return res;
        }

        virtual std::vector<beam::Coin> getCoinsCreatedByTx(const TxID& txId) override { return {}; };
        void store(beam::Coin& ) override {}
        void store(std::vector<beam::Coin>& ) override {}
        void update(const vector<beam::Coin>& coins) override {}
        void update(const beam::Coin& ) override {}
        void remove(const std::vector<beam::Coin>& ) override {}
        void remove(const beam::Coin& ) override {}
        void visit(std::function<bool(const beam::Coin& coin)> ) override {}
        void setVarRaw(const char* , const void* , size_t ) override {}
        int getVarRaw(const char* , void* ) const override { return 0; }
        bool getBlob(const char* name, ByteBuffer& var) const override { return false; }
        Timestamp getLastUpdateTime() const override { return 0; }
        void setSystemStateID(const Block::SystemState::ID& ) override {};
        bool getSystemStateID(Block::SystemState::ID& ) const override { return false; };

        void subscribe(IKeyChainObserver* observer) override {}
        void unsubscribe(IKeyChainObserver* observer) override {}

        std::vector<TxDescription> getTxHistory(uint64_t , int ) override { return {}; };
        boost::optional<TxDescription> getTx(const TxID& ) override { return boost::optional<TxDescription>{}; };
        void saveTx(const TxDescription &) override {};
        void deleteTx(const TxID& ) override {};
        void rollbackTx(const TxID&) override {}

        std::vector<TxPeer> getPeers() override { return {}; };
        void addPeer(const TxPeer&) override {}
        boost::optional<TxPeer> getPeer(const WalletID&) override { return boost::optional<TxPeer>{}; }
        void clearPeers() override {}

        std::vector<WalletAddress> getAddresses(bool own) override { return {}; }
        void saveAddress(const WalletAddress&) override {}
        boost::optional<WalletAddress> getAddress(const WalletID& id) override
        {
            return boost::optional<WalletAddress>{};
        }
        void deleteAddress(const WalletID&) override {}

        Height getCurrentHeight() const override
        {
            return 134;
        }

        uint64_t getKnownStateCount() const override
        {
            return 0;
        }

        Block::SystemState::ID getKnownStateID(Height height) override
        {
            return {};
        }

        void rollbackConfirmedUtxo(Height /*minHeight*/) override
        {}

        void clear() override {}

		void changePassword(const SecString& password) override {}

        void setTxParameter(const TxID& txID, int paramID, const ByteBuffer& blob) override
        {
            auto p = m_params.emplace(paramID, blob);
            assert(p.second);
        }
        bool getTxParameter(const TxID& txID, int paramID, ByteBuffer& blob) override 
        {
            auto it = m_params.find(paramID);
            if (it != m_params.end())
            {
                blob = it->second;
                return true;
            }
            return false;
        }

    protected:
        std::vector<beam::Coin> m_coins;
        std::map<int, ByteBuffer> m_params;
    };

    class TestKeyChain : public BaseTestKeyChain
    {
    public:
        TestKeyChain()
        {
            m_coins.emplace_back(5);
            m_coins.emplace_back(2);
            m_coins.emplace_back(3);
        }
    };

    class TestKeyChain2 : public BaseTestKeyChain
    {
    public:
        TestKeyChain2()
        {
            m_coins.emplace_back(1);
            m_coins.emplace_back(3);
        }
    };

    template<typename KeychainImpl>
    IKeyChain::Ptr createKeychain()
    {
        return std::static_pointer_cast<IKeyChain>(std::make_shared<KeychainImpl>());
    }

    IKeyStore::Ptr createBbsKeystore(const string& path, const string& pass)
    {
        boost::filesystem::remove_all(path);
        IKeyStore::Options options;
        options.flags = IKeyStore::Options::local_file | IKeyStore::Options::enable_all_keys;
        options.fileName = path;

        auto ks = IKeyStore::create(options, pass.c_str(), pass.size());
        
        return ks;
    }

    IKeyChain::Ptr createSqliteKeychain(const string& path)
    {
        ECC::NoLeak<ECC::uintBig> seed;
        seed.V = Zero;
        if (boost::filesystem::exists(path))
        {
            boost::filesystem::remove(path);
        }
               
        auto keychain = Keychain::init(path, string("pass123"), seed);
        beam::Block::SystemState::ID id = {};
        id.m_Height = 134;
        keychain->setSystemStateID(id);
        return keychain;
    }

    IKeyChain::Ptr createSenderKeychain()
    {
        auto db = createSqliteKeychain("sender_wallet.db");
        for (auto amount : { 5, 2, 1, 9 })
        {
            Coin coin(amount);
            coin.m_maturity = 0;
            db->store(coin);
        }
        return db;
    }

    IKeyChain::Ptr createReceiverKeychain()
    {
        return createSqliteKeychain("receiver_wallet.db");
    }

    struct TestGateway : wallet::INegotiatorGateway
    {
        void send_tx_invitation(const TxDescription& , wallet::Invite&&) override
        {
            cout << "sent tx initiation message\n";
        }

        void send_tx_confirmation(const TxDescription& , wallet::ConfirmTransaction&&) override
        {
            cout << "sent senders's tx confirmation message\n";
        }

        void send_tx_failed(const TxDescription&) override
        {

        }

        void on_tx_completed(const TxDescription&) override
        {
            cout << __FUNCTION__ << "\n";
        }

        void send_tx_confirmation(const TxDescription& , wallet::ConfirmInvitation&&) override
        {
            cout << "sent recever's tx confirmation message\n";
        }

        void register_tx(const TxDescription& , Transaction::Ptr) override
        {
            cout << "sent tx registration request\n";
        }

        void send_tx_registered(const TxDescription& ) override
        {
            cout << "sent tx registration completed \n";
        }

        void confirm_outputs(const vector<Coin>&) override
        {
            cout << "confirm outputs\n";
        }

        void confirm_kernel(const TxDescription&, const TxKernel&) override
        {
            cout << "confirm kernel\n";
        }

        bool get_tip(Block::SystemState::Full& state) const override
        {
            return true;
        }

        bool isTestMode() const
        {
            return true;
        }
    };

    struct IOLoop
    {
        using Task = function<void()>;
        IOLoop()
          : m_shutdown{ false }
          , m_uses{0}
        {

        }


        void addRef()
        {
            ++m_uses;
            if (m_uses == 1)
            {
                m_shutdown.store(false);
                m_cv.notify_all();
            }
        }

        void release()
        {
            if (--m_uses == 0)
            {
                shutdown();
            }
        }

        void shutdown()
        {
            m_shutdown.store(true);
            m_cv.notify_all();
        }

        bool isShutdown() const
        {
            return m_shutdown.load();
        }

        void run()
        {
            while (!isShutdown())
            {
                Task task;
                {
                    unique_lock<mutex> lock(m_tasksMutex);
                    if (!m_tasks.empty())
                    {
                        task = move(m_tasks.front());
                        m_tasks.pop_front();
                    }
                    else
                    {
                        m_cv.wait(lock, [this] { return !m_tasks.empty() || isShutdown(); });
                    }
                }
                if (task)
                {
                    try
                    {
                        task();
                    }
                    catch (...)
                    {

                    }
                }
            }
        }

        void step()
        {
            deque<Task> tasks;
            {
                unique_lock<mutex> lock(m_tasksMutex);
                if (!m_tasks.empty())
                {
                    tasks.swap(m_tasks);
                }
            }
            for (auto& task : tasks)
            {
                try
                {
                    task();
                }
                catch (...)
                {

                }
            }
        }

        void enqueueTask(Task&& task)
        {
            lock_guard<mutex> lock{ m_tasksMutex };
            m_tasks.push_back(move(task));
            m_cv.notify_one();
        }

        deque<Task> m_tasks;
        mutex m_tasksMutex;
        condition_variable m_cv;
        atomic<bool> m_shutdown;
        atomic<int> m_uses;
    };

    //
    // Test impl of the network io. The second thread isn't really needed, though this is much close to reality
    //
    struct TestNetworkBase : public NetworkIOBase
    {
        using Task = function<void()>;
        TestNetworkBase(IOLoop& mainLoop)
            : m_peerCount{0}
            , m_mainLoop(mainLoop)
            , m_thread{ [this] { m_networkLoop.run(); } }
        {
            mainLoop.addRef();
        }

        void shutdown()
        {
            m_networkLoop.shutdown();
            m_mainLoop.enqueueTask([this]()
            {
                m_thread.join();
                m_mainLoop.release();
            });
        }

        void registerPeer(IWallet* walletPeer, bool main)
        {
            m_peers.push_back(walletPeer);

            if (main)
            {
                proto::NewTip msg;
                InitHdr(msg);
                walletPeer->handle_node_message(move(msg));
            }
        }

        virtual void InitHdr(proto::NewTip& msg)
        {
            msg.m_Description.m_Height = 134;
        }

        void enqueueNetworkTask(Task&& task)
        {
            m_networkLoop.enqueueTask([this, t = std::move(task)]()
            {
                m_mainLoop.enqueueTask([t = std::move(t)](){t(); });
            });
        }

        template<typename Msg>
        void send(size_t peerId, const WalletID& to, Msg&& msg)
        {
            Serializer s;
            s & msg;
            ByteBuffer buf;
            s.swap_buf(buf);
            enqueueNetworkTask([this, peerId, to, buf = move(buf)]()
            {
                Deserializer d;
                d.reset(&buf[0], buf.size());
                Msg msg;
                d & msg;
                m_peers[peerId]->handle_tx_message(to, move(msg));
            });
        }

        virtual void onSent()
        {

        }

        void set_node_address(io::Address node_address) override {}

        int m_peerCount;

        vector<IWallet*> m_peers;
        IOLoop m_networkLoop;
        IOLoop& m_mainLoop;
        thread m_thread;
    };

    struct TestNetwork : public TestNetworkBase
    {
        TestNetwork(IOLoop& mainLoop) : TestNetworkBase{ mainLoop }
        {}

        void send_tx_message(const WalletID& to, wallet::Invite&& data) override
        {
            cout << "[Sender] send_tx_invitation\n";
            ++m_peerCount;
            WALLET_CHECK(data.m_amount == 6);
            send(1, to, move(data));
        }

        void send_tx_message(const WalletID& to, wallet::ConfirmTransaction&& data) override
        {
            cout << "[Sender] send_tx_confirmation\n";
            send(1, to, move(data));
        }

        void send_tx_message(const WalletID& to, wallet::ConfirmInvitation&& data) override
        {
            cout << "[Receiver] send_tx_confirmation\n";
            ++m_peerCount;
            send(1, to, move(data));
        }

        void send_tx_message(const WalletID& to, wallet::TxRegistered&& data) override
        {
            cout << "[Receiver] send_tx_registered\n";
            send(1, to, move(data));
        }

        void send_tx_message(const WalletID& to, beam::wallet::TxFailed&& data) override
        {
            cout << "TxFailed\n";
            send(1, to, move(data));
        }

        void send_tx_message(const WalletID& to, beam::wallet::SetTxParameter&& data) override
        {
            cout << "SetTxParameter\n";
            send(1, to, move(data));
        }

        void send_node_message(proto::NewTransaction&& data) override
        {
            cout << "NewTransaction\n";

            for (const auto& input : data.m_Transaction->m_vInputs)
            {
                RemoveCommitment(input->m_Commitment);
            }
            for (const auto& output : data.m_Transaction->m_vOutputs)
            {
                AddCommitment(output->m_Commitment);
            }

            enqueueNetworkTask([this, data] {m_peers[0]->handle_node_message(proto::Boolean{ true }); });
        }

        set<ECC::Point> m_Commitments;

        void AddCommitment(const ECC::Point& c)
        {
            m_Commitments.insert(c);
        }

        void RemoveCommitment(const ECC::Point& c)
        {
            m_Commitments.erase(c);
        }

        bool HasCommitment(const ECC::Point& c)
        {
            return m_Commitments.find(c) != m_Commitments.end();
        }

        void send_node_message(proto::GetMined&& data) override
        {
            cout << "GetMined\n";
            enqueueNetworkTask([this] {m_peers[0]->handle_node_message(proto::Mined{ }); });
        }

        void send_node_message(proto::GetProofUtxo&& msg) override
        {
            cout << "GetProofUtxo\n";

            Input::Proof proof = {};
            if (HasCommitment(msg.m_Utxo.m_Commitment))
            {
                proof.m_State.m_Maturity = 134 + 60;
                enqueueNetworkTask([this, proof = move(proof)]() {m_peers[0]->handle_node_message(proto::ProofUtxo({ proof })); });
            }
            else
            {
                enqueueNetworkTask([this, proof = move(proof)]() {m_peers[0]->handle_node_message(proto::ProofUtxo()); });
            }
        }

        void send_node_message(proto::GetHdr&&) override
        {
            cout << "GetHdr request chain header\n";
        }

        void send_node_message(beam::proto::GetProofState &&) override
        {
            cout << "GetProofState\n";

            proto::ProofState msg;

            enqueueNetworkTask([this, msg] {
                m_peers[0]->handle_node_message((proto::ProofState&&) msg);
            });
        }

        void send_node_message(beam::proto::GetProofKernel&&) override
        {
            cout << "GetProofKernel\n";
            enqueueNetworkTask([this] {
                m_peers[0]->handle_node_message(proto::ProofKernel{});
            });
        }


//         void close_connection(const beam::WalletID&) override
//         {
//         }

        void connect_node() override
        {

        }

        void close_node_connection() override
        {
        }

        void new_own_address(const WalletID&) override
        {

        }

        void address_deleted(const WalletID& address) override
        {

        }
    };
}

class TestWallet
    :public Wallet
{
    bool IsTestMode() const override { return true; }
public:
    TestWallet(IKeyChain::Ptr keyChain, INetworkIO::Ptr network, bool holdNodeConnection = false, TxCompletedAction&& action = TxCompletedAction())
        :Wallet(keyChain, network, holdNodeConnection, std::move(action))
    {
    }
};

void TestWalletNegotiation(IKeyChain::Ptr senderKeychain, IKeyChain::Ptr receiverKeychain)
{
    cout << "\nTesting wallets negotiation...\n";

    WalletID receiver_id = {};
    receiver_id = unsigned(4);

    WalletID sender_id = {};
    sender_id = unsigned(5);

    IOLoop mainLoop;
    auto network = make_shared<TestNetwork >(mainLoop);
    auto network2 = make_shared<TestNetwork>(mainLoop);

    int count = 0;
    auto f = [&count, network, network2](const auto& /*id*/)
    {
        if (++count >= 2)
        {
            network->shutdown();
            network2->shutdown();
        }
    };

    TestWallet sender(senderKeychain, network, false, f);
    TestWallet receiver(receiverKeychain, network2, false, f);

    network->registerPeer(&sender, true);
    network->registerPeer(&receiver, false);

    network2->registerPeer(&receiver, true);
    network2->registerPeer(&sender, false);

    sender.transfer_money(sender_id, receiver_id, 6, 1, true, {});
    mainLoop.run();
}

class TestNode
{
public:
    TestNode(io::Address address)
    {
        m_Server.Listen(address);
    }

    ~TestNode() {
        KillAll();
    }

    void KillAll()
    {
        while (!m_lstClients.empty())
            DeleteClient(&m_lstClients.front());
    }

private:

    struct Client
        :public proto::NodeConnection
        ,public boost::intrusive::list_base_hook<>
    {
        TestNode& m_This;
        bool m_Subscribed;

        Client(TestNode& n)
            : m_This(n)
            , m_Subscribed(false)
        {
        }


        // protocol handler
        void OnMsg(proto::NewTransaction&& data) override
        {
            for (const auto& input : data.m_Transaction->m_vInputs)
            {
                m_This.RemoveCommitment(input->m_Commitment);
            }
            for (const auto& output : data.m_Transaction->m_vOutputs)
            {
                m_This.AddCommitment(output->m_Commitment);
            }
            Send(proto::Boolean{ true });
        }

        void OnMsg(proto::GetProofUtxo&& data) override
        {
            if (m_This.HasCommitment(data.m_Utxo.m_Commitment))
            {
                Input::Proof proof = {};
                proof.m_State.m_Maturity = 134 + 60;
                Send(proto::ProofUtxo{ {proof} });
            }
            else
            {
                Send(proto::ProofUtxo{});
            }
        }

        void OnMsg(proto::GetProofKernel&& /*data*/) override
        {
            Send(proto::ProofKernel());
        }

        void OnMsg(proto::Config&& /*data*/) override
        {
            proto::NewTip msg;

            msg.m_Description.m_Height = 134;
            Send(move(msg));
        }

        void OnMsg(proto::GetMined&&) override
        {
            Send(proto::Mined{});
        }

        void OnMsg(proto::GetProofState&&) override
        {
            Send(proto::ProofState{});
        }

        void OnMsg(proto::BbsSubscribe&& msg) override
        {
            if (m_Subscribed)
                return;
            m_Subscribed = true;

            for (const auto& m : m_This.m_bbs)
            {
                Send(m);
            }
        }

        void OnMsg(proto::BbsMsg&& msg) override
        {
            m_This.m_bbs.push_back(msg);

            for (ClientList::iterator it = m_This.m_lstClients.begin(); m_This.m_lstClients.end() != it; it++)
            {
                if (it.pointed_node() != this)
                {
                    Client& c = *it;
                    if (c.m_Subscribed)
                    {
                        c.Send(msg);
                    }
                }
            }
        }

        void OnDisconnect(const DisconnectReason& r) override
        {
            switch (r.m_Type)
            {
            case DisconnectReason::Protocol:
            case DisconnectReason::ProcessingExc:
                LOG_ERROR() << "Disconnect: " << r;
                g_failureCount++;

            default: // suppress warning
                break;
            }

            m_This.DeleteClient(this);
        }
    };

    typedef boost::intrusive::list<Client> ClientList;
    ClientList m_lstClients;

    std::vector<proto::BbsMsg> m_bbs;

    void DeleteClient(Client* client)
    {
        m_lstClients.erase(ClientList::s_iterator_to(*client));
        delete client;
    }

    set<ECC::Point> m_Commitments;

    void AddCommitment(const ECC::Point& c)
    {
        m_Commitments.insert(c);
    }

    void RemoveCommitment(const ECC::Point& c)
    {
        m_Commitments.erase(c);
    }

    bool HasCommitment(const ECC::Point& c)
    {
        return m_Commitments.find(c) != m_Commitments.end();
    }

    struct Server
        :public proto::NodeConnection::Server
    {
        IMPLEMENT_GET_PARENT_OBJ(TestNode, m_Server)

        void OnAccepted(io::TcpStream::Ptr&& newStream, int errorCode) override
        {
            if (newStream)
            {
                Client* p = new Client(get_ParentObj());
                get_ParentObj().m_lstClients.push_back(*p);

                p->Accept(std::move(newStream));
                p->SecureConnect();
            }
        }
    } m_Server;
};

void TestTxToHimself()
{
    cout << "\nTesting Tx to himself...\n";

    io::Reactor::Ptr main_reactor{ io::Reactor::create() };
    io::Reactor::Scope scope(*main_reactor);

    string keystorePass = "123";
    auto senderBbsKeys = createBbsKeystore("sender-bbs", keystorePass);

    WalletID senderID = {};
    senderBbsKeys->gen_keypair(senderID);
    WalletID receiverID = {};
    senderBbsKeys->gen_keypair(receiverID);

    auto senderKeychain = createSqliteKeychain("sender_wallet.db");

    // add own address
    WalletAddress own_address = {};
    own_address.m_walletID = receiverID;
    own_address.m_label = "test label";
    own_address.m_category = "test category";
    own_address.m_createTime = beam::getTimestamp();
    own_address.m_duration = 23;
    own_address.m_own = true;

    senderKeychain->saveAddress(own_address);

    // add coin with keyType - Coinbase
    beam::Amount coin_amount = 40;
    Coin coin(coin_amount);
    coin.m_maturity = 0;
    coin.m_status = Coin::Unspent;
    coin.m_key_type = KeyType::Coinbase;
    senderKeychain->store(coin);

    auto coins = senderKeychain->selectCoins(24, false);
    WALLET_CHECK(coins.size() == 1);
    WALLET_CHECK(coins[0].m_key_type == KeyType::Coinbase);
    WALLET_CHECK(coins[0].m_status == Coin::Unspent);
    WALLET_CHECK(senderKeychain->getTxHistory().empty());

    auto node_address = io::Address::localhost().port(32125);
    TestNode node{ node_address };
    auto sender_io = make_shared<WalletNetworkIO>(node_address, senderKeychain, senderBbsKeys, main_reactor, 1000, 2000);
    TestWallet sender{ senderKeychain, sender_io, true, [sender_io](auto) { sender_io->stop(); } };
    helpers::StopWatch sw;

    sw.start();
    TxID txId = sender.transfer_money(senderID, receiverID, 24, 2);
    main_reactor->run();
    sw.stop();

    cout << "Transfer elapsed time: " << sw.milliseconds() << " ms\n";

    // check Tx
    auto txHistory = senderKeychain->getTxHistory();
    WALLET_CHECK(txHistory.size() == 1);
    WALLET_CHECK(txHistory[0].m_txId == txId);
    WALLET_CHECK(txHistory[0].m_amount == 24);
    WALLET_CHECK(txHistory[0].m_change == 14);
    WALLET_CHECK(txHistory[0].m_fee == 2);
    WALLET_CHECK(txHistory[0].m_status == TxDescription::Completed);

    // check coins
    vector<Coin> newSenderCoins;
    senderKeychain->visit([&newSenderCoins](const Coin& c)->bool
    {
        newSenderCoins.push_back(c);
        return true;
    });

    WALLET_CHECK(newSenderCoins.size() == 3);
    WALLET_CHECK(newSenderCoins[0].m_key_type == KeyType::Coinbase);
    WALLET_CHECK(newSenderCoins[0].m_status == Coin::Spent);

    WALLET_CHECK(newSenderCoins[1].m_key_type == KeyType::Regular);
    WALLET_CHECK(newSenderCoins[1].m_status == Coin::Unspent);
    WALLET_CHECK(newSenderCoins[1].m_amount == 14);

    WALLET_CHECK(newSenderCoins[2].m_key_type == KeyType::Regular);
    WALLET_CHECK(newSenderCoins[2].m_status == Coin::Unspent);
    WALLET_CHECK(newSenderCoins[2].m_amount == 24);

    cout << "\nFinish of testing Tx to himself...\n";
}

void TestP2PWalletNegotiationST()
{
    cout << "\nTesting p2p wallets negotiation single thread...\n";

    auto node_address = io::Address::localhost().port(32125);

    io::Reactor::Ptr main_reactor{ io::Reactor::create() };
    io::Reactor::Scope scope(*main_reactor);

    string keystorePass = "123";

    auto senderBbsKeys = createBbsKeystore("sender-bbs", keystorePass);
    auto receiverBbsKeys = createBbsKeystore("receiver-bbs", keystorePass);

    WalletID senderID = {};
    senderBbsKeys->gen_keypair(senderID);
    senderBbsKeys->save_keypair(senderID, true);
    WalletID receiverID = {};
    receiverBbsKeys->gen_keypair(receiverID);
    receiverBbsKeys->save_keypair(receiverID, true);

    auto senderKeychain = createSenderKeychain();
    auto receiverKeychain = createReceiverKeychain();

    WALLET_CHECK(senderKeychain->selectCoins(6, false).size() == 2);
    WALLET_CHECK(senderKeychain->getTxHistory().empty());
    WALLET_CHECK(receiverKeychain->getTxHistory().empty());

    helpers::StopWatch sw;
    TestNode node{ node_address };
    auto sender_io = make_shared<WalletNetworkIO>(node_address, senderKeychain, senderBbsKeys, main_reactor, 1000, 2000);
    auto receiver_io = make_shared<WalletNetworkIO>(node_address, receiverKeychain, receiverBbsKeys, main_reactor, 1000, 2000);

    int completedCount = 2;
    auto f = [&completedCount, main_reactor](auto)
    {
        --completedCount;
        if (completedCount == 0)
        {
            main_reactor->stop();
            completedCount = 2;
        }
    };

    TestWallet sender{ senderKeychain, sender_io, true, f };
    TestWallet receiver{ receiverKeychain, receiver_io, true , f };

    //// send to your peer
    //sender.transfer_money(senderID, senderID, 6);
    //main_reactor->run();
    //auto sh = senderKeychain->getTxHistory();
    //WALLET_CHECK(sh.size() == 1);
    //WALLET_CHECK(sh[0].m_status == TxDescription::Failed);
    //senderKeychain->deleteTx(sh[0].m_txId);

    sw.start();

    TxID txId = sender.transfer_money(senderID, receiverID, 4, 2);

    main_reactor->run();
    sw.stop();
    cout << "First transfer elapsed time: " << sw.milliseconds() << " ms\n";

    // check coins
    vector<Coin> newSenderCoins;
    senderKeychain->visit([&newSenderCoins](const Coin& c)->bool
    {
        newSenderCoins.push_back(c);
        return true;
    });
    vector<Coin> newReceiverCoins;
    receiverKeychain->visit([&newReceiverCoins](const Coin& c)->bool
    {
        newReceiverCoins.push_back(c);
        return true;
    });

    WALLET_CHECK(newSenderCoins.size() == 4);
    WALLET_CHECK(newReceiverCoins.size() == 1);
    WALLET_CHECK(newReceiverCoins[0].m_amount == 4);
    WALLET_CHECK(newReceiverCoins[0].m_status == Coin::Unspent);
    WALLET_CHECK(newReceiverCoins[0].m_key_type == KeyType::Regular);

    WALLET_CHECK(newSenderCoins[0].m_amount == 5);
    WALLET_CHECK(newSenderCoins[0].m_status == Coin::Spent);
    WALLET_CHECK(newSenderCoins[0].m_key_type == KeyType::Regular);

    WALLET_CHECK(newSenderCoins[1].m_amount == 2);
    WALLET_CHECK(newSenderCoins[1].m_status == Coin::Unspent);
    WALLET_CHECK(newSenderCoins[1].m_key_type == KeyType::Regular);

    WALLET_CHECK(newSenderCoins[2].m_amount == 1);
    WALLET_CHECK(newSenderCoins[2].m_status == Coin::Spent);
    WALLET_CHECK(newSenderCoins[2].m_key_type == KeyType::Regular);

    WALLET_CHECK(newSenderCoins[3].m_amount == 9);
    WALLET_CHECK(newSenderCoins[3].m_status == Coin::Unspent);
    WALLET_CHECK(newSenderCoins[3].m_key_type == KeyType::Regular);

    // Tx history check
    auto sh = senderKeychain->getTxHistory();
    WALLET_CHECK(sh.size() == 1);
    auto rh = receiverKeychain->getTxHistory();
    WALLET_CHECK(rh.size() == 1);
    auto stx = senderKeychain->getTx(txId);
    WALLET_CHECK(stx.is_initialized());
    auto rtx = receiverKeychain->getTx(txId);
    WALLET_CHECK(rtx.is_initialized());

    WALLET_CHECK(stx->m_txId == rtx->m_txId);
    WALLET_CHECK(stx->m_amount == rtx->m_amount);
    WALLET_CHECK(stx->m_status == TxDescription::Completed);
    WALLET_CHECK(stx->m_fee == rtx->m_fee);
    WALLET_CHECK(stx->m_message == rtx->m_message);
    WALLET_CHECK(stx->m_createTime <= rtx->m_createTime);
    WALLET_CHECK(stx->m_status == rtx->m_status);
    WALLET_CHECK(stx->m_fsmState.empty());
    WALLET_CHECK(rtx->m_fsmState.empty());
    WALLET_CHECK(stx->m_sender == true);
    WALLET_CHECK(rtx->m_sender == false);

    // second transfer
    sw.start();
    txId = sender.transfer_money(senderID, receiverID, 6);
    main_reactor->run();
    sw.stop();
    cout << "Second transfer elapsed time: " << sw.milliseconds() << " ms\n";

    // check coins
    newSenderCoins.clear();
    senderKeychain->visit([&newSenderCoins](const Coin& c)->bool
    {
        newSenderCoins.push_back(c);
        return true;
    });
    newReceiverCoins.clear();
    receiverKeychain->visit([&newReceiverCoins](const Coin& c)->bool
    {
        newReceiverCoins.push_back(c);
        return true;
    });

    WALLET_CHECK(newSenderCoins.size() == 5);
    WALLET_CHECK(newReceiverCoins.size() == 2);

    WALLET_CHECK(newReceiverCoins[0].m_amount == 4);
    WALLET_CHECK(newReceiverCoins[0].m_status == Coin::Unspent);
    WALLET_CHECK(newReceiverCoins[0].m_key_type == KeyType::Regular);

    WALLET_CHECK(newReceiverCoins[1].m_amount == 6);
    WALLET_CHECK(newReceiverCoins[1].m_status == Coin::Unspent);
    WALLET_CHECK(newReceiverCoins[1].m_key_type == KeyType::Regular);


    WALLET_CHECK(newSenderCoins[0].m_amount == 5);
    WALLET_CHECK(newSenderCoins[0].m_status == Coin::Spent);
    WALLET_CHECK(newSenderCoins[0].m_key_type == KeyType::Regular);

    WALLET_CHECK(newSenderCoins[1].m_amount == 2);
    WALLET_CHECK(newSenderCoins[1].m_status == Coin::Unspent);
    WALLET_CHECK(newSenderCoins[1].m_key_type == KeyType::Regular);

    WALLET_CHECK(newSenderCoins[2].m_amount == 1);
    WALLET_CHECK(newSenderCoins[2].m_status == Coin::Spent);
    WALLET_CHECK(newSenderCoins[2].m_key_type == KeyType::Regular);

    WALLET_CHECK(newSenderCoins[3].m_amount == 9);
    WALLET_CHECK(newSenderCoins[3].m_status == Coin::Spent);
    WALLET_CHECK(newSenderCoins[3].m_key_type == KeyType::Regular);

    WALLET_CHECK(newSenderCoins[4].m_amount == 3);
    WALLET_CHECK(newSenderCoins[4].m_status == Coin::Unspent);
    WALLET_CHECK(newSenderCoins[4].m_key_type == KeyType::Regular);

    // Tx history check
    sh = senderKeychain->getTxHistory();
    WALLET_CHECK(sh.size() == 2);
    rh = receiverKeychain->getTxHistory();
    WALLET_CHECK(rh.size() == 2);
    stx = senderKeychain->getTx(txId);
    WALLET_CHECK(stx.is_initialized());
    rtx = receiverKeychain->getTx(txId);
    WALLET_CHECK(rtx.is_initialized());

    WALLET_CHECK(stx->m_txId == rtx->m_txId);
    WALLET_CHECK(stx->m_amount == rtx->m_amount);
    WALLET_CHECK(stx->m_status == TxDescription::Completed);
    WALLET_CHECK(stx->m_message == rtx->m_message);
    WALLET_CHECK(stx->m_createTime <= rtx->m_createTime);
    WALLET_CHECK(stx->m_status == rtx->m_status);
    WALLET_CHECK(stx->m_fsmState.empty());
    WALLET_CHECK(rtx->m_fsmState.empty());
    WALLET_CHECK(stx->m_sender == true);
    WALLET_CHECK(rtx->m_sender == false);


    // third transfer. no enough money should appear
    sw.start();
    completedCount = 1;// only one wallet takes part in tx
    txId = sender.transfer_money(senderID, receiverID, 6);
    main_reactor->run();
    sw.stop();
    cout << "Third transfer elapsed time: " << sw.milliseconds() << " ms\n";
    // check coins
    newSenderCoins.clear();
    senderKeychain->visit([&newSenderCoins](const Coin& c)->bool
    {
        newSenderCoins.push_back(c);
        return true;
    });
    newReceiverCoins.clear();
    receiverKeychain->visit([&newReceiverCoins](const Coin& c)->bool
    {
        newReceiverCoins.push_back(c);
        return true;
    });

    // no coins 
    WALLET_CHECK(newSenderCoins.size() == 5);
    WALLET_CHECK(newReceiverCoins.size() == 2);

    // Tx history check. New failed tx should be added to sender
    sh = senderKeychain->getTxHistory();
    WALLET_CHECK(sh.size() == 3);
    rh = receiverKeychain->getTxHistory();
    WALLET_CHECK(rh.size() == 2);
    stx = senderKeychain->getTx(txId);
    WALLET_CHECK(stx.is_initialized());
    rtx = receiverKeychain->getTx(txId);
    WALLET_CHECK(!rtx.is_initialized());

    WALLET_CHECK(stx->m_amount == 6);
    WALLET_CHECK(stx->m_status == TxDescription::Failed);
    WALLET_CHECK(stx->m_fsmState.empty());
    WALLET_CHECK(stx->m_sender == true);
}

void TestP2PWalletReverseNegotiationST()
{
    cout << "\nTesting p2p wallets negotiation (reverse version)...\n";

    auto node_address = io::Address::localhost().port(32125);

    io::Reactor::Ptr main_reactor{ io::Reactor::create() };
    io::Reactor::Scope scope(*main_reactor);

    string keystorePass = "123";

    auto senderBbsKeys = createBbsKeystore("sender-bbs", keystorePass);
    auto receiverBbsKeys = createBbsKeystore("receiver-bbs", keystorePass);

    WalletID senderID = {};
    senderBbsKeys->gen_keypair(senderID);
    senderBbsKeys->save_keypair(senderID, true);
    WalletID receiverID = {};
    receiverBbsKeys->gen_keypair(receiverID);
    receiverBbsKeys->save_keypair(receiverID, true);

    auto senderKeychain = createSenderKeychain();
    auto receiverKeychain = createReceiverKeychain();

    WALLET_CHECK(senderKeychain->selectCoins(6, false).size() == 2);
    WALLET_CHECK(senderKeychain->getTxHistory().empty());
    WALLET_CHECK(receiverKeychain->getTxHistory().empty());

    helpers::StopWatch sw;
    sw.start();
    TestNode node{ node_address };
    auto sender_io = make_shared<WalletNetworkIO>(node_address, senderKeychain, senderBbsKeys, main_reactor, 1000, 2000);
    auto receiver_io = make_shared<WalletNetworkIO>(node_address, receiverKeychain, receiverBbsKeys, main_reactor, 1000, 2000);


    int completedCount = 2;
    auto f = [&completedCount, main_reactor](auto)
    {
        --completedCount;
        if (completedCount == 0)
        {
            main_reactor->stop();
            completedCount = 2;
        }
    };

    TestWallet sender{ senderKeychain, sender_io, true, f };
    TestWallet receiver{ receiverKeychain, receiver_io, true , f };

    TxID txId = receiver.transfer_money(receiverID, senderID, 4, 2, false);

    main_reactor->run();
    sw.stop();
    cout << "First transfer elapsed time: " << sw.milliseconds() << " ms\n";

    // check coins
    vector<Coin> newSenderCoins;
    senderKeychain->visit([&newSenderCoins](const Coin& c)->bool
    {
        newSenderCoins.push_back(c);
        return true;
    });
    vector<Coin> newReceiverCoins;
    receiverKeychain->visit([&newReceiverCoins](const Coin& c)->bool
    {
        newReceiverCoins.push_back(c);
        return true;
    });

    WALLET_CHECK(newSenderCoins.size() == 4);
    WALLET_CHECK(newReceiverCoins.size() == 1);
    WALLET_CHECK(newReceiverCoins[0].m_amount == 4);
    WALLET_CHECK(newReceiverCoins[0].m_status == Coin::Unspent);
    WALLET_CHECK(newReceiverCoins[0].m_key_type == KeyType::Regular);

    WALLET_CHECK(newSenderCoins[0].m_amount == 5);
    WALLET_CHECK(newSenderCoins[0].m_status == Coin::Spent);
    WALLET_CHECK(newSenderCoins[0].m_key_type == KeyType::Regular);

    WALLET_CHECK(newSenderCoins[1].m_amount == 2);
    WALLET_CHECK(newSenderCoins[1].m_status == Coin::Unspent);
    WALLET_CHECK(newSenderCoins[1].m_key_type == KeyType::Regular);

    WALLET_CHECK(newSenderCoins[2].m_amount == 1);
    WALLET_CHECK(newSenderCoins[2].m_status == Coin::Spent);
    WALLET_CHECK(newSenderCoins[2].m_key_type == KeyType::Regular);

    WALLET_CHECK(newSenderCoins[3].m_amount == 9);
    WALLET_CHECK(newSenderCoins[3].m_status == Coin::Unspent);
    WALLET_CHECK(newSenderCoins[3].m_key_type == KeyType::Regular);

    // Tx history check
    auto sh = senderKeychain->getTxHistory();
    WALLET_CHECK(sh.size() == 1);
    auto rh = receiverKeychain->getTxHistory();
    WALLET_CHECK(rh.size() == 1);
    auto stx = senderKeychain->getTx(txId);
    WALLET_CHECK(stx.is_initialized());
    auto rtx = receiverKeychain->getTx(txId);
    WALLET_CHECK(rtx.is_initialized());

    WALLET_CHECK(stx->m_txId == rtx->m_txId);
    WALLET_CHECK(stx->m_amount == rtx->m_amount);
    WALLET_CHECK(stx->m_status == TxDescription::Completed);
    WALLET_CHECK(stx->m_fee == rtx->m_fee);
    WALLET_CHECK(stx->m_message == rtx->m_message);
    WALLET_CHECK(stx->m_createTime >= rtx->m_createTime);
    WALLET_CHECK(stx->m_status == rtx->m_status);
    WALLET_CHECK(stx->m_fsmState.empty());
    WALLET_CHECK(rtx->m_fsmState.empty());
    WALLET_CHECK(stx->m_sender == true);
    WALLET_CHECK(rtx->m_sender == false);

    // second transfer
    sw.start();
    txId = receiver.transfer_money(receiverID, senderID, 6, 0, false);
    main_reactor->run();
    sw.stop();
    cout << "Second transfer elapsed time: " << sw.milliseconds() << " ms\n";

    // check coins
    newSenderCoins.clear();
    senderKeychain->visit([&newSenderCoins](const Coin& c)->bool
    {
        newSenderCoins.push_back(c);
        return true;
    });
    newReceiverCoins.clear();
    receiverKeychain->visit([&newReceiverCoins](const Coin& c)->bool
    {
        newReceiverCoins.push_back(c);
        return true;
    });

    WALLET_CHECK(newSenderCoins.size() == 5);
    WALLET_CHECK(newReceiverCoins.size() == 2);

    WALLET_CHECK(newReceiverCoins[0].m_amount == 4);
    WALLET_CHECK(newReceiverCoins[0].m_status == Coin::Unspent);
    WALLET_CHECK(newReceiverCoins[0].m_key_type == KeyType::Regular);

    WALLET_CHECK(newReceiverCoins[1].m_amount == 6);
    WALLET_CHECK(newReceiverCoins[1].m_status == Coin::Unspent);
    WALLET_CHECK(newReceiverCoins[1].m_key_type == KeyType::Regular);


    WALLET_CHECK(newSenderCoins[0].m_amount == 5);
    WALLET_CHECK(newSenderCoins[0].m_status == Coin::Spent);
    WALLET_CHECK(newSenderCoins[0].m_key_type == KeyType::Regular);

    WALLET_CHECK(newSenderCoins[1].m_amount == 2);
    WALLET_CHECK(newSenderCoins[1].m_status == Coin::Unspent);
    WALLET_CHECK(newSenderCoins[1].m_key_type == KeyType::Regular);

    WALLET_CHECK(newSenderCoins[2].m_amount == 1);
    WALLET_CHECK(newSenderCoins[2].m_status == Coin::Spent);
    WALLET_CHECK(newSenderCoins[2].m_key_type == KeyType::Regular);

    WALLET_CHECK(newSenderCoins[3].m_amount == 9);
    WALLET_CHECK(newSenderCoins[3].m_status == Coin::Spent);
    WALLET_CHECK(newSenderCoins[3].m_key_type == KeyType::Regular);

    WALLET_CHECK(newSenderCoins[4].m_amount == 3);
    WALLET_CHECK(newSenderCoins[4].m_status == Coin::Unspent);
    WALLET_CHECK(newSenderCoins[4].m_key_type == KeyType::Regular);

    // Tx history check
    sh = senderKeychain->getTxHistory();
    WALLET_CHECK(sh.size() == 2);
    rh = receiverKeychain->getTxHistory();
    WALLET_CHECK(rh.size() == 2);
    stx = senderKeychain->getTx(txId);
    WALLET_CHECK(stx.is_initialized());
    rtx = receiverKeychain->getTx(txId);
    WALLET_CHECK(rtx.is_initialized());

    WALLET_CHECK(stx->m_txId == rtx->m_txId);
    WALLET_CHECK(stx->m_amount == rtx->m_amount);
    WALLET_CHECK(stx->m_status == TxDescription::Completed);
    WALLET_CHECK(stx->m_message == rtx->m_message);
    WALLET_CHECK(stx->m_createTime >= rtx->m_createTime);
    WALLET_CHECK(stx->m_status == rtx->m_status);
    WALLET_CHECK(stx->m_fsmState.empty());
    WALLET_CHECK(rtx->m_fsmState.empty());
    WALLET_CHECK(stx->m_sender == true);
    WALLET_CHECK(rtx->m_sender == false);


    // third transfer. no enough money should appear
    sw.start();

    txId = receiver.transfer_money(receiverID, senderID, 6, 0, false);
    main_reactor->run();
    sw.stop();
    cout << "Third transfer elapsed time: " << sw.milliseconds() << " ms\n";
    // check coins
    newSenderCoins.clear();
    senderKeychain->visit([&newSenderCoins](const Coin& c)->bool
    {
        newSenderCoins.push_back(c);
        return true;
    });
    newReceiverCoins.clear();
    receiverKeychain->visit([&newReceiverCoins](const Coin& c)->bool
    {
        newReceiverCoins.push_back(c);
        return true;
    });

    // no coins 
    WALLET_CHECK(newSenderCoins.size() == 5);
    WALLET_CHECK(newReceiverCoins.size() == 2);

    // Tx history check. New failed tx should be added to sender and receiver
    sh = senderKeychain->getTxHistory();
    WALLET_CHECK(sh.size() == 3);
    rh = receiverKeychain->getTxHistory();
    WALLET_CHECK(rh.size() == 3);
    stx = senderKeychain->getTx(txId);
    WALLET_CHECK(stx.is_initialized());
    rtx = receiverKeychain->getTx(txId);
    WALLET_CHECK(rtx.is_initialized());

    WALLET_CHECK(rtx->m_amount == 6);
    WALLET_CHECK(rtx->m_status == TxDescription::Failed);
    WALLET_CHECK(rtx->m_fsmState.empty());
    WALLET_CHECK(rtx->m_sender == false);


    WALLET_CHECK(stx->m_amount == 6);
    WALLET_CHECK(stx->m_status == TxDescription::Failed);
    WALLET_CHECK(stx->m_fsmState.empty());
    WALLET_CHECK(stx->m_sender == true);
}

void TestSplitKey()
{
    Scalar::Native nonce;
    nonce = (uint64_t) 0xa231234f92381353UL;

    auto res1 = beam::wallet::splitKey(nonce, 123456789);
    auto res2 = beam::wallet::splitKey(nonce, 123456789);
    auto res3 = beam::wallet::splitKey(nonce, 123456789);
    WALLET_CHECK(res1.first == res2.first && res2.first == res3.first);
    WALLET_CHECK(res1.second == res2.second && res2.second == res3.second);
    Scalar::Native s2 = res1.second;
    s2 = -s2;
    Scalar::Native s1 = res1.first+s2;
    WALLET_CHECK(s1 == nonce);
}

<<<<<<< HEAD
=======
void TestSerializeFSM()
{
    cout << "\nTesting wallet's fsm serialization...\nsender\n";
    TestGateway gateway;

    beam::TxID id = { { 3, 65, 70 } };
    TxDescription tx = {};
    tx.m_txId = id;
    tx.m_amount = 6;
    wallet::Negotiator s{ gateway, createKeychain<TestKeyChain>(), tx};
    WALLET_CHECK(*(s.currentState()) == 0);
    s.start();
    s.processEvent(wallet::events::TxInitiated{});
    WALLET_CHECK(*(s.currentState()) == 2);

    Serializer ser;
    ser & s;

    auto buffer = ser.buffer();

    Deserializer der;
    der.reset(buffer.first, buffer.second);

    wallet::Negotiator s2{ gateway, createKeychain<TestKeyChain>(), {} };
    WALLET_CHECK(*(s2.currentState()) == 0);
    der & s2;
    WALLET_CHECK(*(s2.currentState()) == 2);
    s2.processEvent(wallet::events::TxResumed{});
    s2.processEvent(wallet::events::TxInvitationCompleted{ wallet::ConfirmInvitation() });
    WALLET_CHECK(*(s2.currentState()) == 4);

    ser.reset();
    ser & s2;

    buffer = ser.buffer();
    der.reset(buffer.first, buffer.second);
    der & s;
    WALLET_CHECK(*(s.currentState()) == 4);
}

>>>>>>> e1e1d855
struct MyMmr : public Merkle::Mmr
{
    typedef std::vector<Merkle::Hash> HashVector;
    typedef std::unique_ptr<HashVector> HashVectorPtr;

    std::vector<HashVectorPtr> m_vec;

    Merkle::Hash& get_At(const Merkle::Position& pos)
    {
        if (m_vec.size() <= pos.H)
            m_vec.resize(pos.H + 1);

        HashVectorPtr& ptr = m_vec[pos.H];
        if (!ptr)
            ptr.reset(new HashVector);


        HashVector& vec = *ptr;
        if (vec.size() <= pos.X)
            vec.resize(pos.X + 1);

        return vec[pos.X];
    }

    virtual void LoadElement(Merkle::Hash& hv, const Merkle::Position& pos) const override
    {
        hv = ((MyMmr*)this)->get_At(pos);
    }

    virtual void SaveElement(const Merkle::Hash& hv, const Merkle::Position& pos) override
    {
        get_At(pos) = hv;
    }
};

struct MiniChainManager
{
    MyMmr m_Mmr;

    Block::SystemState::Full m_Hdr;
    Merkle::Hash m_hvLive;

    MiniChainManager()
    {
        ZeroObject(m_Hdr);
        ZeroObject(m_hvLive);
    }

    void Add()
    {
        if (m_Hdr.m_Height)
        {
            m_Hdr.NextPrefix();
            m_Mmr.Append(m_Hdr.m_Prev);
        }
        else
            m_Hdr.m_Height = Rules::HeightGenesis;

        m_Mmr.get_Hash(m_Hdr.m_Definition);
        Merkle::Interpret(m_Hdr.m_Definition, m_hvLive, true);
    }
};

struct RollbackIO : public TestNetwork
{
    RollbackIO(IOLoop& mainLoop, MiniChainManager& mcm, Height branch, unsigned step)
        : TestNetwork(mainLoop)
        , m_mcm(mcm)
        , m_branch(branch)
        , m_step(step)
    {


    }

    void InitHdr(proto::NewTip& msg) override
    {
        msg.m_Description = m_mcm.m_Hdr;
    }

    void send_node_message(beam::proto::GetProofState&& msg) override
    {
        cout << "Rollback. GetProofState Height=" << msg.m_Height << "\n";

        proto::ProofState msgOut;

        assert(msg.m_Height >= Rules::HeightGenesis);

        // TODO: Wallet must not request proofs beyond max height (this doesn't make sense)
        if (msg.m_Height < m_mcm.m_Hdr.m_Height)
        {
            Merkle::ProofBuilderHard bld;
            m_mcm.m_Mmr.get_Proof(bld, msg.m_Height - Rules::HeightGenesis);

            msgOut.m_Proof.swap(bld.m_Proof);
            msgOut.m_Proof.push_back(m_mcm.m_hvLive);
        }

        enqueueNetworkTask([this, msgOut]{
            m_peers[0]->handle_node_message((proto::ProofState&&) msgOut);
        });
    }

    void send_node_message(proto::GetMined&& data) override
    {
        Height h = m_step > 1 ? m_step * Height((m_branch - 1) / m_step) : m_branch - 1;
        assert(data.m_HeightMin == Rules::HeightGenesis || data.m_HeightMin == h);
        WALLET_CHECK(data.m_HeightMin == Rules::HeightGenesis || data.m_HeightMin == h);
        TestNetwork::send_node_message(move(data));
    }

    void close_node_connection() override
    {
        shutdown();
    }

    MiniChainManager& m_mcm;
    Height m_branch;
    unsigned m_step;
};

void TestRollback(Height branch, Height current, unsigned step = 1)
{
    cout << "\nRollback from " << current << " to " << branch << " step: " << step <<'\n';
    auto db = createSqliteKeychain("wallet.db");
    
    MiniChainManager mcmOld, mcmNew;

    for (Height i = Rules::HeightGenesis; i <= current; ++i)
    {
        mcmOld.Add();

        if (i == branch)
            mcmNew.m_hvLive = 1U; // branching
        mcmNew.Add();

        if (i % step == 0)
        {
            Coin coin1 = { 5, Coin::Unspent, 0, 0, KeyType::Regular, i };
            mcmOld.m_Hdr.get_Hash(coin1.m_confirmHash);

            db->store(coin1);
        }
    }

    Block::SystemState::ID id;
    mcmOld.m_Hdr.get_ID(id);
    db->setSystemStateID(id);

    IOLoop mainLoop;
    auto network = make_shared<RollbackIO>(mainLoop, mcmNew, branch, step);

    Wallet sender(db, network);
    
    network->registerPeer(&sender, true);
    
    mainLoop.run();
}

void TestRollback()
{
    cout << "\nTesting wallet rollback...\n";
    Height s = 10;
    for (Height i = 1; i <= s; ++i)
    {
        TestRollback(i, s);
        TestRollback(i, s, 2);
    }
    s = 11;
    for (Height i = 1; i <= s; ++i)
    {
        TestRollback(i, s);
        TestRollback(i, s, 2);
    }
    
    TestRollback(1, 1);
    TestRollback(2, 50);
    TestRollback(2, 51);
    TestRollback(93, 120);
    TestRollback(93, 120, 6);
    TestRollback(93, 120, 7);
    TestRollback(99, 100);
}

int main()
{
    int logLevel = LOG_LEVEL_DEBUG;
#if LOG_VERBOSE_ENABLED
    logLevel = LOG_LEVEL_VERBOSE;
#endif
    auto logger = beam::Logger::create(logLevel, logLevel);

    TestSplitKey();
    TestP2PWalletNegotiationST();
    TestP2PWalletReverseNegotiationST();

    TestWalletNegotiation(createKeychain<TestKeyChain>(), createKeychain<TestKeyChain2>());
    TestWalletNegotiation(createSenderKeychain(), createReceiverKeychain());

    TestTxToHimself();

    TestRollback();

    assert(g_failureCount == 0);
    return WALLET_CHECK_RESULT;
}
<|MERGE_RESOLUTION|>--- conflicted
+++ resolved
@@ -1,1672 +1,1629 @@
-// Copyright 2018 The Beam Team
-//
-// Licensed under the Apache License, Version 2.0 (the "License");
-// you may not use this file except in compliance with the License.
-// You may obtain a copy of the License at
-//
-//    http://www.apache.org/licenses/LICENSE-2.0
-//
-// Unless required by applicable law or agreed to in writing, software
-// distributed under the License is distributed on an "AS IS" BASIS,
-// WITHOUT WARRANTIES OR CONDITIONS OF ANY KIND, either express or implied.
-// See the License for the specific language governing permissions and
-// limitations under the License.
-
-#define LOG_VERBOSE_ENABLED 0
-
-#include "wallet/wallet_network.h"
-#include "wallet/wallet.h"
-#include "wallet/secstring.h"
-#include "utility/test_helpers.h"
-#include <string_view>
-
-#include "test_helpers.h"
-
-#include <assert.h>
-#include <iostream>
-#include <thread>
-#include <mutex>
-#include <atomic>
-#include <condition_variable>
-
-#include "core/proto.h"
-#include <boost/filesystem.hpp>
-#include <boost/intrusive/list.hpp>
-
-using namespace beam;
-using namespace std;
-using namespace ECC;
-
-WALLET_TEST_INIT
-
-namespace
-{
-    class BaseTestKeyChain : public IKeyChain
-    {
-    public:
-
-        ECC::Scalar::Native calcKey(const Coin&) const override
-        {
-            return ECC::Scalar::Native();
-        }
-
-		void get_IdentityKey(ECC::Scalar::Native& sk) const override
-		{
-			sk = Zero;
-		}
-
-        std::vector<beam::Coin> selectCoins(const ECC::Amount& amount, bool /*lock*/) override
-        {
-            std::vector<beam::Coin> res;
-            ECC::Amount t = 0;
-            for (auto& c : m_coins)
-            {
-                t += c.m_amount;
-                c.m_status = Coin::Locked;
-                res.push_back(c);
-                if (t >= amount)
-                {
-                    break;
-                }
-            }
-            return res;
-        }
-
-        virtual std::vector<beam::Coin> getCoinsCreatedByTx(const TxID& txId) override { return {}; };
-        void store(beam::Coin& ) override {}
-        void store(std::vector<beam::Coin>& ) override {}
-        void update(const vector<beam::Coin>& coins) override {}
-        void update(const beam::Coin& ) override {}
-        void remove(const std::vector<beam::Coin>& ) override {}
-        void remove(const beam::Coin& ) override {}
-        void visit(std::function<bool(const beam::Coin& coin)> ) override {}
-        void setVarRaw(const char* , const void* , size_t ) override {}
-        int getVarRaw(const char* , void* ) const override { return 0; }
-        bool getBlob(const char* name, ByteBuffer& var) const override { return false; }
-        Timestamp getLastUpdateTime() const override { return 0; }
-        void setSystemStateID(const Block::SystemState::ID& ) override {};
-        bool getSystemStateID(Block::SystemState::ID& ) const override { return false; };
-
-        void subscribe(IKeyChainObserver* observer) override {}
-        void unsubscribe(IKeyChainObserver* observer) override {}
-
-        std::vector<TxDescription> getTxHistory(uint64_t , int ) override { return {}; };
-        boost::optional<TxDescription> getTx(const TxID& ) override { return boost::optional<TxDescription>{}; };
-        void saveTx(const TxDescription &) override {};
-        void deleteTx(const TxID& ) override {};
-        void rollbackTx(const TxID&) override {}
-
-        std::vector<TxPeer> getPeers() override { return {}; };
-        void addPeer(const TxPeer&) override {}
-        boost::optional<TxPeer> getPeer(const WalletID&) override { return boost::optional<TxPeer>{}; }
-        void clearPeers() override {}
-
-        std::vector<WalletAddress> getAddresses(bool own) override { return {}; }
-        void saveAddress(const WalletAddress&) override {}
-        boost::optional<WalletAddress> getAddress(const WalletID& id) override
-        {
-            return boost::optional<WalletAddress>{};
-        }
-        void deleteAddress(const WalletID&) override {}
-
-        Height getCurrentHeight() const override
-        {
-            return 134;
-        }
-
-        uint64_t getKnownStateCount() const override
-        {
-            return 0;
-        }
-
-        Block::SystemState::ID getKnownStateID(Height height) override
-        {
-            return {};
-        }
-
-        void rollbackConfirmedUtxo(Height /*minHeight*/) override
-        {}
-
-        void clear() override {}
-
-		void changePassword(const SecString& password) override {}
-
-        void setTxParameter(const TxID& txID, int paramID, const ByteBuffer& blob) override
-        {
-            auto p = m_params.emplace(paramID, blob);
-            assert(p.second);
-        }
-        bool getTxParameter(const TxID& txID, int paramID, ByteBuffer& blob) override 
-        {
-            auto it = m_params.find(paramID);
-            if (it != m_params.end())
-            {
-                blob = it->second;
-                return true;
-            }
-            return false;
-        }
-
-    protected:
-        std::vector<beam::Coin> m_coins;
-        std::map<int, ByteBuffer> m_params;
-    };
-
-    class TestKeyChain : public BaseTestKeyChain
-    {
-    public:
-        TestKeyChain()
-        {
-            m_coins.emplace_back(5);
-            m_coins.emplace_back(2);
-            m_coins.emplace_back(3);
-        }
-    };
-
-    class TestKeyChain2 : public BaseTestKeyChain
-    {
-    public:
-        TestKeyChain2()
-        {
-            m_coins.emplace_back(1);
-            m_coins.emplace_back(3);
-        }
-    };
-
-    template<typename KeychainImpl>
-    IKeyChain::Ptr createKeychain()
-    {
-        return std::static_pointer_cast<IKeyChain>(std::make_shared<KeychainImpl>());
-    }
-
-    IKeyStore::Ptr createBbsKeystore(const string& path, const string& pass)
-    {
-        boost::filesystem::remove_all(path);
-        IKeyStore::Options options;
-        options.flags = IKeyStore::Options::local_file | IKeyStore::Options::enable_all_keys;
-        options.fileName = path;
-
-        auto ks = IKeyStore::create(options, pass.c_str(), pass.size());
-        
-        return ks;
-    }
-
-    IKeyChain::Ptr createSqliteKeychain(const string& path)
-    {
-        ECC::NoLeak<ECC::uintBig> seed;
-        seed.V = Zero;
-        if (boost::filesystem::exists(path))
-        {
-            boost::filesystem::remove(path);
-        }
-               
-        auto keychain = Keychain::init(path, string("pass123"), seed);
-        beam::Block::SystemState::ID id = {};
-        id.m_Height = 134;
-        keychain->setSystemStateID(id);
-        return keychain;
-    }
-
-    IKeyChain::Ptr createSenderKeychain()
-    {
-        auto db = createSqliteKeychain("sender_wallet.db");
-        for (auto amount : { 5, 2, 1, 9 })
-        {
-            Coin coin(amount);
-            coin.m_maturity = 0;
-            db->store(coin);
-        }
-        return db;
-    }
-
-    IKeyChain::Ptr createReceiverKeychain()
-    {
-        return createSqliteKeychain("receiver_wallet.db");
-    }
-
-    struct TestGateway : wallet::INegotiatorGateway
-    {
-        void send_tx_invitation(const TxDescription& , wallet::Invite&&) override
-        {
-            cout << "sent tx initiation message\n";
-        }
-
-        void send_tx_confirmation(const TxDescription& , wallet::ConfirmTransaction&&) override
-        {
-            cout << "sent senders's tx confirmation message\n";
-        }
-
-        void send_tx_failed(const TxDescription&) override
-        {
-
-        }
-
-        void on_tx_completed(const TxDescription&) override
-        {
-            cout << __FUNCTION__ << "\n";
-        }
-
-        void send_tx_confirmation(const TxDescription& , wallet::ConfirmInvitation&&) override
-        {
-            cout << "sent recever's tx confirmation message\n";
-        }
-
-        void register_tx(const TxDescription& , Transaction::Ptr) override
-        {
-            cout << "sent tx registration request\n";
-        }
-
-        void send_tx_registered(const TxDescription& ) override
-        {
-            cout << "sent tx registration completed \n";
-        }
-
-        void confirm_outputs(const vector<Coin>&) override
-        {
-            cout << "confirm outputs\n";
-        }
-
-        void confirm_kernel(const TxDescription&, const TxKernel&) override
-        {
-            cout << "confirm kernel\n";
-        }
-
-        bool get_tip(Block::SystemState::Full& state) const override
-        {
-            return true;
-        }
-
-        bool isTestMode() const
-        {
-            return true;
-        }
-    };
-
-    struct IOLoop
-    {
-        using Task = function<void()>;
-        IOLoop()
-          : m_shutdown{ false }
-          , m_uses{0}
-        {
-
-        }
-
-
-        void addRef()
-        {
-            ++m_uses;
-            if (m_uses == 1)
-            {
-                m_shutdown.store(false);
-                m_cv.notify_all();
-            }
-        }
-
-        void release()
-        {
-            if (--m_uses == 0)
-            {
-                shutdown();
-            }
-        }
-
-        void shutdown()
-        {
-            m_shutdown.store(true);
-            m_cv.notify_all();
-        }
-
-        bool isShutdown() const
-        {
-            return m_shutdown.load();
-        }
-
-        void run()
-        {
-            while (!isShutdown())
-            {
-                Task task;
-                {
-                    unique_lock<mutex> lock(m_tasksMutex);
-                    if (!m_tasks.empty())
-                    {
-                        task = move(m_tasks.front());
-                        m_tasks.pop_front();
-                    }
-                    else
-                    {
-                        m_cv.wait(lock, [this] { return !m_tasks.empty() || isShutdown(); });
-                    }
-                }
-                if (task)
-                {
-                    try
-                    {
-                        task();
-                    }
-                    catch (...)
-                    {
-
-                    }
-                }
-            }
-        }
-
-        void step()
-        {
-            deque<Task> tasks;
-            {
-                unique_lock<mutex> lock(m_tasksMutex);
-                if (!m_tasks.empty())
-                {
-                    tasks.swap(m_tasks);
-                }
-            }
-            for (auto& task : tasks)
-            {
-                try
-                {
-                    task();
-                }
-                catch (...)
-                {
-
-                }
-            }
-        }
-
-        void enqueueTask(Task&& task)
-        {
-            lock_guard<mutex> lock{ m_tasksMutex };
-            m_tasks.push_back(move(task));
-            m_cv.notify_one();
-        }
-
-        deque<Task> m_tasks;
-        mutex m_tasksMutex;
-        condition_variable m_cv;
-        atomic<bool> m_shutdown;
-        atomic<int> m_uses;
-    };
-
-    //
-    // Test impl of the network io. The second thread isn't really needed, though this is much close to reality
-    //
-    struct TestNetworkBase : public NetworkIOBase
-    {
-        using Task = function<void()>;
-        TestNetworkBase(IOLoop& mainLoop)
-            : m_peerCount{0}
-            , m_mainLoop(mainLoop)
-            , m_thread{ [this] { m_networkLoop.run(); } }
-        {
-            mainLoop.addRef();
-        }
-
-        void shutdown()
-        {
-            m_networkLoop.shutdown();
-            m_mainLoop.enqueueTask([this]()
-            {
-                m_thread.join();
-                m_mainLoop.release();
-            });
-        }
-
-        void registerPeer(IWallet* walletPeer, bool main)
-        {
-            m_peers.push_back(walletPeer);
-
-            if (main)
-            {
-                proto::NewTip msg;
-                InitHdr(msg);
-                walletPeer->handle_node_message(move(msg));
-            }
-        }
-
-        virtual void InitHdr(proto::NewTip& msg)
-        {
-            msg.m_Description.m_Height = 134;
-        }
-
-        void enqueueNetworkTask(Task&& task)
-        {
-            m_networkLoop.enqueueTask([this, t = std::move(task)]()
-            {
-                m_mainLoop.enqueueTask([t = std::move(t)](){t(); });
-            });
-        }
-
-        template<typename Msg>
-        void send(size_t peerId, const WalletID& to, Msg&& msg)
-        {
-            Serializer s;
-            s & msg;
-            ByteBuffer buf;
-            s.swap_buf(buf);
-            enqueueNetworkTask([this, peerId, to, buf = move(buf)]()
-            {
-                Deserializer d;
-                d.reset(&buf[0], buf.size());
-                Msg msg;
-                d & msg;
-                m_peers[peerId]->handle_tx_message(to, move(msg));
-            });
-        }
-
-        virtual void onSent()
-        {
-
-        }
-
-        void set_node_address(io::Address node_address) override {}
-
-        int m_peerCount;
-
-        vector<IWallet*> m_peers;
-        IOLoop m_networkLoop;
-        IOLoop& m_mainLoop;
-        thread m_thread;
-    };
-
-    struct TestNetwork : public TestNetworkBase
-    {
-        TestNetwork(IOLoop& mainLoop) : TestNetworkBase{ mainLoop }
-        {}
-
-        void send_tx_message(const WalletID& to, wallet::Invite&& data) override
-        {
-            cout << "[Sender] send_tx_invitation\n";
-            ++m_peerCount;
-            WALLET_CHECK(data.m_amount == 6);
-            send(1, to, move(data));
-        }
-
-        void send_tx_message(const WalletID& to, wallet::ConfirmTransaction&& data) override
-        {
-            cout << "[Sender] send_tx_confirmation\n";
-            send(1, to, move(data));
-        }
-
-        void send_tx_message(const WalletID& to, wallet::ConfirmInvitation&& data) override
-        {
-            cout << "[Receiver] send_tx_confirmation\n";
-            ++m_peerCount;
-            send(1, to, move(data));
-        }
-
-        void send_tx_message(const WalletID& to, wallet::TxRegistered&& data) override
-        {
-            cout << "[Receiver] send_tx_registered\n";
-            send(1, to, move(data));
-        }
-
-        void send_tx_message(const WalletID& to, beam::wallet::TxFailed&& data) override
-        {
-            cout << "TxFailed\n";
-            send(1, to, move(data));
-        }
-
-        void send_tx_message(const WalletID& to, beam::wallet::SetTxParameter&& data) override
-        {
-            cout << "SetTxParameter\n";
-            send(1, to, move(data));
-        }
-
-        void send_node_message(proto::NewTransaction&& data) override
-        {
-            cout << "NewTransaction\n";
-
-            for (const auto& input : data.m_Transaction->m_vInputs)
-            {
-                RemoveCommitment(input->m_Commitment);
-            }
-            for (const auto& output : data.m_Transaction->m_vOutputs)
-            {
-                AddCommitment(output->m_Commitment);
-            }
-
-            enqueueNetworkTask([this, data] {m_peers[0]->handle_node_message(proto::Boolean{ true }); });
-        }
-
-        set<ECC::Point> m_Commitments;
-
-        void AddCommitment(const ECC::Point& c)
-        {
-            m_Commitments.insert(c);
-        }
-
-        void RemoveCommitment(const ECC::Point& c)
-        {
-            m_Commitments.erase(c);
-        }
-
-        bool HasCommitment(const ECC::Point& c)
-        {
-            return m_Commitments.find(c) != m_Commitments.end();
-        }
-
-        void send_node_message(proto::GetMined&& data) override
-        {
-            cout << "GetMined\n";
-            enqueueNetworkTask([this] {m_peers[0]->handle_node_message(proto::Mined{ }); });
-        }
-
-        void send_node_message(proto::GetProofUtxo&& msg) override
-        {
-            cout << "GetProofUtxo\n";
-
-            Input::Proof proof = {};
-            if (HasCommitment(msg.m_Utxo.m_Commitment))
-            {
-                proof.m_State.m_Maturity = 134 + 60;
-                enqueueNetworkTask([this, proof = move(proof)]() {m_peers[0]->handle_node_message(proto::ProofUtxo({ proof })); });
-            }
-            else
-            {
-                enqueueNetworkTask([this, proof = move(proof)]() {m_peers[0]->handle_node_message(proto::ProofUtxo()); });
-            }
-        }
-
-        void send_node_message(proto::GetHdr&&) override
-        {
-            cout << "GetHdr request chain header\n";
-        }
-
-        void send_node_message(beam::proto::GetProofState &&) override
-        {
-            cout << "GetProofState\n";
-
-            proto::ProofState msg;
-
-            enqueueNetworkTask([this, msg] {
-                m_peers[0]->handle_node_message((proto::ProofState&&) msg);
-            });
-        }
-
-        void send_node_message(beam::proto::GetProofKernel&&) override
-        {
-            cout << "GetProofKernel\n";
-            enqueueNetworkTask([this] {
-                m_peers[0]->handle_node_message(proto::ProofKernel{});
-            });
-        }
-
-
-//         void close_connection(const beam::WalletID&) override
-//         {
-//         }
-
-        void connect_node() override
-        {
-
-        }
-
-        void close_node_connection() override
-        {
-        }
-
-        void new_own_address(const WalletID&) override
-        {
-
-        }
-
-        void address_deleted(const WalletID& address) override
-        {
-
-        }
-    };
-}
-
-class TestWallet
-    :public Wallet
-{
-    bool IsTestMode() const override { return true; }
-public:
-    TestWallet(IKeyChain::Ptr keyChain, INetworkIO::Ptr network, bool holdNodeConnection = false, TxCompletedAction&& action = TxCompletedAction())
-        :Wallet(keyChain, network, holdNodeConnection, std::move(action))
-    {
-    }
-};
-
-void TestWalletNegotiation(IKeyChain::Ptr senderKeychain, IKeyChain::Ptr receiverKeychain)
-{
-    cout << "\nTesting wallets negotiation...\n";
-
-    WalletID receiver_id = {};
-    receiver_id = unsigned(4);
-
-    WalletID sender_id = {};
-    sender_id = unsigned(5);
-
-    IOLoop mainLoop;
-    auto network = make_shared<TestNetwork >(mainLoop);
-    auto network2 = make_shared<TestNetwork>(mainLoop);
-
-    int count = 0;
-    auto f = [&count, network, network2](const auto& /*id*/)
-    {
-        if (++count >= 2)
-        {
-            network->shutdown();
-            network2->shutdown();
-        }
-    };
-
-    TestWallet sender(senderKeychain, network, false, f);
-    TestWallet receiver(receiverKeychain, network2, false, f);
-
-    network->registerPeer(&sender, true);
-    network->registerPeer(&receiver, false);
-
-    network2->registerPeer(&receiver, true);
-    network2->registerPeer(&sender, false);
-
-    sender.transfer_money(sender_id, receiver_id, 6, 1, true, {});
-    mainLoop.run();
-}
-
-class TestNode
-{
-public:
-    TestNode(io::Address address)
-    {
-        m_Server.Listen(address);
-    }
-
-    ~TestNode() {
-        KillAll();
-    }
-
-    void KillAll()
-    {
-        while (!m_lstClients.empty())
-            DeleteClient(&m_lstClients.front());
-    }
-
-private:
-
-    struct Client
-        :public proto::NodeConnection
-        ,public boost::intrusive::list_base_hook<>
-    {
-        TestNode& m_This;
-        bool m_Subscribed;
-
-        Client(TestNode& n)
-            : m_This(n)
-            , m_Subscribed(false)
-        {
-        }
-
-
-        // protocol handler
-        void OnMsg(proto::NewTransaction&& data) override
-        {
-            for (const auto& input : data.m_Transaction->m_vInputs)
-            {
-                m_This.RemoveCommitment(input->m_Commitment);
-            }
-            for (const auto& output : data.m_Transaction->m_vOutputs)
-            {
-                m_This.AddCommitment(output->m_Commitment);
-            }
-            Send(proto::Boolean{ true });
-        }
-
-        void OnMsg(proto::GetProofUtxo&& data) override
-        {
-            if (m_This.HasCommitment(data.m_Utxo.m_Commitment))
-            {
-                Input::Proof proof = {};
-                proof.m_State.m_Maturity = 134 + 60;
-                Send(proto::ProofUtxo{ {proof} });
-            }
-            else
-            {
-                Send(proto::ProofUtxo{});
-            }
-        }
-
-        void OnMsg(proto::GetProofKernel&& /*data*/) override
-        {
-            Send(proto::ProofKernel());
-        }
-
-        void OnMsg(proto::Config&& /*data*/) override
-        {
-            proto::NewTip msg;
-
-            msg.m_Description.m_Height = 134;
-            Send(move(msg));
-        }
-
-        void OnMsg(proto::GetMined&&) override
-        {
-            Send(proto::Mined{});
-        }
-
-        void OnMsg(proto::GetProofState&&) override
-        {
-            Send(proto::ProofState{});
-        }
-
-        void OnMsg(proto::BbsSubscribe&& msg) override
-        {
-            if (m_Subscribed)
-                return;
-            m_Subscribed = true;
-
-            for (const auto& m : m_This.m_bbs)
-            {
-                Send(m);
-            }
-        }
-
-        void OnMsg(proto::BbsMsg&& msg) override
-        {
-            m_This.m_bbs.push_back(msg);
-
-            for (ClientList::iterator it = m_This.m_lstClients.begin(); m_This.m_lstClients.end() != it; it++)
-            {
-                if (it.pointed_node() != this)
-                {
-                    Client& c = *it;
-                    if (c.m_Subscribed)
-                    {
-                        c.Send(msg);
-                    }
-                }
-            }
-        }
-
-        void OnDisconnect(const DisconnectReason& r) override
-        {
-            switch (r.m_Type)
-            {
-            case DisconnectReason::Protocol:
-            case DisconnectReason::ProcessingExc:
-                LOG_ERROR() << "Disconnect: " << r;
-                g_failureCount++;
-
-            default: // suppress warning
-                break;
-            }
-
-            m_This.DeleteClient(this);
-        }
-    };
-
-    typedef boost::intrusive::list<Client> ClientList;
-    ClientList m_lstClients;
-
-    std::vector<proto::BbsMsg> m_bbs;
-
-    void DeleteClient(Client* client)
-    {
-        m_lstClients.erase(ClientList::s_iterator_to(*client));
-        delete client;
-    }
-
-    set<ECC::Point> m_Commitments;
-
-    void AddCommitment(const ECC::Point& c)
-    {
-        m_Commitments.insert(c);
-    }
-
-    void RemoveCommitment(const ECC::Point& c)
-    {
-        m_Commitments.erase(c);
-    }
-
-    bool HasCommitment(const ECC::Point& c)
-    {
-        return m_Commitments.find(c) != m_Commitments.end();
-    }
-
-    struct Server
-        :public proto::NodeConnection::Server
-    {
-        IMPLEMENT_GET_PARENT_OBJ(TestNode, m_Server)
-
-        void OnAccepted(io::TcpStream::Ptr&& newStream, int errorCode) override
-        {
-            if (newStream)
-            {
-                Client* p = new Client(get_ParentObj());
-                get_ParentObj().m_lstClients.push_back(*p);
-
-                p->Accept(std::move(newStream));
-                p->SecureConnect();
-            }
-        }
-    } m_Server;
-};
-
-void TestTxToHimself()
-{
-    cout << "\nTesting Tx to himself...\n";
-
-    io::Reactor::Ptr main_reactor{ io::Reactor::create() };
-    io::Reactor::Scope scope(*main_reactor);
-
-    string keystorePass = "123";
-    auto senderBbsKeys = createBbsKeystore("sender-bbs", keystorePass);
-
-    WalletID senderID = {};
-    senderBbsKeys->gen_keypair(senderID);
-    WalletID receiverID = {};
-    senderBbsKeys->gen_keypair(receiverID);
-
-    auto senderKeychain = createSqliteKeychain("sender_wallet.db");
-
-    // add own address
-    WalletAddress own_address = {};
-    own_address.m_walletID = receiverID;
-    own_address.m_label = "test label";
-    own_address.m_category = "test category";
-    own_address.m_createTime = beam::getTimestamp();
-    own_address.m_duration = 23;
-    own_address.m_own = true;
-
-    senderKeychain->saveAddress(own_address);
-
-    // add coin with keyType - Coinbase
-    beam::Amount coin_amount = 40;
-    Coin coin(coin_amount);
-    coin.m_maturity = 0;
-    coin.m_status = Coin::Unspent;
-    coin.m_key_type = KeyType::Coinbase;
-    senderKeychain->store(coin);
-
-    auto coins = senderKeychain->selectCoins(24, false);
-    WALLET_CHECK(coins.size() == 1);
-    WALLET_CHECK(coins[0].m_key_type == KeyType::Coinbase);
-    WALLET_CHECK(coins[0].m_status == Coin::Unspent);
-    WALLET_CHECK(senderKeychain->getTxHistory().empty());
-
-    auto node_address = io::Address::localhost().port(32125);
-    TestNode node{ node_address };
-    auto sender_io = make_shared<WalletNetworkIO>(node_address, senderKeychain, senderBbsKeys, main_reactor, 1000, 2000);
-    TestWallet sender{ senderKeychain, sender_io, true, [sender_io](auto) { sender_io->stop(); } };
-    helpers::StopWatch sw;
-
-    sw.start();
-    TxID txId = sender.transfer_money(senderID, receiverID, 24, 2);
-    main_reactor->run();
-    sw.stop();
-
-    cout << "Transfer elapsed time: " << sw.milliseconds() << " ms\n";
-
-    // check Tx
-    auto txHistory = senderKeychain->getTxHistory();
-    WALLET_CHECK(txHistory.size() == 1);
-    WALLET_CHECK(txHistory[0].m_txId == txId);
-    WALLET_CHECK(txHistory[0].m_amount == 24);
-    WALLET_CHECK(txHistory[0].m_change == 14);
-    WALLET_CHECK(txHistory[0].m_fee == 2);
-    WALLET_CHECK(txHistory[0].m_status == TxDescription::Completed);
-
-    // check coins
-    vector<Coin> newSenderCoins;
-    senderKeychain->visit([&newSenderCoins](const Coin& c)->bool
-    {
-        newSenderCoins.push_back(c);
-        return true;
-    });
-
-    WALLET_CHECK(newSenderCoins.size() == 3);
-    WALLET_CHECK(newSenderCoins[0].m_key_type == KeyType::Coinbase);
-    WALLET_CHECK(newSenderCoins[0].m_status == Coin::Spent);
-
-    WALLET_CHECK(newSenderCoins[1].m_key_type == KeyType::Regular);
-    WALLET_CHECK(newSenderCoins[1].m_status == Coin::Unspent);
-    WALLET_CHECK(newSenderCoins[1].m_amount == 14);
-
-    WALLET_CHECK(newSenderCoins[2].m_key_type == KeyType::Regular);
-    WALLET_CHECK(newSenderCoins[2].m_status == Coin::Unspent);
-    WALLET_CHECK(newSenderCoins[2].m_amount == 24);
-
-    cout << "\nFinish of testing Tx to himself...\n";
-}
-
-void TestP2PWalletNegotiationST()
-{
-    cout << "\nTesting p2p wallets negotiation single thread...\n";
-
-    auto node_address = io::Address::localhost().port(32125);
-
-    io::Reactor::Ptr main_reactor{ io::Reactor::create() };
-    io::Reactor::Scope scope(*main_reactor);
-
-    string keystorePass = "123";
-
-    auto senderBbsKeys = createBbsKeystore("sender-bbs", keystorePass);
-    auto receiverBbsKeys = createBbsKeystore("receiver-bbs", keystorePass);
-
-    WalletID senderID = {};
-    senderBbsKeys->gen_keypair(senderID);
-    senderBbsKeys->save_keypair(senderID, true);
-    WalletID receiverID = {};
-    receiverBbsKeys->gen_keypair(receiverID);
-    receiverBbsKeys->save_keypair(receiverID, true);
-
-    auto senderKeychain = createSenderKeychain();
-    auto receiverKeychain = createReceiverKeychain();
-
-    WALLET_CHECK(senderKeychain->selectCoins(6, false).size() == 2);
-    WALLET_CHECK(senderKeychain->getTxHistory().empty());
-    WALLET_CHECK(receiverKeychain->getTxHistory().empty());
-
-    helpers::StopWatch sw;
-    TestNode node{ node_address };
-    auto sender_io = make_shared<WalletNetworkIO>(node_address, senderKeychain, senderBbsKeys, main_reactor, 1000, 2000);
-    auto receiver_io = make_shared<WalletNetworkIO>(node_address, receiverKeychain, receiverBbsKeys, main_reactor, 1000, 2000);
-
-    int completedCount = 2;
-    auto f = [&completedCount, main_reactor](auto)
-    {
-        --completedCount;
-        if (completedCount == 0)
-        {
-            main_reactor->stop();
-            completedCount = 2;
-        }
-    };
-
-    TestWallet sender{ senderKeychain, sender_io, true, f };
-    TestWallet receiver{ receiverKeychain, receiver_io, true , f };
-
-    //// send to your peer
-    //sender.transfer_money(senderID, senderID, 6);
-    //main_reactor->run();
-    //auto sh = senderKeychain->getTxHistory();
-    //WALLET_CHECK(sh.size() == 1);
-    //WALLET_CHECK(sh[0].m_status == TxDescription::Failed);
-    //senderKeychain->deleteTx(sh[0].m_txId);
-
-    sw.start();
-
-    TxID txId = sender.transfer_money(senderID, receiverID, 4, 2);
-
-    main_reactor->run();
-    sw.stop();
-    cout << "First transfer elapsed time: " << sw.milliseconds() << " ms\n";
-
-    // check coins
-    vector<Coin> newSenderCoins;
-    senderKeychain->visit([&newSenderCoins](const Coin& c)->bool
-    {
-        newSenderCoins.push_back(c);
-        return true;
-    });
-    vector<Coin> newReceiverCoins;
-    receiverKeychain->visit([&newReceiverCoins](const Coin& c)->bool
-    {
-        newReceiverCoins.push_back(c);
-        return true;
-    });
-
-    WALLET_CHECK(newSenderCoins.size() == 4);
-    WALLET_CHECK(newReceiverCoins.size() == 1);
-    WALLET_CHECK(newReceiverCoins[0].m_amount == 4);
-    WALLET_CHECK(newReceiverCoins[0].m_status == Coin::Unspent);
-    WALLET_CHECK(newReceiverCoins[0].m_key_type == KeyType::Regular);
-
-    WALLET_CHECK(newSenderCoins[0].m_amount == 5);
-    WALLET_CHECK(newSenderCoins[0].m_status == Coin::Spent);
-    WALLET_CHECK(newSenderCoins[0].m_key_type == KeyType::Regular);
-
-    WALLET_CHECK(newSenderCoins[1].m_amount == 2);
-    WALLET_CHECK(newSenderCoins[1].m_status == Coin::Unspent);
-    WALLET_CHECK(newSenderCoins[1].m_key_type == KeyType::Regular);
-
-    WALLET_CHECK(newSenderCoins[2].m_amount == 1);
-    WALLET_CHECK(newSenderCoins[2].m_status == Coin::Spent);
-    WALLET_CHECK(newSenderCoins[2].m_key_type == KeyType::Regular);
-
-    WALLET_CHECK(newSenderCoins[3].m_amount == 9);
-    WALLET_CHECK(newSenderCoins[3].m_status == Coin::Unspent);
-    WALLET_CHECK(newSenderCoins[3].m_key_type == KeyType::Regular);
-
-    // Tx history check
-    auto sh = senderKeychain->getTxHistory();
-    WALLET_CHECK(sh.size() == 1);
-    auto rh = receiverKeychain->getTxHistory();
-    WALLET_CHECK(rh.size() == 1);
-    auto stx = senderKeychain->getTx(txId);
-    WALLET_CHECK(stx.is_initialized());
-    auto rtx = receiverKeychain->getTx(txId);
-    WALLET_CHECK(rtx.is_initialized());
-
-    WALLET_CHECK(stx->m_txId == rtx->m_txId);
-    WALLET_CHECK(stx->m_amount == rtx->m_amount);
-    WALLET_CHECK(stx->m_status == TxDescription::Completed);
-    WALLET_CHECK(stx->m_fee == rtx->m_fee);
-    WALLET_CHECK(stx->m_message == rtx->m_message);
-    WALLET_CHECK(stx->m_createTime <= rtx->m_createTime);
-    WALLET_CHECK(stx->m_status == rtx->m_status);
-    WALLET_CHECK(stx->m_fsmState.empty());
-    WALLET_CHECK(rtx->m_fsmState.empty());
-    WALLET_CHECK(stx->m_sender == true);
-    WALLET_CHECK(rtx->m_sender == false);
-
-    // second transfer
-    sw.start();
-    txId = sender.transfer_money(senderID, receiverID, 6);
-    main_reactor->run();
-    sw.stop();
-    cout << "Second transfer elapsed time: " << sw.milliseconds() << " ms\n";
-
-    // check coins
-    newSenderCoins.clear();
-    senderKeychain->visit([&newSenderCoins](const Coin& c)->bool
-    {
-        newSenderCoins.push_back(c);
-        return true;
-    });
-    newReceiverCoins.clear();
-    receiverKeychain->visit([&newReceiverCoins](const Coin& c)->bool
-    {
-        newReceiverCoins.push_back(c);
-        return true;
-    });
-
-    WALLET_CHECK(newSenderCoins.size() == 5);
-    WALLET_CHECK(newReceiverCoins.size() == 2);
-
-    WALLET_CHECK(newReceiverCoins[0].m_amount == 4);
-    WALLET_CHECK(newReceiverCoins[0].m_status == Coin::Unspent);
-    WALLET_CHECK(newReceiverCoins[0].m_key_type == KeyType::Regular);
-
-    WALLET_CHECK(newReceiverCoins[1].m_amount == 6);
-    WALLET_CHECK(newReceiverCoins[1].m_status == Coin::Unspent);
-    WALLET_CHECK(newReceiverCoins[1].m_key_type == KeyType::Regular);
-
-
-    WALLET_CHECK(newSenderCoins[0].m_amount == 5);
-    WALLET_CHECK(newSenderCoins[0].m_status == Coin::Spent);
-    WALLET_CHECK(newSenderCoins[0].m_key_type == KeyType::Regular);
-
-    WALLET_CHECK(newSenderCoins[1].m_amount == 2);
-    WALLET_CHECK(newSenderCoins[1].m_status == Coin::Unspent);
-    WALLET_CHECK(newSenderCoins[1].m_key_type == KeyType::Regular);
-
-    WALLET_CHECK(newSenderCoins[2].m_amount == 1);
-    WALLET_CHECK(newSenderCoins[2].m_status == Coin::Spent);
-    WALLET_CHECK(newSenderCoins[2].m_key_type == KeyType::Regular);
-
-    WALLET_CHECK(newSenderCoins[3].m_amount == 9);
-    WALLET_CHECK(newSenderCoins[3].m_status == Coin::Spent);
-    WALLET_CHECK(newSenderCoins[3].m_key_type == KeyType::Regular);
-
-    WALLET_CHECK(newSenderCoins[4].m_amount == 3);
-    WALLET_CHECK(newSenderCoins[4].m_status == Coin::Unspent);
-    WALLET_CHECK(newSenderCoins[4].m_key_type == KeyType::Regular);
-
-    // Tx history check
-    sh = senderKeychain->getTxHistory();
-    WALLET_CHECK(sh.size() == 2);
-    rh = receiverKeychain->getTxHistory();
-    WALLET_CHECK(rh.size() == 2);
-    stx = senderKeychain->getTx(txId);
-    WALLET_CHECK(stx.is_initialized());
-    rtx = receiverKeychain->getTx(txId);
-    WALLET_CHECK(rtx.is_initialized());
-
-    WALLET_CHECK(stx->m_txId == rtx->m_txId);
-    WALLET_CHECK(stx->m_amount == rtx->m_amount);
-    WALLET_CHECK(stx->m_status == TxDescription::Completed);
-    WALLET_CHECK(stx->m_message == rtx->m_message);
-    WALLET_CHECK(stx->m_createTime <= rtx->m_createTime);
-    WALLET_CHECK(stx->m_status == rtx->m_status);
-    WALLET_CHECK(stx->m_fsmState.empty());
-    WALLET_CHECK(rtx->m_fsmState.empty());
-    WALLET_CHECK(stx->m_sender == true);
-    WALLET_CHECK(rtx->m_sender == false);
-
-
-    // third transfer. no enough money should appear
-    sw.start();
-    completedCount = 1;// only one wallet takes part in tx
-    txId = sender.transfer_money(senderID, receiverID, 6);
-    main_reactor->run();
-    sw.stop();
-    cout << "Third transfer elapsed time: " << sw.milliseconds() << " ms\n";
-    // check coins
-    newSenderCoins.clear();
-    senderKeychain->visit([&newSenderCoins](const Coin& c)->bool
-    {
-        newSenderCoins.push_back(c);
-        return true;
-    });
-    newReceiverCoins.clear();
-    receiverKeychain->visit([&newReceiverCoins](const Coin& c)->bool
-    {
-        newReceiverCoins.push_back(c);
-        return true;
-    });
-
-    // no coins 
-    WALLET_CHECK(newSenderCoins.size() == 5);
-    WALLET_CHECK(newReceiverCoins.size() == 2);
-
-    // Tx history check. New failed tx should be added to sender
-    sh = senderKeychain->getTxHistory();
-    WALLET_CHECK(sh.size() == 3);
-    rh = receiverKeychain->getTxHistory();
-    WALLET_CHECK(rh.size() == 2);
-    stx = senderKeychain->getTx(txId);
-    WALLET_CHECK(stx.is_initialized());
-    rtx = receiverKeychain->getTx(txId);
-    WALLET_CHECK(!rtx.is_initialized());
-
-    WALLET_CHECK(stx->m_amount == 6);
-    WALLET_CHECK(stx->m_status == TxDescription::Failed);
-    WALLET_CHECK(stx->m_fsmState.empty());
-    WALLET_CHECK(stx->m_sender == true);
-}
-
-void TestP2PWalletReverseNegotiationST()
-{
-    cout << "\nTesting p2p wallets negotiation (reverse version)...\n";
-
-    auto node_address = io::Address::localhost().port(32125);
-
-    io::Reactor::Ptr main_reactor{ io::Reactor::create() };
-    io::Reactor::Scope scope(*main_reactor);
-
-    string keystorePass = "123";
-
-    auto senderBbsKeys = createBbsKeystore("sender-bbs", keystorePass);
-    auto receiverBbsKeys = createBbsKeystore("receiver-bbs", keystorePass);
-
-    WalletID senderID = {};
-    senderBbsKeys->gen_keypair(senderID);
-    senderBbsKeys->save_keypair(senderID, true);
-    WalletID receiverID = {};
-    receiverBbsKeys->gen_keypair(receiverID);
-    receiverBbsKeys->save_keypair(receiverID, true);
-
-    auto senderKeychain = createSenderKeychain();
-    auto receiverKeychain = createReceiverKeychain();
-
-    WALLET_CHECK(senderKeychain->selectCoins(6, false).size() == 2);
-    WALLET_CHECK(senderKeychain->getTxHistory().empty());
-    WALLET_CHECK(receiverKeychain->getTxHistory().empty());
-
-    helpers::StopWatch sw;
-    sw.start();
-    TestNode node{ node_address };
-    auto sender_io = make_shared<WalletNetworkIO>(node_address, senderKeychain, senderBbsKeys, main_reactor, 1000, 2000);
-    auto receiver_io = make_shared<WalletNetworkIO>(node_address, receiverKeychain, receiverBbsKeys, main_reactor, 1000, 2000);
-
-
-    int completedCount = 2;
-    auto f = [&completedCount, main_reactor](auto)
-    {
-        --completedCount;
-        if (completedCount == 0)
-        {
-            main_reactor->stop();
-            completedCount = 2;
-        }
-    };
-
-    TestWallet sender{ senderKeychain, sender_io, true, f };
-    TestWallet receiver{ receiverKeychain, receiver_io, true , f };
-
-    TxID txId = receiver.transfer_money(receiverID, senderID, 4, 2, false);
-
-    main_reactor->run();
-    sw.stop();
-    cout << "First transfer elapsed time: " << sw.milliseconds() << " ms\n";
-
-    // check coins
-    vector<Coin> newSenderCoins;
-    senderKeychain->visit([&newSenderCoins](const Coin& c)->bool
-    {
-        newSenderCoins.push_back(c);
-        return true;
-    });
-    vector<Coin> newReceiverCoins;
-    receiverKeychain->visit([&newReceiverCoins](const Coin& c)->bool
-    {
-        newReceiverCoins.push_back(c);
-        return true;
-    });
-
-    WALLET_CHECK(newSenderCoins.size() == 4);
-    WALLET_CHECK(newReceiverCoins.size() == 1);
-    WALLET_CHECK(newReceiverCoins[0].m_amount == 4);
-    WALLET_CHECK(newReceiverCoins[0].m_status == Coin::Unspent);
-    WALLET_CHECK(newReceiverCoins[0].m_key_type == KeyType::Regular);
-
-    WALLET_CHECK(newSenderCoins[0].m_amount == 5);
-    WALLET_CHECK(newSenderCoins[0].m_status == Coin::Spent);
-    WALLET_CHECK(newSenderCoins[0].m_key_type == KeyType::Regular);
-
-    WALLET_CHECK(newSenderCoins[1].m_amount == 2);
-    WALLET_CHECK(newSenderCoins[1].m_status == Coin::Unspent);
-    WALLET_CHECK(newSenderCoins[1].m_key_type == KeyType::Regular);
-
-    WALLET_CHECK(newSenderCoins[2].m_amount == 1);
-    WALLET_CHECK(newSenderCoins[2].m_status == Coin::Spent);
-    WALLET_CHECK(newSenderCoins[2].m_key_type == KeyType::Regular);
-
-    WALLET_CHECK(newSenderCoins[3].m_amount == 9);
-    WALLET_CHECK(newSenderCoins[3].m_status == Coin::Unspent);
-    WALLET_CHECK(newSenderCoins[3].m_key_type == KeyType::Regular);
-
-    // Tx history check
-    auto sh = senderKeychain->getTxHistory();
-    WALLET_CHECK(sh.size() == 1);
-    auto rh = receiverKeychain->getTxHistory();
-    WALLET_CHECK(rh.size() == 1);
-    auto stx = senderKeychain->getTx(txId);
-    WALLET_CHECK(stx.is_initialized());
-    auto rtx = receiverKeychain->getTx(txId);
-    WALLET_CHECK(rtx.is_initialized());
-
-    WALLET_CHECK(stx->m_txId == rtx->m_txId);
-    WALLET_CHECK(stx->m_amount == rtx->m_amount);
-    WALLET_CHECK(stx->m_status == TxDescription::Completed);
-    WALLET_CHECK(stx->m_fee == rtx->m_fee);
-    WALLET_CHECK(stx->m_message == rtx->m_message);
-    WALLET_CHECK(stx->m_createTime >= rtx->m_createTime);
-    WALLET_CHECK(stx->m_status == rtx->m_status);
-    WALLET_CHECK(stx->m_fsmState.empty());
-    WALLET_CHECK(rtx->m_fsmState.empty());
-    WALLET_CHECK(stx->m_sender == true);
-    WALLET_CHECK(rtx->m_sender == false);
-
-    // second transfer
-    sw.start();
-    txId = receiver.transfer_money(receiverID, senderID, 6, 0, false);
-    main_reactor->run();
-    sw.stop();
-    cout << "Second transfer elapsed time: " << sw.milliseconds() << " ms\n";
-
-    // check coins
-    newSenderCoins.clear();
-    senderKeychain->visit([&newSenderCoins](const Coin& c)->bool
-    {
-        newSenderCoins.push_back(c);
-        return true;
-    });
-    newReceiverCoins.clear();
-    receiverKeychain->visit([&newReceiverCoins](const Coin& c)->bool
-    {
-        newReceiverCoins.push_back(c);
-        return true;
-    });
-
-    WALLET_CHECK(newSenderCoins.size() == 5);
-    WALLET_CHECK(newReceiverCoins.size() == 2);
-
-    WALLET_CHECK(newReceiverCoins[0].m_amount == 4);
-    WALLET_CHECK(newReceiverCoins[0].m_status == Coin::Unspent);
-    WALLET_CHECK(newReceiverCoins[0].m_key_type == KeyType::Regular);
-
-    WALLET_CHECK(newReceiverCoins[1].m_amount == 6);
-    WALLET_CHECK(newReceiverCoins[1].m_status == Coin::Unspent);
-    WALLET_CHECK(newReceiverCoins[1].m_key_type == KeyType::Regular);
-
-
-    WALLET_CHECK(newSenderCoins[0].m_amount == 5);
-    WALLET_CHECK(newSenderCoins[0].m_status == Coin::Spent);
-    WALLET_CHECK(newSenderCoins[0].m_key_type == KeyType::Regular);
-
-    WALLET_CHECK(newSenderCoins[1].m_amount == 2);
-    WALLET_CHECK(newSenderCoins[1].m_status == Coin::Unspent);
-    WALLET_CHECK(newSenderCoins[1].m_key_type == KeyType::Regular);
-
-    WALLET_CHECK(newSenderCoins[2].m_amount == 1);
-    WALLET_CHECK(newSenderCoins[2].m_status == Coin::Spent);
-    WALLET_CHECK(newSenderCoins[2].m_key_type == KeyType::Regular);
-
-    WALLET_CHECK(newSenderCoins[3].m_amount == 9);
-    WALLET_CHECK(newSenderCoins[3].m_status == Coin::Spent);
-    WALLET_CHECK(newSenderCoins[3].m_key_type == KeyType::Regular);
-
-    WALLET_CHECK(newSenderCoins[4].m_amount == 3);
-    WALLET_CHECK(newSenderCoins[4].m_status == Coin::Unspent);
-    WALLET_CHECK(newSenderCoins[4].m_key_type == KeyType::Regular);
-
-    // Tx history check
-    sh = senderKeychain->getTxHistory();
-    WALLET_CHECK(sh.size() == 2);
-    rh = receiverKeychain->getTxHistory();
-    WALLET_CHECK(rh.size() == 2);
-    stx = senderKeychain->getTx(txId);
-    WALLET_CHECK(stx.is_initialized());
-    rtx = receiverKeychain->getTx(txId);
-    WALLET_CHECK(rtx.is_initialized());
-
-    WALLET_CHECK(stx->m_txId == rtx->m_txId);
-    WALLET_CHECK(stx->m_amount == rtx->m_amount);
-    WALLET_CHECK(stx->m_status == TxDescription::Completed);
-    WALLET_CHECK(stx->m_message == rtx->m_message);
-    WALLET_CHECK(stx->m_createTime >= rtx->m_createTime);
-    WALLET_CHECK(stx->m_status == rtx->m_status);
-    WALLET_CHECK(stx->m_fsmState.empty());
-    WALLET_CHECK(rtx->m_fsmState.empty());
-    WALLET_CHECK(stx->m_sender == true);
-    WALLET_CHECK(rtx->m_sender == false);
-
-
-    // third transfer. no enough money should appear
-    sw.start();
-
-    txId = receiver.transfer_money(receiverID, senderID, 6, 0, false);
-    main_reactor->run();
-    sw.stop();
-    cout << "Third transfer elapsed time: " << sw.milliseconds() << " ms\n";
-    // check coins
-    newSenderCoins.clear();
-    senderKeychain->visit([&newSenderCoins](const Coin& c)->bool
-    {
-        newSenderCoins.push_back(c);
-        return true;
-    });
-    newReceiverCoins.clear();
-    receiverKeychain->visit([&newReceiverCoins](const Coin& c)->bool
-    {
-        newReceiverCoins.push_back(c);
-        return true;
-    });
-
-    // no coins 
-    WALLET_CHECK(newSenderCoins.size() == 5);
-    WALLET_CHECK(newReceiverCoins.size() == 2);
-
-    // Tx history check. New failed tx should be added to sender and receiver
-    sh = senderKeychain->getTxHistory();
-    WALLET_CHECK(sh.size() == 3);
-    rh = receiverKeychain->getTxHistory();
-    WALLET_CHECK(rh.size() == 3);
-    stx = senderKeychain->getTx(txId);
-    WALLET_CHECK(stx.is_initialized());
-    rtx = receiverKeychain->getTx(txId);
-    WALLET_CHECK(rtx.is_initialized());
-
-    WALLET_CHECK(rtx->m_amount == 6);
-    WALLET_CHECK(rtx->m_status == TxDescription::Failed);
-    WALLET_CHECK(rtx->m_fsmState.empty());
-    WALLET_CHECK(rtx->m_sender == false);
-
-
-    WALLET_CHECK(stx->m_amount == 6);
-    WALLET_CHECK(stx->m_status == TxDescription::Failed);
-    WALLET_CHECK(stx->m_fsmState.empty());
-    WALLET_CHECK(stx->m_sender == true);
-}
-
-void TestSplitKey()
-{
-    Scalar::Native nonce;
-    nonce = (uint64_t) 0xa231234f92381353UL;
-
-    auto res1 = beam::wallet::splitKey(nonce, 123456789);
-    auto res2 = beam::wallet::splitKey(nonce, 123456789);
-    auto res3 = beam::wallet::splitKey(nonce, 123456789);
-    WALLET_CHECK(res1.first == res2.first && res2.first == res3.first);
-    WALLET_CHECK(res1.second == res2.second && res2.second == res3.second);
-    Scalar::Native s2 = res1.second;
-    s2 = -s2;
-    Scalar::Native s1 = res1.first+s2;
-    WALLET_CHECK(s1 == nonce);
-}
-
-<<<<<<< HEAD
-=======
-void TestSerializeFSM()
-{
-    cout << "\nTesting wallet's fsm serialization...\nsender\n";
-    TestGateway gateway;
-
-    beam::TxID id = { { 3, 65, 70 } };
-    TxDescription tx = {};
-    tx.m_txId = id;
-    tx.m_amount = 6;
-    wallet::Negotiator s{ gateway, createKeychain<TestKeyChain>(), tx};
-    WALLET_CHECK(*(s.currentState()) == 0);
-    s.start();
-    s.processEvent(wallet::events::TxInitiated{});
-    WALLET_CHECK(*(s.currentState()) == 2);
-
-    Serializer ser;
-    ser & s;
-
-    auto buffer = ser.buffer();
-
-    Deserializer der;
-    der.reset(buffer.first, buffer.second);
-
-    wallet::Negotiator s2{ gateway, createKeychain<TestKeyChain>(), {} };
-    WALLET_CHECK(*(s2.currentState()) == 0);
-    der & s2;
-    WALLET_CHECK(*(s2.currentState()) == 2);
-    s2.processEvent(wallet::events::TxResumed{});
-    s2.processEvent(wallet::events::TxInvitationCompleted{ wallet::ConfirmInvitation() });
-    WALLET_CHECK(*(s2.currentState()) == 4);
-
-    ser.reset();
-    ser & s2;
-
-    buffer = ser.buffer();
-    der.reset(buffer.first, buffer.second);
-    der & s;
-    WALLET_CHECK(*(s.currentState()) == 4);
-}
-
->>>>>>> e1e1d855
-struct MyMmr : public Merkle::Mmr
-{
-    typedef std::vector<Merkle::Hash> HashVector;
-    typedef std::unique_ptr<HashVector> HashVectorPtr;
-
-    std::vector<HashVectorPtr> m_vec;
-
-    Merkle::Hash& get_At(const Merkle::Position& pos)
-    {
-        if (m_vec.size() <= pos.H)
-            m_vec.resize(pos.H + 1);
-
-        HashVectorPtr& ptr = m_vec[pos.H];
-        if (!ptr)
-            ptr.reset(new HashVector);
-
-
-        HashVector& vec = *ptr;
-        if (vec.size() <= pos.X)
-            vec.resize(pos.X + 1);
-
-        return vec[pos.X];
-    }
-
-    virtual void LoadElement(Merkle::Hash& hv, const Merkle::Position& pos) const override
-    {
-        hv = ((MyMmr*)this)->get_At(pos);
-    }
-
-    virtual void SaveElement(const Merkle::Hash& hv, const Merkle::Position& pos) override
-    {
-        get_At(pos) = hv;
-    }
-};
-
-struct MiniChainManager
-{
-    MyMmr m_Mmr;
-
-    Block::SystemState::Full m_Hdr;
-    Merkle::Hash m_hvLive;
-
-    MiniChainManager()
-    {
-        ZeroObject(m_Hdr);
-        ZeroObject(m_hvLive);
-    }
-
-    void Add()
-    {
-        if (m_Hdr.m_Height)
-        {
-            m_Hdr.NextPrefix();
-            m_Mmr.Append(m_Hdr.m_Prev);
-        }
-        else
-            m_Hdr.m_Height = Rules::HeightGenesis;
-
-        m_Mmr.get_Hash(m_Hdr.m_Definition);
-        Merkle::Interpret(m_Hdr.m_Definition, m_hvLive, true);
-    }
-};
-
-struct RollbackIO : public TestNetwork
-{
-    RollbackIO(IOLoop& mainLoop, MiniChainManager& mcm, Height branch, unsigned step)
-        : TestNetwork(mainLoop)
-        , m_mcm(mcm)
-        , m_branch(branch)
-        , m_step(step)
-    {
-
-
-    }
-
-    void InitHdr(proto::NewTip& msg) override
-    {
-        msg.m_Description = m_mcm.m_Hdr;
-    }
-
-    void send_node_message(beam::proto::GetProofState&& msg) override
-    {
-        cout << "Rollback. GetProofState Height=" << msg.m_Height << "\n";
-
-        proto::ProofState msgOut;
-
-        assert(msg.m_Height >= Rules::HeightGenesis);
-
-        // TODO: Wallet must not request proofs beyond max height (this doesn't make sense)
-        if (msg.m_Height < m_mcm.m_Hdr.m_Height)
-        {
-            Merkle::ProofBuilderHard bld;
-            m_mcm.m_Mmr.get_Proof(bld, msg.m_Height - Rules::HeightGenesis);
-
-            msgOut.m_Proof.swap(bld.m_Proof);
-            msgOut.m_Proof.push_back(m_mcm.m_hvLive);
-        }
-
-        enqueueNetworkTask([this, msgOut]{
-            m_peers[0]->handle_node_message((proto::ProofState&&) msgOut);
-        });
-    }
-
-    void send_node_message(proto::GetMined&& data) override
-    {
-        Height h = m_step > 1 ? m_step * Height((m_branch - 1) / m_step) : m_branch - 1;
-        assert(data.m_HeightMin == Rules::HeightGenesis || data.m_HeightMin == h);
-        WALLET_CHECK(data.m_HeightMin == Rules::HeightGenesis || data.m_HeightMin == h);
-        TestNetwork::send_node_message(move(data));
-    }
-
-    void close_node_connection() override
-    {
-        shutdown();
-    }
-
-    MiniChainManager& m_mcm;
-    Height m_branch;
-    unsigned m_step;
-};
-
-void TestRollback(Height branch, Height current, unsigned step = 1)
-{
-    cout << "\nRollback from " << current << " to " << branch << " step: " << step <<'\n';
-    auto db = createSqliteKeychain("wallet.db");
-    
-    MiniChainManager mcmOld, mcmNew;
-
-    for (Height i = Rules::HeightGenesis; i <= current; ++i)
-    {
-        mcmOld.Add();
-
-        if (i == branch)
-            mcmNew.m_hvLive = 1U; // branching
-        mcmNew.Add();
-
-        if (i % step == 0)
-        {
-            Coin coin1 = { 5, Coin::Unspent, 0, 0, KeyType::Regular, i };
-            mcmOld.m_Hdr.get_Hash(coin1.m_confirmHash);
-
-            db->store(coin1);
-        }
-    }
-
-    Block::SystemState::ID id;
-    mcmOld.m_Hdr.get_ID(id);
-    db->setSystemStateID(id);
-
-    IOLoop mainLoop;
-    auto network = make_shared<RollbackIO>(mainLoop, mcmNew, branch, step);
-
-    Wallet sender(db, network);
-    
-    network->registerPeer(&sender, true);
-    
-    mainLoop.run();
-}
-
-void TestRollback()
-{
-    cout << "\nTesting wallet rollback...\n";
-    Height s = 10;
-    for (Height i = 1; i <= s; ++i)
-    {
-        TestRollback(i, s);
-        TestRollback(i, s, 2);
-    }
-    s = 11;
-    for (Height i = 1; i <= s; ++i)
-    {
-        TestRollback(i, s);
-        TestRollback(i, s, 2);
-    }
-    
-    TestRollback(1, 1);
-    TestRollback(2, 50);
-    TestRollback(2, 51);
-    TestRollback(93, 120);
-    TestRollback(93, 120, 6);
-    TestRollback(93, 120, 7);
-    TestRollback(99, 100);
-}
-
-int main()
-{
-    int logLevel = LOG_LEVEL_DEBUG;
-#if LOG_VERBOSE_ENABLED
-    logLevel = LOG_LEVEL_VERBOSE;
-#endif
-    auto logger = beam::Logger::create(logLevel, logLevel);
-
-    TestSplitKey();
-    TestP2PWalletNegotiationST();
-    TestP2PWalletReverseNegotiationST();
-
-    TestWalletNegotiation(createKeychain<TestKeyChain>(), createKeychain<TestKeyChain2>());
-    TestWalletNegotiation(createSenderKeychain(), createReceiverKeychain());
-
-    TestTxToHimself();
-
-    TestRollback();
-
-    assert(g_failureCount == 0);
-    return WALLET_CHECK_RESULT;
-}
+// Copyright 2018 The Beam Team
+//
+// Licensed under the Apache License, Version 2.0 (the "License");
+// you may not use this file except in compliance with the License.
+// You may obtain a copy of the License at
+//
+//    http://www.apache.org/licenses/LICENSE-2.0
+//
+// Unless required by applicable law or agreed to in writing, software
+// distributed under the License is distributed on an "AS IS" BASIS,
+// WITHOUT WARRANTIES OR CONDITIONS OF ANY KIND, either express or implied.
+// See the License for the specific language governing permissions and
+// limitations under the License.
+
+#define LOG_VERBOSE_ENABLED 0
+
+#include "wallet/wallet_network.h"
+#include "wallet/wallet.h"
+#include "wallet/secstring.h"
+#include "utility/test_helpers.h"
+#include <string_view>
+
+#include "test_helpers.h"
+
+#include <assert.h>
+#include <iostream>
+#include <thread>
+#include <mutex>
+#include <atomic>
+#include <condition_variable>
+
+#include "core/proto.h"
+#include <boost/filesystem.hpp>
+#include <boost/intrusive/list.hpp>
+
+using namespace beam;
+using namespace std;
+using namespace ECC;
+
+WALLET_TEST_INIT
+
+namespace
+{
+    class BaseTestKeyChain : public IKeyChain
+    {
+    public:
+
+        ECC::Scalar::Native calcKey(const Coin&) const override
+        {
+            return ECC::Scalar::Native();
+        }
+
+		void get_IdentityKey(ECC::Scalar::Native& sk) const override
+		{
+			sk = Zero;
+		}
+
+        std::vector<beam::Coin> selectCoins(const ECC::Amount& amount, bool /*lock*/) override
+        {
+            std::vector<beam::Coin> res;
+            ECC::Amount t = 0;
+            for (auto& c : m_coins)
+            {
+                t += c.m_amount;
+                c.m_status = Coin::Locked;
+                res.push_back(c);
+                if (t >= amount)
+                {
+                    break;
+                }
+            }
+            return res;
+        }
+
+        virtual std::vector<beam::Coin> getCoinsCreatedByTx(const TxID& txId) override { return {}; };
+        void store(beam::Coin& ) override {}
+        void store(std::vector<beam::Coin>& ) override {}
+        void update(const vector<beam::Coin>& coins) override {}
+        void update(const beam::Coin& ) override {}
+        void remove(const std::vector<beam::Coin>& ) override {}
+        void remove(const beam::Coin& ) override {}
+        void visit(std::function<bool(const beam::Coin& coin)> ) override {}
+        void setVarRaw(const char* , const void* , size_t ) override {}
+        int getVarRaw(const char* , void* ) const override { return 0; }
+        bool getBlob(const char* name, ByteBuffer& var) const override { return false; }
+        Timestamp getLastUpdateTime() const override { return 0; }
+        void setSystemStateID(const Block::SystemState::ID& ) override {};
+        bool getSystemStateID(Block::SystemState::ID& ) const override { return false; };
+
+        void subscribe(IKeyChainObserver* observer) override {}
+        void unsubscribe(IKeyChainObserver* observer) override {}
+
+        std::vector<TxDescription> getTxHistory(uint64_t , int ) override { return {}; };
+        boost::optional<TxDescription> getTx(const TxID& ) override { return boost::optional<TxDescription>{}; };
+        void saveTx(const TxDescription &) override {};
+        void deleteTx(const TxID& ) override {};
+        void rollbackTx(const TxID&) override {}
+
+        std::vector<TxPeer> getPeers() override { return {}; };
+        void addPeer(const TxPeer&) override {}
+        boost::optional<TxPeer> getPeer(const WalletID&) override { return boost::optional<TxPeer>{}; }
+        void clearPeers() override {}
+
+        std::vector<WalletAddress> getAddresses(bool own) override { return {}; }
+        void saveAddress(const WalletAddress&) override {}
+        boost::optional<WalletAddress> getAddress(const WalletID& id) override
+        {
+            return boost::optional<WalletAddress>{};
+        }
+        void deleteAddress(const WalletID&) override {}
+
+        Height getCurrentHeight() const override
+        {
+            return 134;
+        }
+
+        uint64_t getKnownStateCount() const override
+        {
+            return 0;
+        }
+
+        Block::SystemState::ID getKnownStateID(Height height) override
+        {
+            return {};
+        }
+
+        void rollbackConfirmedUtxo(Height /*minHeight*/) override
+        {}
+
+        void clear() override {}
+
+		void changePassword(const SecString& password) override {}
+
+        void setTxParameter(const TxID& txID, int paramID, const ByteBuffer& blob) override
+        {
+            auto p = m_params.emplace(paramID, blob);
+            assert(p.second);
+        }
+        bool getTxParameter(const TxID& txID, int paramID, ByteBuffer& blob) override 
+        {
+            auto it = m_params.find(paramID);
+            if (it != m_params.end())
+            {
+                blob = it->second;
+                return true;
+            }
+            return false;
+        }
+
+    protected:
+        std::vector<beam::Coin> m_coins;
+        std::map<int, ByteBuffer> m_params;
+    };
+
+    class TestKeyChain : public BaseTestKeyChain
+    {
+    public:
+        TestKeyChain()
+        {
+            m_coins.emplace_back(5);
+            m_coins.emplace_back(2);
+            m_coins.emplace_back(3);
+        }
+    };
+
+    class TestKeyChain2 : public BaseTestKeyChain
+    {
+    public:
+        TestKeyChain2()
+        {
+            m_coins.emplace_back(1);
+            m_coins.emplace_back(3);
+        }
+    };
+
+    template<typename KeychainImpl>
+    IKeyChain::Ptr createKeychain()
+    {
+        return std::static_pointer_cast<IKeyChain>(std::make_shared<KeychainImpl>());
+    }
+
+    IKeyStore::Ptr createBbsKeystore(const string& path, const string& pass)
+    {
+        boost::filesystem::remove_all(path);
+        IKeyStore::Options options;
+        options.flags = IKeyStore::Options::local_file | IKeyStore::Options::enable_all_keys;
+        options.fileName = path;
+
+        auto ks = IKeyStore::create(options, pass.c_str(), pass.size());
+        
+        return ks;
+    }
+
+    IKeyChain::Ptr createSqliteKeychain(const string& path)
+    {
+        ECC::NoLeak<ECC::uintBig> seed;
+        seed.V = Zero;
+        if (boost::filesystem::exists(path))
+        {
+            boost::filesystem::remove(path);
+        }
+               
+        auto keychain = Keychain::init(path, string("pass123"), seed);
+        beam::Block::SystemState::ID id = {};
+        id.m_Height = 134;
+        keychain->setSystemStateID(id);
+        return keychain;
+    }
+
+    IKeyChain::Ptr createSenderKeychain()
+    {
+        auto db = createSqliteKeychain("sender_wallet.db");
+        for (auto amount : { 5, 2, 1, 9 })
+        {
+            Coin coin(amount);
+            coin.m_maturity = 0;
+            db->store(coin);
+        }
+        return db;
+    }
+
+    IKeyChain::Ptr createReceiverKeychain()
+    {
+        return createSqliteKeychain("receiver_wallet.db");
+    }
+
+    struct TestGateway : wallet::INegotiatorGateway
+    {
+        void send_tx_invitation(const TxDescription& , wallet::Invite&&) override
+        {
+            cout << "sent tx initiation message\n";
+        }
+
+        void send_tx_confirmation(const TxDescription& , wallet::ConfirmTransaction&&) override
+        {
+            cout << "sent senders's tx confirmation message\n";
+        }
+
+        void send_tx_failed(const TxDescription&) override
+        {
+
+        }
+
+        void on_tx_completed(const TxDescription&) override
+        {
+            cout << __FUNCTION__ << "\n";
+        }
+
+        void send_tx_confirmation(const TxDescription& , wallet::ConfirmInvitation&&) override
+        {
+            cout << "sent recever's tx confirmation message\n";
+        }
+
+        void register_tx(const TxDescription& , Transaction::Ptr) override
+        {
+            cout << "sent tx registration request\n";
+        }
+
+        void send_tx_registered(const TxDescription& ) override
+        {
+            cout << "sent tx registration completed \n";
+        }
+
+        void confirm_outputs(const vector<Coin>&) override
+        {
+            cout << "confirm outputs\n";
+        }
+
+        void confirm_kernel(const TxDescription&, const TxKernel&) override
+        {
+            cout << "confirm kernel\n";
+        }
+
+        bool get_tip(Block::SystemState::Full& state) const override
+        {
+            return true;
+        }
+
+        bool isTestMode() const
+        {
+            return true;
+        }
+    };
+
+    struct IOLoop
+    {
+        using Task = function<void()>;
+        IOLoop()
+          : m_shutdown{ false }
+          , m_uses{0}
+        {
+
+        }
+
+
+        void addRef()
+        {
+            ++m_uses;
+            if (m_uses == 1)
+            {
+                m_shutdown.store(false);
+                m_cv.notify_all();
+            }
+        }
+
+        void release()
+        {
+            if (--m_uses == 0)
+            {
+                shutdown();
+            }
+        }
+
+        void shutdown()
+        {
+            m_shutdown.store(true);
+            m_cv.notify_all();
+        }
+
+        bool isShutdown() const
+        {
+            return m_shutdown.load();
+        }
+
+        void run()
+        {
+            while (!isShutdown())
+            {
+                Task task;
+                {
+                    unique_lock<mutex> lock(m_tasksMutex);
+                    if (!m_tasks.empty())
+                    {
+                        task = move(m_tasks.front());
+                        m_tasks.pop_front();
+                    }
+                    else
+                    {
+                        m_cv.wait(lock, [this] { return !m_tasks.empty() || isShutdown(); });
+                    }
+                }
+                if (task)
+                {
+                    try
+                    {
+                        task();
+                    }
+                    catch (...)
+                    {
+
+                    }
+                }
+            }
+        }
+
+        void step()
+        {
+            deque<Task> tasks;
+            {
+                unique_lock<mutex> lock(m_tasksMutex);
+                if (!m_tasks.empty())
+                {
+                    tasks.swap(m_tasks);
+                }
+            }
+            for (auto& task : tasks)
+            {
+                try
+                {
+                    task();
+                }
+                catch (...)
+                {
+
+                }
+            }
+        }
+
+        void enqueueTask(Task&& task)
+        {
+            lock_guard<mutex> lock{ m_tasksMutex };
+            m_tasks.push_back(move(task));
+            m_cv.notify_one();
+        }
+
+        deque<Task> m_tasks;
+        mutex m_tasksMutex;
+        condition_variable m_cv;
+        atomic<bool> m_shutdown;
+        atomic<int> m_uses;
+    };
+
+    //
+    // Test impl of the network io. The second thread isn't really needed, though this is much close to reality
+    //
+    struct TestNetworkBase : public NetworkIOBase
+    {
+        using Task = function<void()>;
+        TestNetworkBase(IOLoop& mainLoop)
+            : m_peerCount{0}
+            , m_mainLoop(mainLoop)
+            , m_thread{ [this] { m_networkLoop.run(); } }
+        {
+            mainLoop.addRef();
+        }
+
+        void shutdown()
+        {
+            m_networkLoop.shutdown();
+            m_mainLoop.enqueueTask([this]()
+            {
+                m_thread.join();
+                m_mainLoop.release();
+            });
+        }
+
+        void registerPeer(IWallet* walletPeer, bool main)
+        {
+            m_peers.push_back(walletPeer);
+
+            if (main)
+            {
+                proto::NewTip msg;
+                InitHdr(msg);
+                walletPeer->handle_node_message(move(msg));
+            }
+        }
+
+        virtual void InitHdr(proto::NewTip& msg)
+        {
+            msg.m_Description.m_Height = 134;
+        }
+
+        void enqueueNetworkTask(Task&& task)
+        {
+            m_networkLoop.enqueueTask([this, t = std::move(task)]()
+            {
+                m_mainLoop.enqueueTask([t = std::move(t)](){t(); });
+            });
+        }
+
+        template<typename Msg>
+        void send(size_t peerId, const WalletID& to, Msg&& msg)
+        {
+            Serializer s;
+            s & msg;
+            ByteBuffer buf;
+            s.swap_buf(buf);
+            enqueueNetworkTask([this, peerId, to, buf = move(buf)]()
+            {
+                Deserializer d;
+                d.reset(&buf[0], buf.size());
+                Msg msg;
+                d & msg;
+                m_peers[peerId]->handle_tx_message(to, move(msg));
+            });
+        }
+
+        virtual void onSent()
+        {
+
+        }
+
+        void set_node_address(io::Address node_address) override {}
+
+        int m_peerCount;
+
+        vector<IWallet*> m_peers;
+        IOLoop m_networkLoop;
+        IOLoop& m_mainLoop;
+        thread m_thread;
+    };
+
+    struct TestNetwork : public TestNetworkBase
+    {
+        TestNetwork(IOLoop& mainLoop) : TestNetworkBase{ mainLoop }
+        {}
+
+        void send_tx_message(const WalletID& to, wallet::Invite&& data) override
+        {
+            cout << "[Sender] send_tx_invitation\n";
+            ++m_peerCount;
+            WALLET_CHECK(data.m_amount == 6);
+            send(1, to, move(data));
+        }
+
+        void send_tx_message(const WalletID& to, wallet::ConfirmTransaction&& data) override
+        {
+            cout << "[Sender] send_tx_confirmation\n";
+            send(1, to, move(data));
+        }
+
+        void send_tx_message(const WalletID& to, wallet::ConfirmInvitation&& data) override
+        {
+            cout << "[Receiver] send_tx_confirmation\n";
+            ++m_peerCount;
+            send(1, to, move(data));
+        }
+
+        void send_tx_message(const WalletID& to, wallet::TxRegistered&& data) override
+        {
+            cout << "[Receiver] send_tx_registered\n";
+            send(1, to, move(data));
+        }
+
+        void send_tx_message(const WalletID& to, beam::wallet::TxFailed&& data) override
+        {
+            cout << "TxFailed\n";
+            send(1, to, move(data));
+        }
+
+        void send_tx_message(const WalletID& to, beam::wallet::SetTxParameter&& data) override
+        {
+            cout << "SetTxParameter\n";
+            send(1, to, move(data));
+        }
+
+        void send_node_message(proto::NewTransaction&& data) override
+        {
+            cout << "NewTransaction\n";
+
+            for (const auto& input : data.m_Transaction->m_vInputs)
+            {
+                RemoveCommitment(input->m_Commitment);
+            }
+            for (const auto& output : data.m_Transaction->m_vOutputs)
+            {
+                AddCommitment(output->m_Commitment);
+            }
+
+            enqueueNetworkTask([this, data] {m_peers[0]->handle_node_message(proto::Boolean{ true }); });
+        }
+
+        set<ECC::Point> m_Commitments;
+
+        void AddCommitment(const ECC::Point& c)
+        {
+            m_Commitments.insert(c);
+        }
+
+        void RemoveCommitment(const ECC::Point& c)
+        {
+            m_Commitments.erase(c);
+        }
+
+        bool HasCommitment(const ECC::Point& c)
+        {
+            return m_Commitments.find(c) != m_Commitments.end();
+        }
+
+        void send_node_message(proto::GetMined&& data) override
+        {
+            cout << "GetMined\n";
+            enqueueNetworkTask([this] {m_peers[0]->handle_node_message(proto::Mined{ }); });
+        }
+
+        void send_node_message(proto::GetProofUtxo&& msg) override
+        {
+            cout << "GetProofUtxo\n";
+
+            Input::Proof proof = {};
+            if (HasCommitment(msg.m_Utxo.m_Commitment))
+            {
+                proof.m_State.m_Maturity = 134 + 60;
+                enqueueNetworkTask([this, proof = move(proof)]() {m_peers[0]->handle_node_message(proto::ProofUtxo({ proof })); });
+            }
+            else
+            {
+                enqueueNetworkTask([this, proof = move(proof)]() {m_peers[0]->handle_node_message(proto::ProofUtxo()); });
+            }
+        }
+
+        void send_node_message(proto::GetHdr&&) override
+        {
+            cout << "GetHdr request chain header\n";
+        }
+
+        void send_node_message(beam::proto::GetProofState &&) override
+        {
+            cout << "GetProofState\n";
+
+            proto::ProofState msg;
+
+            enqueueNetworkTask([this, msg] {
+                m_peers[0]->handle_node_message((proto::ProofState&&) msg);
+            });
+        }
+
+        void send_node_message(beam::proto::GetProofKernel&&) override
+        {
+            cout << "GetProofKernel\n";
+            enqueueNetworkTask([this] {
+                m_peers[0]->handle_node_message(proto::ProofKernel{});
+            });
+        }
+
+
+//         void close_connection(const beam::WalletID&) override
+//         {
+//         }
+
+        void connect_node() override
+        {
+
+        }
+
+        void close_node_connection() override
+        {
+        }
+
+        void new_own_address(const WalletID&) override
+        {
+
+        }
+
+        void address_deleted(const WalletID& address) override
+        {
+
+        }
+    };
+}
+
+class TestWallet
+    :public Wallet
+{
+    bool IsTestMode() const override { return true; }
+public:
+    TestWallet(IKeyChain::Ptr keyChain, INetworkIO::Ptr network, bool holdNodeConnection = false, TxCompletedAction&& action = TxCompletedAction())
+        :Wallet(keyChain, network, holdNodeConnection, std::move(action))
+    {
+    }
+};
+
+void TestWalletNegotiation(IKeyChain::Ptr senderKeychain, IKeyChain::Ptr receiverKeychain)
+{
+    cout << "\nTesting wallets negotiation...\n";
+
+    WalletID receiver_id = {};
+    receiver_id = unsigned(4);
+
+    WalletID sender_id = {};
+    sender_id = unsigned(5);
+
+    IOLoop mainLoop;
+    auto network = make_shared<TestNetwork >(mainLoop);
+    auto network2 = make_shared<TestNetwork>(mainLoop);
+
+    int count = 0;
+    auto f = [&count, network, network2](const auto& /*id*/)
+    {
+        if (++count >= 2)
+        {
+            network->shutdown();
+            network2->shutdown();
+        }
+    };
+
+    TestWallet sender(senderKeychain, network, false, f);
+    TestWallet receiver(receiverKeychain, network2, false, f);
+
+    network->registerPeer(&sender, true);
+    network->registerPeer(&receiver, false);
+
+    network2->registerPeer(&receiver, true);
+    network2->registerPeer(&sender, false);
+
+    sender.transfer_money(sender_id, receiver_id, 6, 1, true, {});
+    mainLoop.run();
+}
+
+class TestNode
+{
+public:
+    TestNode(io::Address address)
+    {
+        m_Server.Listen(address);
+    }
+
+    ~TestNode() {
+        KillAll();
+    }
+
+    void KillAll()
+    {
+        while (!m_lstClients.empty())
+            DeleteClient(&m_lstClients.front());
+    }
+
+private:
+
+    struct Client
+        :public proto::NodeConnection
+        ,public boost::intrusive::list_base_hook<>
+    {
+        TestNode& m_This;
+        bool m_Subscribed;
+
+        Client(TestNode& n)
+            : m_This(n)
+            , m_Subscribed(false)
+        {
+        }
+
+
+        // protocol handler
+        void OnMsg(proto::NewTransaction&& data) override
+        {
+            for (const auto& input : data.m_Transaction->m_vInputs)
+            {
+                m_This.RemoveCommitment(input->m_Commitment);
+            }
+            for (const auto& output : data.m_Transaction->m_vOutputs)
+            {
+                m_This.AddCommitment(output->m_Commitment);
+            }
+            Send(proto::Boolean{ true });
+        }
+
+        void OnMsg(proto::GetProofUtxo&& data) override
+        {
+            if (m_This.HasCommitment(data.m_Utxo.m_Commitment))
+            {
+                Input::Proof proof = {};
+                proof.m_State.m_Maturity = 134 + 60;
+                Send(proto::ProofUtxo{ {proof} });
+            }
+            else
+            {
+                Send(proto::ProofUtxo{});
+            }
+        }
+
+        void OnMsg(proto::GetProofKernel&& /*data*/) override
+        {
+            Send(proto::ProofKernel());
+        }
+
+        void OnMsg(proto::Config&& /*data*/) override
+        {
+            proto::NewTip msg;
+
+            msg.m_Description.m_Height = 134;
+            Send(move(msg));
+        }
+
+        void OnMsg(proto::GetMined&&) override
+        {
+            Send(proto::Mined{});
+        }
+
+        void OnMsg(proto::GetProofState&&) override
+        {
+            Send(proto::ProofState{});
+        }
+
+        void OnMsg(proto::BbsSubscribe&& msg) override
+        {
+            if (m_Subscribed)
+                return;
+            m_Subscribed = true;
+
+            for (const auto& m : m_This.m_bbs)
+            {
+                Send(m);
+            }
+        }
+
+        void OnMsg(proto::BbsMsg&& msg) override
+        {
+            m_This.m_bbs.push_back(msg);
+
+            for (ClientList::iterator it = m_This.m_lstClients.begin(); m_This.m_lstClients.end() != it; it++)
+            {
+                if (it.pointed_node() != this)
+                {
+                    Client& c = *it;
+                    if (c.m_Subscribed)
+                    {
+                        c.Send(msg);
+                    }
+                }
+            }
+        }
+
+        void OnDisconnect(const DisconnectReason& r) override
+        {
+            switch (r.m_Type)
+            {
+            case DisconnectReason::Protocol:
+            case DisconnectReason::ProcessingExc:
+                LOG_ERROR() << "Disconnect: " << r;
+                g_failureCount++;
+
+            default: // suppress warning
+                break;
+            }
+
+            m_This.DeleteClient(this);
+        }
+    };
+
+    typedef boost::intrusive::list<Client> ClientList;
+    ClientList m_lstClients;
+
+    std::vector<proto::BbsMsg> m_bbs;
+
+    void DeleteClient(Client* client)
+    {
+        m_lstClients.erase(ClientList::s_iterator_to(*client));
+        delete client;
+    }
+
+    set<ECC::Point> m_Commitments;
+
+    void AddCommitment(const ECC::Point& c)
+    {
+        m_Commitments.insert(c);
+    }
+
+    void RemoveCommitment(const ECC::Point& c)
+    {
+        m_Commitments.erase(c);
+    }
+
+    bool HasCommitment(const ECC::Point& c)
+    {
+        return m_Commitments.find(c) != m_Commitments.end();
+    }
+
+    struct Server
+        :public proto::NodeConnection::Server
+    {
+        IMPLEMENT_GET_PARENT_OBJ(TestNode, m_Server)
+
+        void OnAccepted(io::TcpStream::Ptr&& newStream, int errorCode) override
+        {
+            if (newStream)
+            {
+                Client* p = new Client(get_ParentObj());
+                get_ParentObj().m_lstClients.push_back(*p);
+
+                p->Accept(std::move(newStream));
+                p->SecureConnect();
+            }
+        }
+    } m_Server;
+};
+
+void TestTxToHimself()
+{
+    cout << "\nTesting Tx to himself...\n";
+
+    io::Reactor::Ptr main_reactor{ io::Reactor::create() };
+    io::Reactor::Scope scope(*main_reactor);
+
+    string keystorePass = "123";
+    auto senderBbsKeys = createBbsKeystore("sender-bbs", keystorePass);
+
+    WalletID senderID = {};
+    senderBbsKeys->gen_keypair(senderID);
+    WalletID receiverID = {};
+    senderBbsKeys->gen_keypair(receiverID);
+
+    auto senderKeychain = createSqliteKeychain("sender_wallet.db");
+
+    // add own address
+    WalletAddress own_address = {};
+    own_address.m_walletID = receiverID;
+    own_address.m_label = "test label";
+    own_address.m_category = "test category";
+    own_address.m_createTime = beam::getTimestamp();
+    own_address.m_duration = 23;
+    own_address.m_own = true;
+
+    senderKeychain->saveAddress(own_address);
+
+    // add coin with keyType - Coinbase
+    beam::Amount coin_amount = 40;
+    Coin coin(coin_amount);
+    coin.m_maturity = 0;
+    coin.m_status = Coin::Unspent;
+    coin.m_key_type = KeyType::Coinbase;
+    senderKeychain->store(coin);
+
+    auto coins = senderKeychain->selectCoins(24, false);
+    WALLET_CHECK(coins.size() == 1);
+    WALLET_CHECK(coins[0].m_key_type == KeyType::Coinbase);
+    WALLET_CHECK(coins[0].m_status == Coin::Unspent);
+    WALLET_CHECK(senderKeychain->getTxHistory().empty());
+
+    auto node_address = io::Address::localhost().port(32125);
+    TestNode node{ node_address };
+    auto sender_io = make_shared<WalletNetworkIO>(node_address, senderKeychain, senderBbsKeys, main_reactor, 1000, 2000);
+    TestWallet sender{ senderKeychain, sender_io, true, [sender_io](auto) { sender_io->stop(); } };
+    helpers::StopWatch sw;
+
+    sw.start();
+    TxID txId = sender.transfer_money(senderID, receiverID, 24, 2);
+    main_reactor->run();
+    sw.stop();
+
+    cout << "Transfer elapsed time: " << sw.milliseconds() << " ms\n";
+
+    // check Tx
+    auto txHistory = senderKeychain->getTxHistory();
+    WALLET_CHECK(txHistory.size() == 1);
+    WALLET_CHECK(txHistory[0].m_txId == txId);
+    WALLET_CHECK(txHistory[0].m_amount == 24);
+    WALLET_CHECK(txHistory[0].m_change == 14);
+    WALLET_CHECK(txHistory[0].m_fee == 2);
+    WALLET_CHECK(txHistory[0].m_status == TxDescription::Completed);
+
+    // check coins
+    vector<Coin> newSenderCoins;
+    senderKeychain->visit([&newSenderCoins](const Coin& c)->bool
+    {
+        newSenderCoins.push_back(c);
+        return true;
+    });
+
+    WALLET_CHECK(newSenderCoins.size() == 3);
+    WALLET_CHECK(newSenderCoins[0].m_key_type == KeyType::Coinbase);
+    WALLET_CHECK(newSenderCoins[0].m_status == Coin::Spent);
+
+    WALLET_CHECK(newSenderCoins[1].m_key_type == KeyType::Regular);
+    WALLET_CHECK(newSenderCoins[1].m_status == Coin::Unspent);
+    WALLET_CHECK(newSenderCoins[1].m_amount == 14);
+
+    WALLET_CHECK(newSenderCoins[2].m_key_type == KeyType::Regular);
+    WALLET_CHECK(newSenderCoins[2].m_status == Coin::Unspent);
+    WALLET_CHECK(newSenderCoins[2].m_amount == 24);
+
+    cout << "\nFinish of testing Tx to himself...\n";
+}
+
+void TestP2PWalletNegotiationST()
+{
+    cout << "\nTesting p2p wallets negotiation single thread...\n";
+
+    auto node_address = io::Address::localhost().port(32125);
+
+    io::Reactor::Ptr main_reactor{ io::Reactor::create() };
+    io::Reactor::Scope scope(*main_reactor);
+
+    string keystorePass = "123";
+
+    auto senderBbsKeys = createBbsKeystore("sender-bbs", keystorePass);
+    auto receiverBbsKeys = createBbsKeystore("receiver-bbs", keystorePass);
+
+    WalletID senderID = {};
+    senderBbsKeys->gen_keypair(senderID);
+    senderBbsKeys->save_keypair(senderID, true);
+    WalletID receiverID = {};
+    receiverBbsKeys->gen_keypair(receiverID);
+    receiverBbsKeys->save_keypair(receiverID, true);
+
+    auto senderKeychain = createSenderKeychain();
+    auto receiverKeychain = createReceiverKeychain();
+
+    WALLET_CHECK(senderKeychain->selectCoins(6, false).size() == 2);
+    WALLET_CHECK(senderKeychain->getTxHistory().empty());
+    WALLET_CHECK(receiverKeychain->getTxHistory().empty());
+
+    helpers::StopWatch sw;
+    TestNode node{ node_address };
+    auto sender_io = make_shared<WalletNetworkIO>(node_address, senderKeychain, senderBbsKeys, main_reactor, 1000, 2000);
+    auto receiver_io = make_shared<WalletNetworkIO>(node_address, receiverKeychain, receiverBbsKeys, main_reactor, 1000, 2000);
+
+    int completedCount = 2;
+    auto f = [&completedCount, main_reactor](auto)
+    {
+        --completedCount;
+        if (completedCount == 0)
+        {
+            main_reactor->stop();
+            completedCount = 2;
+        }
+    };
+
+    TestWallet sender{ senderKeychain, sender_io, true, f };
+    TestWallet receiver{ receiverKeychain, receiver_io, true , f };
+
+    //// send to your peer
+    //sender.transfer_money(senderID, senderID, 6);
+    //main_reactor->run();
+    //auto sh = senderKeychain->getTxHistory();
+    //WALLET_CHECK(sh.size() == 1);
+    //WALLET_CHECK(sh[0].m_status == TxDescription::Failed);
+    //senderKeychain->deleteTx(sh[0].m_txId);
+
+    sw.start();
+
+    TxID txId = sender.transfer_money(senderID, receiverID, 4, 2);
+
+    main_reactor->run();
+    sw.stop();
+    cout << "First transfer elapsed time: " << sw.milliseconds() << " ms\n";
+
+    // check coins
+    vector<Coin> newSenderCoins;
+    senderKeychain->visit([&newSenderCoins](const Coin& c)->bool
+    {
+        newSenderCoins.push_back(c);
+        return true;
+    });
+    vector<Coin> newReceiverCoins;
+    receiverKeychain->visit([&newReceiverCoins](const Coin& c)->bool
+    {
+        newReceiverCoins.push_back(c);
+        return true;
+    });
+
+    WALLET_CHECK(newSenderCoins.size() == 4);
+    WALLET_CHECK(newReceiverCoins.size() == 1);
+    WALLET_CHECK(newReceiverCoins[0].m_amount == 4);
+    WALLET_CHECK(newReceiverCoins[0].m_status == Coin::Unspent);
+    WALLET_CHECK(newReceiverCoins[0].m_key_type == KeyType::Regular);
+
+    WALLET_CHECK(newSenderCoins[0].m_amount == 5);
+    WALLET_CHECK(newSenderCoins[0].m_status == Coin::Spent);
+    WALLET_CHECK(newSenderCoins[0].m_key_type == KeyType::Regular);
+
+    WALLET_CHECK(newSenderCoins[1].m_amount == 2);
+    WALLET_CHECK(newSenderCoins[1].m_status == Coin::Unspent);
+    WALLET_CHECK(newSenderCoins[1].m_key_type == KeyType::Regular);
+
+    WALLET_CHECK(newSenderCoins[2].m_amount == 1);
+    WALLET_CHECK(newSenderCoins[2].m_status == Coin::Spent);
+    WALLET_CHECK(newSenderCoins[2].m_key_type == KeyType::Regular);
+
+    WALLET_CHECK(newSenderCoins[3].m_amount == 9);
+    WALLET_CHECK(newSenderCoins[3].m_status == Coin::Unspent);
+    WALLET_CHECK(newSenderCoins[3].m_key_type == KeyType::Regular);
+
+    // Tx history check
+    auto sh = senderKeychain->getTxHistory();
+    WALLET_CHECK(sh.size() == 1);
+    auto rh = receiverKeychain->getTxHistory();
+    WALLET_CHECK(rh.size() == 1);
+    auto stx = senderKeychain->getTx(txId);
+    WALLET_CHECK(stx.is_initialized());
+    auto rtx = receiverKeychain->getTx(txId);
+    WALLET_CHECK(rtx.is_initialized());
+
+    WALLET_CHECK(stx->m_txId == rtx->m_txId);
+    WALLET_CHECK(stx->m_amount == rtx->m_amount);
+    WALLET_CHECK(stx->m_status == TxDescription::Completed);
+    WALLET_CHECK(stx->m_fee == rtx->m_fee);
+    WALLET_CHECK(stx->m_message == rtx->m_message);
+    WALLET_CHECK(stx->m_createTime <= rtx->m_createTime);
+    WALLET_CHECK(stx->m_status == rtx->m_status);
+    WALLET_CHECK(stx->m_fsmState.empty());
+    WALLET_CHECK(rtx->m_fsmState.empty());
+    WALLET_CHECK(stx->m_sender == true);
+    WALLET_CHECK(rtx->m_sender == false);
+
+    // second transfer
+    sw.start();
+    txId = sender.transfer_money(senderID, receiverID, 6);
+    main_reactor->run();
+    sw.stop();
+    cout << "Second transfer elapsed time: " << sw.milliseconds() << " ms\n";
+
+    // check coins
+    newSenderCoins.clear();
+    senderKeychain->visit([&newSenderCoins](const Coin& c)->bool
+    {
+        newSenderCoins.push_back(c);
+        return true;
+    });
+    newReceiverCoins.clear();
+    receiverKeychain->visit([&newReceiverCoins](const Coin& c)->bool
+    {
+        newReceiverCoins.push_back(c);
+        return true;
+    });
+
+    WALLET_CHECK(newSenderCoins.size() == 5);
+    WALLET_CHECK(newReceiverCoins.size() == 2);
+
+    WALLET_CHECK(newReceiverCoins[0].m_amount == 4);
+    WALLET_CHECK(newReceiverCoins[0].m_status == Coin::Unspent);
+    WALLET_CHECK(newReceiverCoins[0].m_key_type == KeyType::Regular);
+
+    WALLET_CHECK(newReceiverCoins[1].m_amount == 6);
+    WALLET_CHECK(newReceiverCoins[1].m_status == Coin::Unspent);
+    WALLET_CHECK(newReceiverCoins[1].m_key_type == KeyType::Regular);
+
+
+    WALLET_CHECK(newSenderCoins[0].m_amount == 5);
+    WALLET_CHECK(newSenderCoins[0].m_status == Coin::Spent);
+    WALLET_CHECK(newSenderCoins[0].m_key_type == KeyType::Regular);
+
+    WALLET_CHECK(newSenderCoins[1].m_amount == 2);
+    WALLET_CHECK(newSenderCoins[1].m_status == Coin::Unspent);
+    WALLET_CHECK(newSenderCoins[1].m_key_type == KeyType::Regular);
+
+    WALLET_CHECK(newSenderCoins[2].m_amount == 1);
+    WALLET_CHECK(newSenderCoins[2].m_status == Coin::Spent);
+    WALLET_CHECK(newSenderCoins[2].m_key_type == KeyType::Regular);
+
+    WALLET_CHECK(newSenderCoins[3].m_amount == 9);
+    WALLET_CHECK(newSenderCoins[3].m_status == Coin::Spent);
+    WALLET_CHECK(newSenderCoins[3].m_key_type == KeyType::Regular);
+
+    WALLET_CHECK(newSenderCoins[4].m_amount == 3);
+    WALLET_CHECK(newSenderCoins[4].m_status == Coin::Unspent);
+    WALLET_CHECK(newSenderCoins[4].m_key_type == KeyType::Regular);
+
+    // Tx history check
+    sh = senderKeychain->getTxHistory();
+    WALLET_CHECK(sh.size() == 2);
+    rh = receiverKeychain->getTxHistory();
+    WALLET_CHECK(rh.size() == 2);
+    stx = senderKeychain->getTx(txId);
+    WALLET_CHECK(stx.is_initialized());
+    rtx = receiverKeychain->getTx(txId);
+    WALLET_CHECK(rtx.is_initialized());
+
+    WALLET_CHECK(stx->m_txId == rtx->m_txId);
+    WALLET_CHECK(stx->m_amount == rtx->m_amount);
+    WALLET_CHECK(stx->m_status == TxDescription::Completed);
+    WALLET_CHECK(stx->m_message == rtx->m_message);
+    WALLET_CHECK(stx->m_createTime <= rtx->m_createTime);
+    WALLET_CHECK(stx->m_status == rtx->m_status);
+    WALLET_CHECK(stx->m_fsmState.empty());
+    WALLET_CHECK(rtx->m_fsmState.empty());
+    WALLET_CHECK(stx->m_sender == true);
+    WALLET_CHECK(rtx->m_sender == false);
+
+
+    // third transfer. no enough money should appear
+    sw.start();
+    completedCount = 1;// only one wallet takes part in tx
+    txId = sender.transfer_money(senderID, receiverID, 6);
+    main_reactor->run();
+    sw.stop();
+    cout << "Third transfer elapsed time: " << sw.milliseconds() << " ms\n";
+    // check coins
+    newSenderCoins.clear();
+    senderKeychain->visit([&newSenderCoins](const Coin& c)->bool
+    {
+        newSenderCoins.push_back(c);
+        return true;
+    });
+    newReceiverCoins.clear();
+    receiverKeychain->visit([&newReceiverCoins](const Coin& c)->bool
+    {
+        newReceiverCoins.push_back(c);
+        return true;
+    });
+
+    // no coins 
+    WALLET_CHECK(newSenderCoins.size() == 5);
+    WALLET_CHECK(newReceiverCoins.size() == 2);
+
+    // Tx history check. New failed tx should be added to sender
+    sh = senderKeychain->getTxHistory();
+    WALLET_CHECK(sh.size() == 3);
+    rh = receiverKeychain->getTxHistory();
+    WALLET_CHECK(rh.size() == 2);
+    stx = senderKeychain->getTx(txId);
+    WALLET_CHECK(stx.is_initialized());
+    rtx = receiverKeychain->getTx(txId);
+    WALLET_CHECK(!rtx.is_initialized());
+
+    WALLET_CHECK(stx->m_amount == 6);
+    WALLET_CHECK(stx->m_status == TxDescription::Failed);
+    WALLET_CHECK(stx->m_fsmState.empty());
+    WALLET_CHECK(stx->m_sender == true);
+}
+
+void TestP2PWalletReverseNegotiationST()
+{
+    cout << "\nTesting p2p wallets negotiation (reverse version)...\n";
+
+    auto node_address = io::Address::localhost().port(32125);
+
+    io::Reactor::Ptr main_reactor{ io::Reactor::create() };
+    io::Reactor::Scope scope(*main_reactor);
+
+    string keystorePass = "123";
+
+    auto senderBbsKeys = createBbsKeystore("sender-bbs", keystorePass);
+    auto receiverBbsKeys = createBbsKeystore("receiver-bbs", keystorePass);
+
+    WalletID senderID = {};
+    senderBbsKeys->gen_keypair(senderID);
+    senderBbsKeys->save_keypair(senderID, true);
+    WalletID receiverID = {};
+    receiverBbsKeys->gen_keypair(receiverID);
+    receiverBbsKeys->save_keypair(receiverID, true);
+
+    auto senderKeychain = createSenderKeychain();
+    auto receiverKeychain = createReceiverKeychain();
+
+    WALLET_CHECK(senderKeychain->selectCoins(6, false).size() == 2);
+    WALLET_CHECK(senderKeychain->getTxHistory().empty());
+    WALLET_CHECK(receiverKeychain->getTxHistory().empty());
+
+    helpers::StopWatch sw;
+    sw.start();
+    TestNode node{ node_address };
+    auto sender_io = make_shared<WalletNetworkIO>(node_address, senderKeychain, senderBbsKeys, main_reactor, 1000, 2000);
+    auto receiver_io = make_shared<WalletNetworkIO>(node_address, receiverKeychain, receiverBbsKeys, main_reactor, 1000, 2000);
+
+
+    int completedCount = 2;
+    auto f = [&completedCount, main_reactor](auto)
+    {
+        --completedCount;
+        if (completedCount == 0)
+        {
+            main_reactor->stop();
+            completedCount = 2;
+        }
+    };
+
+    TestWallet sender{ senderKeychain, sender_io, true, f };
+    TestWallet receiver{ receiverKeychain, receiver_io, true , f };
+
+    TxID txId = receiver.transfer_money(receiverID, senderID, 4, 2, false);
+
+    main_reactor->run();
+    sw.stop();
+    cout << "First transfer elapsed time: " << sw.milliseconds() << " ms\n";
+
+    // check coins
+    vector<Coin> newSenderCoins;
+    senderKeychain->visit([&newSenderCoins](const Coin& c)->bool
+    {
+        newSenderCoins.push_back(c);
+        return true;
+    });
+    vector<Coin> newReceiverCoins;
+    receiverKeychain->visit([&newReceiverCoins](const Coin& c)->bool
+    {
+        newReceiverCoins.push_back(c);
+        return true;
+    });
+
+    WALLET_CHECK(newSenderCoins.size() == 4);
+    WALLET_CHECK(newReceiverCoins.size() == 1);
+    WALLET_CHECK(newReceiverCoins[0].m_amount == 4);
+    WALLET_CHECK(newReceiverCoins[0].m_status == Coin::Unspent);
+    WALLET_CHECK(newReceiverCoins[0].m_key_type == KeyType::Regular);
+
+    WALLET_CHECK(newSenderCoins[0].m_amount == 5);
+    WALLET_CHECK(newSenderCoins[0].m_status == Coin::Spent);
+    WALLET_CHECK(newSenderCoins[0].m_key_type == KeyType::Regular);
+
+    WALLET_CHECK(newSenderCoins[1].m_amount == 2);
+    WALLET_CHECK(newSenderCoins[1].m_status == Coin::Unspent);
+    WALLET_CHECK(newSenderCoins[1].m_key_type == KeyType::Regular);
+
+    WALLET_CHECK(newSenderCoins[2].m_amount == 1);
+    WALLET_CHECK(newSenderCoins[2].m_status == Coin::Spent);
+    WALLET_CHECK(newSenderCoins[2].m_key_type == KeyType::Regular);
+
+    WALLET_CHECK(newSenderCoins[3].m_amount == 9);
+    WALLET_CHECK(newSenderCoins[3].m_status == Coin::Unspent);
+    WALLET_CHECK(newSenderCoins[3].m_key_type == KeyType::Regular);
+
+    // Tx history check
+    auto sh = senderKeychain->getTxHistory();
+    WALLET_CHECK(sh.size() == 1);
+    auto rh = receiverKeychain->getTxHistory();
+    WALLET_CHECK(rh.size() == 1);
+    auto stx = senderKeychain->getTx(txId);
+    WALLET_CHECK(stx.is_initialized());
+    auto rtx = receiverKeychain->getTx(txId);
+    WALLET_CHECK(rtx.is_initialized());
+
+    WALLET_CHECK(stx->m_txId == rtx->m_txId);
+    WALLET_CHECK(stx->m_amount == rtx->m_amount);
+    WALLET_CHECK(stx->m_status == TxDescription::Completed);
+    WALLET_CHECK(stx->m_fee == rtx->m_fee);
+    WALLET_CHECK(stx->m_message == rtx->m_message);
+    WALLET_CHECK(stx->m_createTime >= rtx->m_createTime);
+    WALLET_CHECK(stx->m_status == rtx->m_status);
+    WALLET_CHECK(stx->m_fsmState.empty());
+    WALLET_CHECK(rtx->m_fsmState.empty());
+    WALLET_CHECK(stx->m_sender == true);
+    WALLET_CHECK(rtx->m_sender == false);
+
+    // second transfer
+    sw.start();
+    txId = receiver.transfer_money(receiverID, senderID, 6, 0, false);
+    main_reactor->run();
+    sw.stop();
+    cout << "Second transfer elapsed time: " << sw.milliseconds() << " ms\n";
+
+    // check coins
+    newSenderCoins.clear();
+    senderKeychain->visit([&newSenderCoins](const Coin& c)->bool
+    {
+        newSenderCoins.push_back(c);
+        return true;
+    });
+    newReceiverCoins.clear();
+    receiverKeychain->visit([&newReceiverCoins](const Coin& c)->bool
+    {
+        newReceiverCoins.push_back(c);
+        return true;
+    });
+
+    WALLET_CHECK(newSenderCoins.size() == 5);
+    WALLET_CHECK(newReceiverCoins.size() == 2);
+
+    WALLET_CHECK(newReceiverCoins[0].m_amount == 4);
+    WALLET_CHECK(newReceiverCoins[0].m_status == Coin::Unspent);
+    WALLET_CHECK(newReceiverCoins[0].m_key_type == KeyType::Regular);
+
+    WALLET_CHECK(newReceiverCoins[1].m_amount == 6);
+    WALLET_CHECK(newReceiverCoins[1].m_status == Coin::Unspent);
+    WALLET_CHECK(newReceiverCoins[1].m_key_type == KeyType::Regular);
+
+
+    WALLET_CHECK(newSenderCoins[0].m_amount == 5);
+    WALLET_CHECK(newSenderCoins[0].m_status == Coin::Spent);
+    WALLET_CHECK(newSenderCoins[0].m_key_type == KeyType::Regular);
+
+    WALLET_CHECK(newSenderCoins[1].m_amount == 2);
+    WALLET_CHECK(newSenderCoins[1].m_status == Coin::Unspent);
+    WALLET_CHECK(newSenderCoins[1].m_key_type == KeyType::Regular);
+
+    WALLET_CHECK(newSenderCoins[2].m_amount == 1);
+    WALLET_CHECK(newSenderCoins[2].m_status == Coin::Spent);
+    WALLET_CHECK(newSenderCoins[2].m_key_type == KeyType::Regular);
+
+    WALLET_CHECK(newSenderCoins[3].m_amount == 9);
+    WALLET_CHECK(newSenderCoins[3].m_status == Coin::Spent);
+    WALLET_CHECK(newSenderCoins[3].m_key_type == KeyType::Regular);
+
+    WALLET_CHECK(newSenderCoins[4].m_amount == 3);
+    WALLET_CHECK(newSenderCoins[4].m_status == Coin::Unspent);
+    WALLET_CHECK(newSenderCoins[4].m_key_type == KeyType::Regular);
+
+    // Tx history check
+    sh = senderKeychain->getTxHistory();
+    WALLET_CHECK(sh.size() == 2);
+    rh = receiverKeychain->getTxHistory();
+    WALLET_CHECK(rh.size() == 2);
+    stx = senderKeychain->getTx(txId);
+    WALLET_CHECK(stx.is_initialized());
+    rtx = receiverKeychain->getTx(txId);
+    WALLET_CHECK(rtx.is_initialized());
+
+    WALLET_CHECK(stx->m_txId == rtx->m_txId);
+    WALLET_CHECK(stx->m_amount == rtx->m_amount);
+    WALLET_CHECK(stx->m_status == TxDescription::Completed);
+    WALLET_CHECK(stx->m_message == rtx->m_message);
+    WALLET_CHECK(stx->m_createTime >= rtx->m_createTime);
+    WALLET_CHECK(stx->m_status == rtx->m_status);
+    WALLET_CHECK(stx->m_fsmState.empty());
+    WALLET_CHECK(rtx->m_fsmState.empty());
+    WALLET_CHECK(stx->m_sender == true);
+    WALLET_CHECK(rtx->m_sender == false);
+
+
+    // third transfer. no enough money should appear
+    sw.start();
+
+    txId = receiver.transfer_money(receiverID, senderID, 6, 0, false);
+    main_reactor->run();
+    sw.stop();
+    cout << "Third transfer elapsed time: " << sw.milliseconds() << " ms\n";
+    // check coins
+    newSenderCoins.clear();
+    senderKeychain->visit([&newSenderCoins](const Coin& c)->bool
+    {
+        newSenderCoins.push_back(c);
+        return true;
+    });
+    newReceiverCoins.clear();
+    receiverKeychain->visit([&newReceiverCoins](const Coin& c)->bool
+    {
+        newReceiverCoins.push_back(c);
+        return true;
+    });
+
+    // no coins 
+    WALLET_CHECK(newSenderCoins.size() == 5);
+    WALLET_CHECK(newReceiverCoins.size() == 2);
+
+    // Tx history check. New failed tx should be added to sender and receiver
+    sh = senderKeychain->getTxHistory();
+    WALLET_CHECK(sh.size() == 3);
+    rh = receiverKeychain->getTxHistory();
+    WALLET_CHECK(rh.size() == 3);
+    stx = senderKeychain->getTx(txId);
+    WALLET_CHECK(stx.is_initialized());
+    rtx = receiverKeychain->getTx(txId);
+    WALLET_CHECK(rtx.is_initialized());
+
+    WALLET_CHECK(rtx->m_amount == 6);
+    WALLET_CHECK(rtx->m_status == TxDescription::Failed);
+    WALLET_CHECK(rtx->m_fsmState.empty());
+    WALLET_CHECK(rtx->m_sender == false);
+
+
+    WALLET_CHECK(stx->m_amount == 6);
+    WALLET_CHECK(stx->m_status == TxDescription::Failed);
+    WALLET_CHECK(stx->m_fsmState.empty());
+    WALLET_CHECK(stx->m_sender == true);
+}
+
+void TestSplitKey()
+{
+    Scalar::Native nonce;
+    nonce = (uint64_t) 0xa231234f92381353UL;
+
+    auto res1 = beam::wallet::splitKey(nonce, 123456789);
+    auto res2 = beam::wallet::splitKey(nonce, 123456789);
+    auto res3 = beam::wallet::splitKey(nonce, 123456789);
+    WALLET_CHECK(res1.first == res2.first && res2.first == res3.first);
+    WALLET_CHECK(res1.second == res2.second && res2.second == res3.second);
+    Scalar::Native s2 = res1.second;
+    s2 = -s2;
+    Scalar::Native s1 = res1.first+s2;
+    WALLET_CHECK(s1 == nonce);
+}
+
+struct MyMmr : public Merkle::Mmr
+{
+    typedef std::vector<Merkle::Hash> HashVector;
+    typedef std::unique_ptr<HashVector> HashVectorPtr;
+
+    std::vector<HashVectorPtr> m_vec;
+
+    Merkle::Hash& get_At(const Merkle::Position& pos)
+    {
+        if (m_vec.size() <= pos.H)
+            m_vec.resize(pos.H + 1);
+
+        HashVectorPtr& ptr = m_vec[pos.H];
+        if (!ptr)
+            ptr.reset(new HashVector);
+
+
+        HashVector& vec = *ptr;
+        if (vec.size() <= pos.X)
+            vec.resize(pos.X + 1);
+
+        return vec[pos.X];
+    }
+
+    virtual void LoadElement(Merkle::Hash& hv, const Merkle::Position& pos) const override
+    {
+        hv = ((MyMmr*)this)->get_At(pos);
+    }
+
+    virtual void SaveElement(const Merkle::Hash& hv, const Merkle::Position& pos) override
+    {
+        get_At(pos) = hv;
+    }
+};
+
+struct MiniChainManager
+{
+    MyMmr m_Mmr;
+
+    Block::SystemState::Full m_Hdr;
+    Merkle::Hash m_hvLive;
+
+    MiniChainManager()
+    {
+        ZeroObject(m_Hdr);
+        ZeroObject(m_hvLive);
+    }
+
+    void Add()
+    {
+        if (m_Hdr.m_Height)
+        {
+            m_Hdr.NextPrefix();
+            m_Mmr.Append(m_Hdr.m_Prev);
+        }
+        else
+            m_Hdr.m_Height = Rules::HeightGenesis;
+
+        m_Mmr.get_Hash(m_Hdr.m_Definition);
+        Merkle::Interpret(m_Hdr.m_Definition, m_hvLive, true);
+    }
+};
+
+struct RollbackIO : public TestNetwork
+{
+    RollbackIO(IOLoop& mainLoop, MiniChainManager& mcm, Height branch, unsigned step)
+        : TestNetwork(mainLoop)
+        , m_mcm(mcm)
+        , m_branch(branch)
+        , m_step(step)
+    {
+
+
+    }
+
+    void InitHdr(proto::NewTip& msg) override
+    {
+        msg.m_Description = m_mcm.m_Hdr;
+    }
+
+    void send_node_message(beam::proto::GetProofState&& msg) override
+    {
+        cout << "Rollback. GetProofState Height=" << msg.m_Height << "\n";
+
+        proto::ProofState msgOut;
+
+        assert(msg.m_Height >= Rules::HeightGenesis);
+
+        // TODO: Wallet must not request proofs beyond max height (this doesn't make sense)
+        if (msg.m_Height < m_mcm.m_Hdr.m_Height)
+        {
+            Merkle::ProofBuilderHard bld;
+            m_mcm.m_Mmr.get_Proof(bld, msg.m_Height - Rules::HeightGenesis);
+
+            msgOut.m_Proof.swap(bld.m_Proof);
+            msgOut.m_Proof.push_back(m_mcm.m_hvLive);
+        }
+
+        enqueueNetworkTask([this, msgOut]{
+            m_peers[0]->handle_node_message((proto::ProofState&&) msgOut);
+        });
+    }
+
+    void send_node_message(proto::GetMined&& data) override
+    {
+        Height h = m_step > 1 ? m_step * Height((m_branch - 1) / m_step) : m_branch - 1;
+        assert(data.m_HeightMin == Rules::HeightGenesis || data.m_HeightMin == h);
+        WALLET_CHECK(data.m_HeightMin == Rules::HeightGenesis || data.m_HeightMin == h);
+        TestNetwork::send_node_message(move(data));
+    }
+
+    void close_node_connection() override
+    {
+        shutdown();
+    }
+
+    MiniChainManager& m_mcm;
+    Height m_branch;
+    unsigned m_step;
+};
+
+void TestRollback(Height branch, Height current, unsigned step = 1)
+{
+    cout << "\nRollback from " << current << " to " << branch << " step: " << step <<'\n';
+    auto db = createSqliteKeychain("wallet.db");
+    
+    MiniChainManager mcmOld, mcmNew;
+
+    for (Height i = Rules::HeightGenesis; i <= current; ++i)
+    {
+        mcmOld.Add();
+
+        if (i == branch)
+            mcmNew.m_hvLive = 1U; // branching
+        mcmNew.Add();
+
+        if (i % step == 0)
+        {
+            Coin coin1 = { 5, Coin::Unspent, 0, 0, KeyType::Regular, i };
+            mcmOld.m_Hdr.get_Hash(coin1.m_confirmHash);
+
+            db->store(coin1);
+        }
+    }
+
+    Block::SystemState::ID id;
+    mcmOld.m_Hdr.get_ID(id);
+    db->setSystemStateID(id);
+
+    IOLoop mainLoop;
+    auto network = make_shared<RollbackIO>(mainLoop, mcmNew, branch, step);
+
+    Wallet sender(db, network);
+    
+    network->registerPeer(&sender, true);
+    
+    mainLoop.run();
+}
+
+void TestRollback()
+{
+    cout << "\nTesting wallet rollback...\n";
+    Height s = 10;
+    for (Height i = 1; i <= s; ++i)
+    {
+        TestRollback(i, s);
+        TestRollback(i, s, 2);
+    }
+    s = 11;
+    for (Height i = 1; i <= s; ++i)
+    {
+        TestRollback(i, s);
+        TestRollback(i, s, 2);
+    }
+    
+    TestRollback(1, 1);
+    TestRollback(2, 50);
+    TestRollback(2, 51);
+    TestRollback(93, 120);
+    TestRollback(93, 120, 6);
+    TestRollback(93, 120, 7);
+    TestRollback(99, 100);
+}
+
+int main()
+{
+    int logLevel = LOG_LEVEL_DEBUG;
+#if LOG_VERBOSE_ENABLED
+    logLevel = LOG_LEVEL_VERBOSE;
+#endif
+    auto logger = beam::Logger::create(logLevel, logLevel);
+
+    TestSplitKey();
+    TestP2PWalletNegotiationST();
+    TestP2PWalletReverseNegotiationST();
+
+    TestWalletNegotiation(createKeychain<TestKeyChain>(), createKeychain<TestKeyChain2>());
+    TestWalletNegotiation(createSenderKeychain(), createReceiverKeychain());
+
+    TestTxToHimself();
+
+    TestRollback();
+
+    assert(g_failureCount == 0);
+    return WALLET_CHECK_RESULT;
+}