--- conflicted
+++ resolved
@@ -1,1420 +1,1423 @@
-// Copyright 2018 The Beam Team
-//
-// Licensed under the Apache License, Version 2.0 (the "License");
-// you may not use this file except in compliance with the License.
-// You may obtain a copy of the License at
-//
-//    http://www.apache.org/licenses/LICENSE-2.0
-//
-// Unless required by applicable law or agreed to in writing, software
-// distributed under the License is distributed on an "AS IS" BASIS,
-// WITHOUT WARRANTIES OR CONDITIONS OF ANY KIND, either express or implied.
-// See the License for the specific language governing permissions and
-// limitations under the License.
-
-#ifndef LOG_VERBOSE_ENABLED
-    #define LOG_VERBOSE_ENABLED 0
-#endif
-
-#include "wallet/common.h"
-#include "wallet/wallet_network.h"
-#include "wallet/wallet.h"
-#include "wallet/secstring.h"
-#include "wallet/base58.h"
-#include "utility/test_helpers.h"
-#include "core/radixtree.h"
-#include "core/unittest/mini_blockchain.h"
-#include "wallet/wallet_transaction.h"
-#include "core/negotiator.h"
-#include "node/node.h"
-#include "wallet/local_private_key_keeper.h"
-#include "wallet/trezor_key_keeper.h"
-
-#include "test_helpers.h"
-
-#include <string_view>
-#include <assert.h>
-#include <iostream>
-#include <thread>
-#include <mutex>
-#include <atomic>
-#include <condition_variable>
-
-#include "core/proto.h"
-#include <boost/filesystem.hpp>
-#include <boost/intrusive/list.hpp>
-
-#if defined(BEAM_HW_WALLET)
-#include "wallet/hw_wallet.h"
-#endif
-
-using namespace beam;
-using namespace std;
-using namespace ECC;
-
-WALLET_TEST_INIT
-
-#include "wallet_test_environment.cpp"
-
-namespace
-{
-    void TestWalletNegotiation(IWalletDB::Ptr senderWalletDB, IWalletDB::Ptr receiverWalletDB)
-    {
-        cout << "\nTesting wallets negotiation...\n";
-
-        io::Reactor::Ptr mainReactor{ io::Reactor::create() };
-        io::Reactor::Scope scope(*mainReactor);
-        auto receiverKeyKeeper = std::make_shared<LocalPrivateKeyKeeper>(receiverWalletDB);
-
-        WalletAddress wa = storage::createAddress(*receiverWalletDB, receiverKeyKeeper);
-        receiverWalletDB->saveAddress(wa);
-        WalletID receiver_id = wa.m_walletID;
-
-        auto senderKeyKeeper = std::make_shared<LocalPrivateKeyKeeper>(senderWalletDB);
-        wa = storage::createAddress(*senderWalletDB, senderKeyKeeper);
-        senderWalletDB->saveAddress(wa);
-        WalletID sender_id = wa.m_walletID;
-
-        int count = 0;
-        auto f = [&count](const auto& /*id*/)
-        {
-            if (++count >= 2)
-                io::Reactor::get_Current().stop();
-        };
-
-        TestNodeNetwork::Shared tnns;
-
-        Wallet sender(senderWalletDB, senderKeyKeeper, f);
-        Wallet receiver(receiverWalletDB, receiverKeyKeeper, f);
-
-        auto twn = make_shared<TestWalletNetwork>();
-        auto netNodeS = make_shared<TestNodeNetwork>(tnns, sender);
-        auto netNodeR = make_shared<TestNodeNetwork>(tnns, receiver);
-
-        sender.AddMessageEndpoint(twn);
-        sender.SetNodeEndpoint(netNodeS);
-
-        receiver.AddMessageEndpoint(twn);
-        receiver.SetNodeEndpoint(netNodeR);
-
-        twn->m_Map[sender_id].m_pSink = &sender;
-        twn->m_Map[receiver_id].m_pSink = &receiver;
-
-        tnns.AddBlock();
-
-        sender.StartTransaction(CreateSimpleTransactionParameters()
-            .SetParameter(TxParameterID::MyID, sender_id)
-            .SetParameter(TxParameterID::PeerID, receiver_id)
-            .SetParameter(TxParameterID::Amount, Amount(6))
-            .SetParameter(TxParameterID::Fee, Amount(1))
-            .SetParameter(TxParameterID::Lifetime, Height(200)));
-        mainReactor->run();
-
-        WALLET_CHECK(count == 2);
-    }
-
-    void TestTxToHimself()
-    {
-        cout << "\nTesting Tx to himself...\n";
-
-        io::Reactor::Ptr mainReactor{ io::Reactor::create() };
-        io::Reactor::Scope scope(*mainReactor);
-
-        auto senderWalletDB = createSqliteWalletDB("sender_wallet.db", false);
-
-        // add coin with keyType - Coinbase
-        beam::Amount coin_amount = 40;
-        Coin coin = CreateAvailCoin(coin_amount, 0);
-        coin.m_ID.m_Type = Key::Type::Coinbase;
-        senderWalletDB->storeCoin(coin);
-
-        auto coins = senderWalletDB->selectCoins(24);
-        WALLET_CHECK(coins.size() == 1);
-        WALLET_CHECK(coins[0].m_ID.m_Type == Key::Type::Coinbase);
-        WALLET_CHECK(coins[0].m_status == Coin::Available);
-        WALLET_CHECK(senderWalletDB->getTxHistory().empty());
-
-        TestNode node;
-        TestWalletRig sender("sender", senderWalletDB, [](auto) { io::Reactor::get_Current().stop(); });
-        helpers::StopWatch sw;
-
-        sw.start();
-
-        auto txId = sender.m_Wallet.StartTransaction(CreateSimpleTransactionParameters()
-                    .SetParameter(TxParameterID::MyID, sender.m_WalletID)
-                    .SetParameter(TxParameterID::PeerID, sender.m_WalletID)
-                    .SetParameter(TxParameterID::Amount, Amount(24))
-                    .SetParameter(TxParameterID::Fee, Amount(2))
-                    .SetParameter(TxParameterID::Lifetime, Height(200)));
-
-        mainReactor->run();
-        sw.stop();
-
-        cout << "Transfer elapsed time: " << sw.milliseconds() << " ms\n";
-
-        // check Tx
-        auto txHistory = senderWalletDB->getTxHistory();
-        WALLET_CHECK(txHistory.size() == 1);
-        WALLET_CHECK(txHistory[0].m_txId == txId);
-        WALLET_CHECK(txHistory[0].m_amount == 24);
-        WALLET_CHECK(txHistory[0].m_change == 14);
-        WALLET_CHECK(txHistory[0].m_fee == 2);
-        WALLET_CHECK(txHistory[0].m_status == TxStatus::Completed);
-
-        // check coins
-        vector<Coin> newSenderCoins;
-        senderWalletDB->visitCoins([&newSenderCoins](const Coin& c)->bool
-        {
-            newSenderCoins.push_back(c);
-            return true;
-        });
-
-        WALLET_CHECK(newSenderCoins.size() == 3);
-
-        WALLET_CHECK(newSenderCoins[0].m_ID.m_Type == Key::Type::Coinbase);
-        WALLET_CHECK(newSenderCoins[0].m_status == Coin::Spent);
-        WALLET_CHECK(newSenderCoins[0].m_ID.m_Value == 40);
-
-        WALLET_CHECK(newSenderCoins[1].m_ID.m_Type == Key::Type::Change);
-        WALLET_CHECK(newSenderCoins[1].m_status == Coin::Available);
-        WALLET_CHECK(newSenderCoins[1].m_ID.m_Value == 14);
-
-        WALLET_CHECK(newSenderCoins[2].m_ID.m_Type == Key::Type::Regular);
-        WALLET_CHECK(newSenderCoins[2].m_status == Coin::Available);
-        WALLET_CHECK(newSenderCoins[2].m_ID.m_Value == 24);
-
-        cout << "\nFinish of testing Tx to himself...\n";
-    }
-
-    void TestP2PWalletNegotiationST()
-    {
-        cout << "\nTesting p2p wallets negotiation single thread...\n";
-
-        io::Reactor::Ptr mainReactor{ io::Reactor::create() };
-        io::Reactor::Scope scope(*mainReactor);
-
-        int completedCount = 2;
-        auto f = [&completedCount, mainReactor](auto)
-        {
-            --completedCount;
-            if (completedCount == 0)
-            {
-                mainReactor->stop();
-                completedCount = 2;
-            }
-        };
-
-        TestNode node;
-        TestWalletRig sender("sender", createSenderWalletDB(), f, TestWalletRig::Type::Regular, false, 0);
-        TestWalletRig receiver("receiver", createReceiverWalletDB(), f);
-
-        WALLET_CHECK(sender.m_WalletDB->selectCoins(6).size() == 2);
-        WALLET_CHECK(sender.m_WalletDB->getTxHistory().empty());
-        WALLET_CHECK(receiver.m_WalletDB->getTxHistory().empty());
-
-        helpers::StopWatch sw;
-        sw.start();
-
-        auto txId = sender.m_Wallet.StartTransaction(CreateSimpleTransactionParameters()
-            .SetParameter(TxParameterID::MyID, sender.m_WalletID)
-            .SetParameter(TxParameterID::PeerID, receiver.m_WalletID)
-            .SetParameter(TxParameterID::Amount, Amount(4))
-            .SetParameter(TxParameterID::Fee, Amount(2))
-            .SetParameter(TxParameterID::Lifetime, Height(200)));
-
-        mainReactor->run();
-        sw.stop();
-        cout << "First transfer elapsed time: " << sw.milliseconds() << " ms\n";
-
-        // check coins
-        vector<Coin> newSenderCoins = sender.GetCoins();
-        vector<Coin> newReceiverCoins = receiver.GetCoins();
-
-        WALLET_CHECK(newSenderCoins.size() == 4);
-        WALLET_CHECK(newReceiverCoins.size() == 1);
-        WALLET_CHECK(newReceiverCoins[0].m_ID.m_Value == 4);
-        WALLET_CHECK(newReceiverCoins[0].m_status == Coin::Available);
-        WALLET_CHECK(newReceiverCoins[0].m_ID.m_Type == Key::Type::Regular);
-
-        WALLET_CHECK(newSenderCoins[0].m_ID.m_Value == 5);
-        WALLET_CHECK(newSenderCoins[0].m_status == Coin::Spent);
-        WALLET_CHECK(newSenderCoins[0].m_ID.m_Type == Key::Type::Regular);
-
-        WALLET_CHECK(newSenderCoins[1].m_ID.m_Value == 2);
-        WALLET_CHECK(newSenderCoins[1].m_status == Coin::Available);
-        WALLET_CHECK(newSenderCoins[1].m_ID.m_Type == Key::Type::Regular);
-
-        WALLET_CHECK(newSenderCoins[2].m_ID.m_Value == 1);
-        WALLET_CHECK(newSenderCoins[2].m_status == Coin::Spent);
-        WALLET_CHECK(newSenderCoins[2].m_ID.m_Type == Key::Type::Regular);
-
-        WALLET_CHECK(newSenderCoins[3].m_ID.m_Value == 9);
-        WALLET_CHECK(newSenderCoins[3].m_status == Coin::Available);
-        WALLET_CHECK(newSenderCoins[3].m_ID.m_Type == Key::Type::Regular);
-
-        // Tx history check
-        auto sh = sender.m_WalletDB->getTxHistory();
-        WALLET_CHECK(sh.size() == 1);
-        auto rh = receiver.m_WalletDB->getTxHistory();
-        WALLET_CHECK(rh.size() == 1);
-        auto stx = sender.m_WalletDB->getTx(txId);
-        WALLET_CHECK(stx.is_initialized());
-        auto rtx = receiver.m_WalletDB->getTx(txId);
-        WALLET_CHECK(rtx.is_initialized());
-
-        WALLET_CHECK(stx->m_txId == rtx->m_txId);
-        WALLET_CHECK(stx->m_amount == rtx->m_amount);
-        WALLET_CHECK(stx->m_status == TxStatus::Completed);
-        WALLET_CHECK(stx->m_fee == rtx->m_fee);
-        WALLET_CHECK(stx->m_message == rtx->m_message);
-        WALLET_CHECK(stx->m_createTime <= rtx->m_createTime);
-        WALLET_CHECK(stx->m_status == rtx->m_status);
-        WALLET_CHECK(stx->m_sender == true);
-        WALLET_CHECK(rtx->m_sender == false);
-
-        // rollback test
-        {
-
+// Copyright 2018 The Beam Team
+//
+// Licensed under the Apache License, Version 2.0 (the "License");
+// you may not use this file except in compliance with the License.
+// You may obtain a copy of the License at
+//
+//    http://www.apache.org/licenses/LICENSE-2.0
+//
+// Unless required by applicable law or agreed to in writing, software
+// distributed under the License is distributed on an "AS IS" BASIS,
+// WITHOUT WARRANTIES OR CONDITIONS OF ANY KIND, either express or implied.
+// See the License for the specific language governing permissions and
+// limitations under the License.
+
+#ifndef LOG_VERBOSE_ENABLED
+    #define LOG_VERBOSE_ENABLED 0
+#endif
+
+#include "wallet/common.h"
+#include "wallet/wallet_network.h"
+#include "wallet/wallet.h"
+#include "wallet/secstring.h"
+#include "wallet/base58.h"
+#include "utility/test_helpers.h"
+#include "core/radixtree.h"
+#include "core/unittest/mini_blockchain.h"
+#include "wallet/wallet_transaction.h"
+#include "core/negotiator.h"
+#include "node/node.h"
+#include "wallet/local_private_key_keeper.h"
+#include "wallet/trezor_key_keeper.h"
+
+#include "test_helpers.h"
+
+#include <string_view>
+#include <assert.h>
+#include <iostream>
+#include <thread>
+#include <mutex>
+#include <atomic>
+#include <condition_variable>
+
+#include "core/proto.h"
+#include <boost/filesystem.hpp>
+#include <boost/intrusive/list.hpp>
+
+#if defined(BEAM_HW_WALLET)
+#include "wallet/hw_wallet.h"
+#endif
+
+using namespace beam;
+using namespace std;
+using namespace ECC;
+
+WALLET_TEST_INIT
+
+#include "wallet_test_environment.cpp"
+
+namespace
+{
+    void TestWalletNegotiation(IWalletDB::Ptr senderWalletDB, IWalletDB::Ptr receiverWalletDB)
+    {
+        cout << "\nTesting wallets negotiation...\n";
+
+        io::Reactor::Ptr mainReactor{ io::Reactor::create() };
+        io::Reactor::Scope scope(*mainReactor);
+        auto receiverKeyKeeper = std::make_shared<LocalPrivateKeyKeeper>(receiverWalletDB);
+
+        WalletAddress wa = storage::createAddress(*receiverWalletDB, receiverKeyKeeper);
+        receiverWalletDB->saveAddress(wa);
+        WalletID receiver_id = wa.m_walletID;
+
+        auto senderKeyKeeper = std::make_shared<LocalPrivateKeyKeeper>(senderWalletDB);
+        wa = storage::createAddress(*senderWalletDB, senderKeyKeeper);
+        senderWalletDB->saveAddress(wa);
+        WalletID sender_id = wa.m_walletID;
+
+        int count = 0;
+        auto f = [&count](const auto& /*id*/)
+        {
+            if (++count >= 2)
+                io::Reactor::get_Current().stop();
+        };
+
+        TestNodeNetwork::Shared tnns;
+
+        Wallet sender(senderWalletDB, senderKeyKeeper, f);
+        Wallet receiver(receiverWalletDB, receiverKeyKeeper, f);
+
+        auto twn = make_shared<TestWalletNetwork>();
+        auto netNodeS = make_shared<TestNodeNetwork>(tnns, sender);
+        auto netNodeR = make_shared<TestNodeNetwork>(tnns, receiver);
+
+        sender.AddMessageEndpoint(twn);
+        sender.SetNodeEndpoint(netNodeS);
+
+        receiver.AddMessageEndpoint(twn);
+        receiver.SetNodeEndpoint(netNodeR);
+
+        twn->m_Map[sender_id].m_pSink = &sender;
+        twn->m_Map[receiver_id].m_pSink = &receiver;
+
+        tnns.AddBlock();
+
+        sender.StartTransaction(CreateSimpleTransactionParameters()
+            .SetParameter(TxParameterID::MyID, sender_id)
+            .SetParameter(TxParameterID::PeerID, receiver_id)
+            .SetParameter(TxParameterID::Amount, Amount(6))
+            .SetParameter(TxParameterID::Fee, Amount(1))
+            .SetParameter(TxParameterID::Lifetime, Height(200)));
+        mainReactor->run();
+
+        WALLET_CHECK(count == 2);
+    }
+
+    void TestTxToHimself()
+    {
+        cout << "\nTesting Tx to himself...\n";
+
+        io::Reactor::Ptr mainReactor{ io::Reactor::create() };
+        io::Reactor::Scope scope(*mainReactor);
+
+        auto senderWalletDB = createSqliteWalletDB("sender_wallet.db", false);
+
+        // add coin with keyType - Coinbase
+        beam::Amount coin_amount = 40;
+        Coin coin = CreateAvailCoin(coin_amount, 0);
+        coin.m_ID.m_Type = Key::Type::Coinbase;
+        senderWalletDB->storeCoin(coin);
+
+        auto coins = senderWalletDB->selectCoins(24);
+        WALLET_CHECK(coins.size() == 1);
+        WALLET_CHECK(coins[0].m_ID.m_Type == Key::Type::Coinbase);
+        WALLET_CHECK(coins[0].m_status == Coin::Available);
+        WALLET_CHECK(senderWalletDB->getTxHistory().empty());
+
+        TestNode node;
+        TestWalletRig sender("sender", senderWalletDB, [](auto) { io::Reactor::get_Current().stop(); });
+        helpers::StopWatch sw;
+
+        sw.start();
+
+        auto txId = sender.m_Wallet.StartTransaction(CreateSimpleTransactionParameters()
+                    .SetParameter(TxParameterID::MyID, sender.m_WalletID)
+                    .SetParameter(TxParameterID::PeerID, sender.m_WalletID)
+                    .SetParameter(TxParameterID::Amount, Amount(24))
+                    .SetParameter(TxParameterID::Fee, Amount(2))
+                    .SetParameter(TxParameterID::Lifetime, Height(200)));
+
+        mainReactor->run();
+        sw.stop();
+
+        cout << "Transfer elapsed time: " << sw.milliseconds() << " ms\n";
+
+        // check Tx
+        auto txHistory = senderWalletDB->getTxHistory();
+        WALLET_CHECK(txHistory.size() == 1);
+        WALLET_CHECK(txHistory[0].m_txId == txId);
+        WALLET_CHECK(txHistory[0].m_amount == 24);
+        WALLET_CHECK(txHistory[0].m_change == 14);
+        WALLET_CHECK(txHistory[0].m_fee == 2);
+        WALLET_CHECK(txHistory[0].m_status == TxStatus::Completed);
+
+        // check coins
+        vector<Coin> newSenderCoins;
+        senderWalletDB->visitCoins([&newSenderCoins](const Coin& c)->bool
+        {
+            newSenderCoins.push_back(c);
+            return true;
+        });
+
+        WALLET_CHECK(newSenderCoins.size() == 3);
+
+        WALLET_CHECK(newSenderCoins[0].m_ID.m_Type == Key::Type::Coinbase);
+        WALLET_CHECK(newSenderCoins[0].m_status == Coin::Spent);
+        WALLET_CHECK(newSenderCoins[0].m_ID.m_Value == 40);
+
+        WALLET_CHECK(newSenderCoins[1].m_ID.m_Type == Key::Type::Change);
+        WALLET_CHECK(newSenderCoins[1].m_status == Coin::Available);
+        WALLET_CHECK(newSenderCoins[1].m_ID.m_Value == 14);
+
+        WALLET_CHECK(newSenderCoins[2].m_ID.m_Type == Key::Type::Regular);
+        WALLET_CHECK(newSenderCoins[2].m_status == Coin::Available);
+        WALLET_CHECK(newSenderCoins[2].m_ID.m_Value == 24);
+
+        cout << "\nFinish of testing Tx to himself...\n";
+    }
+
+    void TestP2PWalletNegotiationST()
+    {
+        cout << "\nTesting p2p wallets negotiation single thread...\n";
+
+        io::Reactor::Ptr mainReactor{ io::Reactor::create() };
+        io::Reactor::Scope scope(*mainReactor);
+
+        int completedCount = 2;
+        auto f = [&completedCount, mainReactor](auto)
+        {
+            --completedCount;
+            if (completedCount == 0)
+            {
+                mainReactor->stop();
+                completedCount = 2;
+            }
+        };
+
+        TestNode node;
+        TestWalletRig sender("sender", createSenderWalletDB(), f, TestWalletRig::Type::Regular, false, 0);
+        TestWalletRig receiver("receiver", createReceiverWalletDB(), f);
+
+        WALLET_CHECK(sender.m_WalletDB->selectCoins(6).size() == 2);
+        WALLET_CHECK(sender.m_WalletDB->getTxHistory().empty());
+        WALLET_CHECK(receiver.m_WalletDB->getTxHistory().empty());
+
+        helpers::StopWatch sw;
+        sw.start();
+
+        auto txId = sender.m_Wallet.StartTransaction(CreateSimpleTransactionParameters()
+            .SetParameter(TxParameterID::MyID, sender.m_WalletID)
+            .SetParameter(TxParameterID::PeerID, receiver.m_WalletID)
+            .SetParameter(TxParameterID::Amount, Amount(4))
+            .SetParameter(TxParameterID::Fee, Amount(2))
+            .SetParameter(TxParameterID::Lifetime, Height(200)));
+
+        mainReactor->run();
+        sw.stop();
+        cout << "First transfer elapsed time: " << sw.milliseconds() << " ms\n";
+
+        // check coins
+        vector<Coin> newSenderCoins = sender.GetCoins();
+        vector<Coin> newReceiverCoins = receiver.GetCoins();
+
+        WALLET_CHECK(newSenderCoins.size() == 4);
+        WALLET_CHECK(newReceiverCoins.size() == 1);
+        WALLET_CHECK(newReceiverCoins[0].m_ID.m_Value == 4);
+        WALLET_CHECK(newReceiverCoins[0].m_status == Coin::Available);
+        WALLET_CHECK(newReceiverCoins[0].m_ID.m_Type == Key::Type::Regular);
+
+        WALLET_CHECK(newSenderCoins[0].m_ID.m_Value == 5);
+        WALLET_CHECK(newSenderCoins[0].m_status == Coin::Spent);
+        WALLET_CHECK(newSenderCoins[0].m_ID.m_Type == Key::Type::Regular);
+
+        WALLET_CHECK(newSenderCoins[1].m_ID.m_Value == 2);
+        WALLET_CHECK(newSenderCoins[1].m_status == Coin::Available);
+        WALLET_CHECK(newSenderCoins[1].m_ID.m_Type == Key::Type::Regular);
+
+        WALLET_CHECK(newSenderCoins[2].m_ID.m_Value == 1);
+        WALLET_CHECK(newSenderCoins[2].m_status == Coin::Spent);
+        WALLET_CHECK(newSenderCoins[2].m_ID.m_Type == Key::Type::Regular);
+
+        WALLET_CHECK(newSenderCoins[3].m_ID.m_Value == 9);
+        WALLET_CHECK(newSenderCoins[3].m_status == Coin::Available);
+        WALLET_CHECK(newSenderCoins[3].m_ID.m_Type == Key::Type::Regular);
+
+        // Tx history check
+        auto sh = sender.m_WalletDB->getTxHistory();
+        WALLET_CHECK(sh.size() == 1);
+        auto rh = receiver.m_WalletDB->getTxHistory();
+        WALLET_CHECK(rh.size() == 1);
+        auto stx = sender.m_WalletDB->getTx(txId);
+        WALLET_CHECK(stx.is_initialized());
+        auto rtx = receiver.m_WalletDB->getTx(txId);
+        WALLET_CHECK(rtx.is_initialized());
+
+        WALLET_CHECK(stx->m_txId == rtx->m_txId);
+        WALLET_CHECK(stx->m_amount == rtx->m_amount);
+        WALLET_CHECK(stx->m_status == TxStatus::Completed);
+        WALLET_CHECK(stx->m_fee == rtx->m_fee);
+        WALLET_CHECK(stx->m_message == rtx->m_message);
+        WALLET_CHECK(stx->m_createTime <= rtx->m_createTime);
+        WALLET_CHECK(stx->m_status == rtx->m_status);
+        WALLET_CHECK(stx->m_sender == true);
+        WALLET_CHECK(rtx->m_sender == false);
+
+        // rollback test
+        {
+
             Block::SystemState::Full sTip;
             receiver.m_WalletDB->get_History().get_Tip(sTip);
 
-            receiver.m_WalletDB->get_History().DeleteFrom(sTip.m_Height); // delete latest block
-
-            proto::FlyClient& flyClient = receiver.m_Wallet;
-            //imitate rollback
-            flyClient.OnRolledBack();
-            receiver.m_WalletDB->get_History().AddStates(&sTip, 1);
-            flyClient.OnNewTip();
-            completedCount = 1; // sender's transaction is completed
-            mainReactor->run();
-
-            newReceiverCoins = receiver.GetCoins();
-
-            WALLET_CHECK(newReceiverCoins[0].m_ID.m_Value == 4);
-            WALLET_CHECK(newReceiverCoins[0].m_status == Coin::Available);
-            WALLET_CHECK(newReceiverCoins[0].m_ID.m_Type == Key::Type::Regular);
-
-            // Tx history check
-            rh = receiver.m_WalletDB->getTxHistory();
-            WALLET_CHECK(rh.size() == 1);
-            rtx = receiver.m_WalletDB->getTx(txId);
-            WALLET_CHECK(rtx.is_initialized());
-
-            WALLET_CHECK(rtx->m_status == TxStatus::Completed);
-            WALLET_CHECK(rtx->m_sender == false);
-        }
-
-        // second transfer
-        auto preselectedCoins = sender.m_WalletDB->selectCoins(6);
-        CoinIDList preselectedIDs;
-        for (const auto& c : preselectedCoins)
-        {
-            preselectedIDs.push_back(c.m_ID);
-        }
-        sw.start();
-
-        txId = sender.m_Wallet.StartTransaction(CreateSimpleTransactionParameters()
-            .SetParameter(TxParameterID::MyID, sender.m_WalletID)
-            .SetParameter(TxParameterID::PeerID, receiver.m_WalletID)
-            .SetParameter(TxParameterID::Amount, Amount(6))
-            .SetParameter(TxParameterID::Fee, Amount(0))
-            .SetParameter(TxParameterID::Lifetime, Height(200))
-            .SetParameter(TxParameterID::PreselectedCoins, preselectedIDs));
-
-        mainReactor->run();
-        sw.stop();
-        cout << "Second transfer elapsed time: " << sw.milliseconds() << " ms\n";
-
-        // check coins
-        newSenderCoins = sender.GetCoins();
-        newReceiverCoins = receiver.GetCoins();
-
-        WALLET_CHECK(newSenderCoins.size() == 5);
-        WALLET_CHECK(newReceiverCoins.size() == 2);
-
-        WALLET_CHECK(newReceiverCoins[0].m_ID.m_Value == 4);
-        WALLET_CHECK(newReceiverCoins[0].m_status == Coin::Available);
-        WALLET_CHECK(newReceiverCoins[0].m_ID.m_Type == Key::Type::Regular);
-
-        WALLET_CHECK(newReceiverCoins[1].m_ID.m_Value == 6);
-        WALLET_CHECK(newReceiverCoins[1].m_status == Coin::Available);
-        WALLET_CHECK(newReceiverCoins[1].m_ID.m_Type == Key::Type::Regular);
-
-
-        WALLET_CHECK(newSenderCoins[0].m_ID.m_Value == 5);
-        WALLET_CHECK(newSenderCoins[0].m_status == Coin::Spent);
-        WALLET_CHECK(newSenderCoins[0].m_ID.m_Type == Key::Type::Regular);
-
-        WALLET_CHECK(newSenderCoins[1].m_ID.m_Value == 2);
-        WALLET_CHECK(newSenderCoins[1].m_status == Coin::Available);
-        WALLET_CHECK(newSenderCoins[1].m_ID.m_Type == Key::Type::Regular);
-
-        WALLET_CHECK(newSenderCoins[2].m_ID.m_Value == 1);
-        WALLET_CHECK(newSenderCoins[2].m_status == Coin::Spent);
-        WALLET_CHECK(newSenderCoins[2].m_ID.m_Type == Key::Type::Regular);
-
-        WALLET_CHECK(newSenderCoins[3].m_ID.m_Value == 9);
-        WALLET_CHECK(newSenderCoins[3].m_status == Coin::Spent);
-        WALLET_CHECK(newSenderCoins[3].m_ID.m_Type == Key::Type::Regular);
-
-        WALLET_CHECK(newSenderCoins[4].m_ID.m_Value == 3);
-        WALLET_CHECK(newSenderCoins[4].m_status == Coin::Available);
-        WALLET_CHECK(newSenderCoins[4].m_ID.m_Type == Key::Type::Change);
-
-        // Tx history check
-        sh = sender.m_WalletDB->getTxHistory();
-        WALLET_CHECK(sh.size() == 2);
-        rh = receiver.m_WalletDB->getTxHistory();
-        WALLET_CHECK(rh.size() == 2);
-        stx = sender.m_WalletDB->getTx(txId);
-        WALLET_CHECK(stx.is_initialized());
-        rtx = receiver.m_WalletDB->getTx(txId);
-        WALLET_CHECK(rtx.is_initialized());
-
-        WALLET_CHECK(stx->m_txId == rtx->m_txId);
-        WALLET_CHECK(stx->m_amount == rtx->m_amount);
-        WALLET_CHECK(stx->m_status == TxStatus::Completed);
-        WALLET_CHECK(stx->m_message == rtx->m_message);
-        WALLET_CHECK(stx->m_createTime <= rtx->m_createTime);
-        WALLET_CHECK(stx->m_status == rtx->m_status);
-        WALLET_CHECK(stx->m_sender == true);
-        WALLET_CHECK(rtx->m_sender == false);
-
-
-        // third transfer. no enough money should appear
-        sw.start();
-        completedCount = 1;// only one wallet takes part in tx
-
-        txId = sender.m_Wallet.StartTransaction(CreateSimpleTransactionParameters()
-            .SetParameter(TxParameterID::MyID, sender.m_WalletID)
-            .SetParameter(TxParameterID::PeerID, receiver.m_WalletID)
-            .SetParameter(TxParameterID::Amount, Amount(6))
-            .SetParameter(TxParameterID::Fee, Amount(0))
-            .SetParameter(TxParameterID::Lifetime, Height(200)));
-
-        mainReactor->run();
-        sw.stop();
-        cout << "Third transfer elapsed time: " << sw.milliseconds() << " ms\n";
-    
-        // check coins
-        newSenderCoins = sender.GetCoins();
-        newReceiverCoins = receiver.GetCoins();
-
-        // no coins 
-        WALLET_CHECK(newSenderCoins.size() == 5);
-        WALLET_CHECK(newReceiverCoins.size() == 2);
-
-        // Tx history check. New failed tx should be added to sender
-        sh = sender.m_WalletDB->getTxHistory();
-        WALLET_CHECK(sh.size() == 3);
-        rh = receiver.m_WalletDB->getTxHistory();
-        WALLET_CHECK(rh.size() == 2);
-        stx = sender.m_WalletDB->getTx(txId);
-        WALLET_CHECK(stx.is_initialized());
-        rtx = receiver.m_WalletDB->getTx(txId);
-        WALLET_CHECK(!rtx.is_initialized());
-
-        WALLET_CHECK(stx->m_amount == 6);
-        WALLET_CHECK(stx->m_status == TxStatus::Failed);
-        WALLET_CHECK(stx->m_sender == true);
-        WALLET_CHECK(stx->m_failureReason == TxFailureReason::NoInputs);
-    }
-
-    void TestSplitTransaction()
-    {
-        cout << "\nTesting split Tx...\n";
-
-        io::Reactor::Ptr mainReactor{ io::Reactor::create() };
-        io::Reactor::Scope scope(*mainReactor);
-
-        auto senderWalletDB = createSqliteWalletDB("sender_wallet.db", false);
-
-        // add coin with keyType - Coinbase
-        beam::Amount coin_amount = 40;
-        Coin coin = CreateAvailCoin(coin_amount, 0);
-        coin.m_ID.m_Type = Key::Type::Coinbase;
-        senderWalletDB->storeCoin(coin);
-
-        auto coins = senderWalletDB->selectCoins(24);
-        WALLET_CHECK(coins.size() == 1);
-        WALLET_CHECK(coins[0].m_ID.m_Type == Key::Type::Coinbase);
-        WALLET_CHECK(coins[0].m_status == Coin::Available);
-        WALLET_CHECK(senderWalletDB->getTxHistory().empty());
-
-        TestNode node;
-        TestWalletRig sender("sender", senderWalletDB, [](auto) { io::Reactor::get_Current().stop(); });
-        helpers::StopWatch sw;
-
-        sw.start();
-
-        auto txId = sender.m_Wallet.StartTransaction(CreateSplitTransactionParameters(sender.m_WalletID, AmountList{ 11, 12, 13 })
-            .SetParameter(TxParameterID::Fee, Amount(2))
-            .SetParameter(TxParameterID::Lifetime, Height(200)));
-
-        mainReactor->run();
-        sw.stop();
-
-        cout << "Transfer elapsed time: " << sw.milliseconds() << " ms\n";
-
-        // check Tx
-        auto txHistory = senderWalletDB->getTxHistory();
-        WALLET_CHECK(txHistory.size() == 1);
-        WALLET_CHECK(txHistory[0].m_txId == txId);
-        WALLET_CHECK(txHistory[0].m_amount == 36);
-        WALLET_CHECK(txHistory[0].m_change == 2);
-        WALLET_CHECK(txHistory[0].m_fee == 2);
-        WALLET_CHECK(txHistory[0].m_status == TxStatus::Completed);
-
-        // check coins
-        vector<Coin> newSenderCoins;
-        senderWalletDB->visitCoins([&newSenderCoins](const Coin& c)->bool
-        {
-            newSenderCoins.push_back(c);
-            return true;
-        });
-
-        WALLET_CHECK(newSenderCoins.size() == 5);
-        WALLET_CHECK(newSenderCoins[0].m_ID.m_Type == Key::Type::Coinbase);
-        WALLET_CHECK(newSenderCoins[0].m_status == Coin::Spent);
-        WALLET_CHECK(newSenderCoins[0].m_ID.m_Value == 40);
-
-        WALLET_CHECK(newSenderCoins[1].m_ID.m_Type == Key::Type::Change);
-        WALLET_CHECK(newSenderCoins[1].m_status == Coin::Available);
-        WALLET_CHECK(newSenderCoins[1].m_ID.m_Value == 2);
-
-        WALLET_CHECK(newSenderCoins[2].m_ID.m_Type == Key::Type::Regular);
-        WALLET_CHECK(newSenderCoins[2].m_status == Coin::Available);
-        WALLET_CHECK(newSenderCoins[2].m_ID.m_Value == 11);
-
-        WALLET_CHECK(newSenderCoins[3].m_ID.m_Type == Key::Type::Regular);
-        WALLET_CHECK(newSenderCoins[3].m_status == Coin::Available);
-        WALLET_CHECK(newSenderCoins[3].m_ID.m_Value == 12);
-
-        WALLET_CHECK(newSenderCoins[4].m_ID.m_Type == Key::Type::Regular);
-        WALLET_CHECK(newSenderCoins[4].m_status == Coin::Available);
-        WALLET_CHECK(newSenderCoins[4].m_ID.m_Value == 13);
-
-        cout << "\nFinish of testing split Tx...\n";
-    }
-
-    void TestMinimalFeeTransaction()
-    {
-        struct ForkHolder
-        {
-            ForkHolder(Height h)
-                : m_PrevValue{ Rules::get().pForks[1].m_Height }
-            {
-                Rules::get().pForks[1].m_Height = h;
-                Rules::get().UpdateChecksum();
-            }
-
-            ~ForkHolder()
-            {
-                Rules::get().pForks[1].m_Height = m_PrevValue;
-                Rules::get().UpdateChecksum();
-            }
-
-            Height m_PrevValue;
-        };
-
-        ForkHolder holder(140); // set fork height
-
-        cout << "\nTesting minimal Tx...\n";
-
-        io::Reactor::Ptr mainReactor{ io::Reactor::create() };
-        io::Reactor::Scope scope(*mainReactor);
-
-        auto senderWalletDB = createSqliteWalletDB("sender_wallet.db", false);
-
-        // add coin with keyType - Coinbase
-        Coin coin = CreateAvailCoin(100, 0);
-        coin.m_ID.m_Type = Key::Type::Coinbase;
-        senderWalletDB->storeCoin(coin);
-
-        auto coins = senderWalletDB->selectCoins(24);
-        WALLET_CHECK(coins.size() == 1);
-        WALLET_CHECK(coins[0].m_ID.m_Type == Key::Type::Coinbase);
-        WALLET_CHECK(coins[0].m_status == Coin::Available);
-        WALLET_CHECK(senderWalletDB->getTxHistory().empty());
-
-        TestNode node;
-        TestWalletRig sender("sender", senderWalletDB, [](auto) { io::Reactor::get_Current().stop(); });
-
-
-        auto txId = sender.m_Wallet.StartTransaction(CreateSplitTransactionParameters(sender.m_WalletID, AmountList{ 11, 12, 13 })
-           .SetParameter(TxParameterID::Fee, Amount(2))
-           .SetParameter(TxParameterID::Lifetime, Height(200)));
-
-        mainReactor->run();
-
-        // check Tx
-        {
-            auto txHistory = senderWalletDB->getTxHistory();
-            WALLET_CHECK(txHistory.size() == 1);
-            WALLET_CHECK(txHistory[0].m_txId == txId);
-            WALLET_CHECK(txHistory[0].m_amount == 36);
-            WALLET_CHECK(txHistory[0].m_change == 0);
-            WALLET_CHECK(txHistory[0].m_fee == 2);
-            WALLET_CHECK(txHistory[0].m_status == TxStatus::Failed);
-        }
-        
-
-        txId = sender.m_Wallet.StartTransaction(CreateSplitTransactionParameters(sender.m_WalletID, AmountList{ 11, 12, 13 })
-            .SetParameter(TxParameterID::Fee, Amount(42))
-            .SetParameter(TxParameterID::Lifetime, Height(200)));
-        mainReactor->run();
-
-        // check Tx
-        {
-            auto txHistory = senderWalletDB->getTxHistory();
-            WALLET_CHECK(txHistory.size() == 2);
-            auto tx = *senderWalletDB->getTx(txId);
-            WALLET_CHECK(tx.m_txId == txId);
-            WALLET_CHECK(tx.m_amount == 36);
-            WALLET_CHECK(tx.m_change == 0);
-            WALLET_CHECK(tx.m_fee == 42);
-            WALLET_CHECK(tx.m_status == TxStatus::Failed);
-        }
-
-        // another attempt
-        txId = sender.m_Wallet.StartTransaction(CreateSplitTransactionParameters(sender.m_WalletID, AmountList{ 11, 12, 13 })
-            .SetParameter(TxParameterID::Fee, Amount(50))
-            .SetParameter(TxParameterID::Lifetime, Height(200)));
-        mainReactor->run();
-
-        // check Tx
-        {
-            auto tx = senderWalletDB->getTx(txId);
-            WALLET_CHECK(tx);
-            WALLET_CHECK(tx->m_txId == txId);
-            WALLET_CHECK(tx->m_amount == 36);
-            WALLET_CHECK(tx->m_change == 14);
-            WALLET_CHECK(tx->m_fee == 50);
-            WALLET_CHECK(tx->m_status == TxStatus::Completed);
-        }
-
-        // check coins
-        vector<Coin> newSenderCoins = sender.GetCoins();
-
-        WALLET_CHECK(newSenderCoins.size() == 5);
-        WALLET_CHECK(newSenderCoins[0].m_ID.m_Type == Key::Type::Coinbase);
-        WALLET_CHECK(newSenderCoins[0].m_status == Coin::Spent);
-        WALLET_CHECK(newSenderCoins[0].m_ID.m_Value == 100);
-
-        WALLET_CHECK(newSenderCoins[1].m_ID.m_Type == Key::Type::Change);
-        WALLET_CHECK(newSenderCoins[1].m_status == Coin::Available);
-        WALLET_CHECK(newSenderCoins[1].m_ID.m_Value == 14);
-
-        WALLET_CHECK(newSenderCoins[2].m_ID.m_Type == Key::Type::Regular);
-        WALLET_CHECK(newSenderCoins[2].m_status == Coin::Available);
-        WALLET_CHECK(newSenderCoins[2].m_ID.m_Value == 11);
-
-        WALLET_CHECK(newSenderCoins[3].m_ID.m_Type == Key::Type::Regular);
-        WALLET_CHECK(newSenderCoins[3].m_status == Coin::Available);
-        WALLET_CHECK(newSenderCoins[3].m_ID.m_Value == 12);
-
-        WALLET_CHECK(newSenderCoins[4].m_ID.m_Type == Key::Type::Regular);
-        WALLET_CHECK(newSenderCoins[4].m_status == Coin::Available);
-        WALLET_CHECK(newSenderCoins[4].m_ID.m_Value == 13);
-    }
-
-    void TestExpiredTransaction()
-    {
-        cout << "\nTesting expired Tx...\n";
-
-        io::Reactor::Ptr mainReactor{ io::Reactor::create() };
-        io::Reactor::Scope scope(*mainReactor);
-
-        int completedCount = 2;
-        auto f = [&completedCount, mainReactor](auto)
-        {
-            --completedCount;
-            if (completedCount == 0)
-            {
-                mainReactor->stop();
-                completedCount = 2;
-            }
-        };
-
-        TestWalletRig sender("sender", createSenderWalletDB(), f);
-        TestWalletRig receiver("receiver", createReceiverWalletDB(), f, TestWalletRig::Type::Offline);
-
-        auto newBlockFunc = [&receiver](Height height)
-        {
-            if (height == 200)
-            {
-                auto nodeEndpoint = make_shared<proto::FlyClient::NetworkStd>(receiver.m_Wallet);
-                nodeEndpoint->m_Cfg.m_vNodes.push_back(io::Address::localhost().port(32125));
-                nodeEndpoint->Connect();
-                receiver.m_Wallet.AddMessageEndpoint(make_shared<WalletNetworkViaBbs>(receiver.m_Wallet, nodeEndpoint, receiver.m_WalletDB, receiver.m_KeyKeeper));
-                receiver.m_Wallet.SetNodeEndpoint(nodeEndpoint);
-            }
-        };
-
-        TestNode node(newBlockFunc);
-        io::Timer::Ptr timer = io::Timer::create(*mainReactor);
-        timer->start(1000, true, [&node]() {node.AddBlock(); });
-
-        WALLET_CHECK(sender.m_WalletDB->selectCoins(6).size() == 2);
-        WALLET_CHECK(sender.m_WalletDB->getTxHistory().empty());
-        WALLET_CHECK(receiver.m_WalletDB->getTxHistory().empty());
-
-        auto txId = sender.m_Wallet.StartTransaction(CreateSimpleTransactionParameters()
-            .SetParameter(TxParameterID::MyID, sender.m_WalletID)
-            .SetParameter(TxParameterID::PeerID, receiver.m_WalletID)
-            .SetParameter(TxParameterID::Amount, Amount(4))
-            .SetParameter(TxParameterID::Fee, Amount(2))
-            .SetParameter(TxParameterID::Lifetime, Height(1))
-            .SetParameter(TxParameterID::PeerResponseHeight, Height(10)));
-
-        mainReactor->run();
-
-        // first tx with height == 0
-        {
-            vector<Coin> newSenderCoins = sender.GetCoins();
-            vector<Coin> newReceiverCoins = receiver.GetCoins();
-
-            WALLET_CHECK(newSenderCoins.size() == 4);
-            WALLET_CHECK(newReceiverCoins.size() == 0);
-
-            auto sh = sender.m_WalletDB->getTxHistory();
-            WALLET_CHECK(sh.size() == 1);
-            WALLET_CHECK(sh[0].m_status == TxStatus::Failed);
-            WALLET_CHECK(sh[0].m_failureReason == TxFailureReason::TransactionExpired);
-            auto rh = receiver.m_WalletDB->getTxHistory();
-            WALLET_CHECK(rh.size() == 1);
-            WALLET_CHECK(rh[0].m_status == TxStatus::Failed);
-            WALLET_CHECK(rh[0].m_failureReason == TxFailureReason::TransactionExpired);
-        }
-
-        txId = sender.m_Wallet.StartTransaction(CreateSimpleTransactionParameters()
-            .SetParameter(TxParameterID::MyID, sender.m_WalletID)
-            .SetParameter(TxParameterID::PeerID, receiver.m_WalletID)
-            .SetParameter(TxParameterID::Amount, Amount(4))
-            .SetParameter(TxParameterID::Fee, Amount(2)));
-
-        mainReactor->run();
-
-        {
-            vector<Coin> newSenderCoins = sender.GetCoins();
-            vector<Coin> newReceiverCoins = receiver.GetCoins();
-
-            WALLET_CHECK(newSenderCoins.size() == 4);
-            WALLET_CHECK(newReceiverCoins.size() == 1);
-
-            auto sh = sender.m_WalletDB->getTxHistory();
-            WALLET_CHECK(sh.size() == 2);
-            auto sit = find_if(sh.begin(), sh.end(), [&txId](const auto& t) {return t.m_txId == txId; });
-            WALLET_CHECK(sit->m_status == TxStatus::Completed);
-            auto rh = receiver.m_WalletDB->getTxHistory();
-            WALLET_CHECK(rh.size() == 2);
-            auto rit = find_if(rh.begin(), rh.end(), [&txId](const auto& t) {return t.m_txId == txId; });
-            WALLET_CHECK(rit->m_status == TxStatus::Completed);
-        }
-    }
-
-    void TestTransactionUpdate()
-    {
-        cout << "\nTesting transaction update ...\n";
-
-        io::Reactor::Ptr mainReactor{ io::Reactor::create() };
-        io::Reactor::Scope scope(*mainReactor);
-        EmptyTestGateway gateway;
-        TestWalletRig sender("sender", createSenderWalletDB());
-        TestWalletRig receiver("receiver", createReceiverWalletDB());
-
-        TxID txID = wallet::GenerateTxID();
-        SimpleTransaction::Creator creator;
-        auto tx = creator.Create(gateway, sender.m_WalletDB, sender.m_KeyKeeper, txID);
-
-        Height currentHeight = sender.m_WalletDB->getCurrentHeight();
-
-        tx->SetParameter(wallet::TxParameterID::TransactionType, wallet::TxType::Simple, false);
-        tx->SetParameter(wallet::TxParameterID::MaxHeight, currentHeight + 2, false); // transaction is valid +lifetime blocks from currentHeight
-        tx->SetParameter(wallet::TxParameterID::IsInitiator, true, false);
-        //tx->SetParameter(wallet::TxParameterID::AmountList, {1U}, false);
-      //  tx->SetParameter(wallet::TxParameterID::PreselectedCoins, {}, false);
-
-        TxDescription txDescription(txID);
-
-        txDescription.m_txId = txID;
-        txDescription.m_amount = 1;
-        txDescription.m_fee = 2;
-        txDescription.m_minHeight = currentHeight;
-        txDescription.m_peerId = receiver.m_WalletID;
-        txDescription.m_myId = sender.m_WalletID;
-        txDescription.m_message = {};
-        txDescription.m_createTime = getTimestamp();
-        txDescription.m_sender = true;
-        txDescription.m_status = TxStatus::Pending;
-        txDescription.m_selfTx = false;
-        sender.m_WalletDB->saveTx(txDescription);
-        
-        const int UpdateCount = 100000;
-        helpers::StopWatch sw;
-        sw.start();
-        for (int i = 0; i < UpdateCount; ++i)
-        {
-            tx->Update();
-        }
-        sw.stop();
-
-        cout << UpdateCount << " updates: " << sw.milliseconds() << " ms\n";
-
-    }
-
-    void TestTxExceptionHandling()
-    {
-        cout << "\nTesting exception processing by transaction ...\n";
-
-        io::Reactor::Ptr mainReactor{ io::Reactor::create() };
-        io::Reactor::Scope scope(*mainReactor);
-
-        TestWalletRig sender("sender", createSenderWalletDB());
-        TestWalletRig receiver("receiver", createReceiverWalletDB());
-        Height currentHeight = sender.m_WalletDB->getCurrentHeight();
-
-        SimpleTransaction::Creator txCreator;
-        // process TransactionFailedException
-        {
+            receiver.m_WalletDB->get_History().DeleteFrom(sTip.m_Height); // delete latest block
+
+            proto::FlyClient& flyClient = receiver.m_Wallet;
+            //imitate rollback
+            flyClient.OnRolledBack();
+            receiver.m_WalletDB->get_History().AddStates(&sTip, 1);
+            flyClient.OnNewTip();
+            completedCount = 1; // sender's transaction is completed
+            mainReactor->run();
+
+            newReceiverCoins = receiver.GetCoins();
+
+            WALLET_CHECK(newReceiverCoins[0].m_ID.m_Value == 4);
+            WALLET_CHECK(newReceiverCoins[0].m_status == Coin::Available);
+            WALLET_CHECK(newReceiverCoins[0].m_ID.m_Type == Key::Type::Regular);
+
+            // Tx history check
+            rh = receiver.m_WalletDB->getTxHistory();
+            WALLET_CHECK(rh.size() == 1);
+            rtx = receiver.m_WalletDB->getTx(txId);
+            WALLET_CHECK(rtx.is_initialized());
+
+            WALLET_CHECK(rtx->m_status == TxStatus::Completed);
+            WALLET_CHECK(rtx->m_sender == false);
+        }
+
+        // second transfer
+        auto preselectedCoins = sender.m_WalletDB->selectCoins(6);
+        CoinIDList preselectedIDs;
+        for (const auto& c : preselectedCoins)
+        {
+            preselectedIDs.push_back(c.m_ID);
+        }
+        sw.start();
+
+        txId = sender.m_Wallet.StartTransaction(CreateSimpleTransactionParameters()
+            .SetParameter(TxParameterID::MyID, sender.m_WalletID)
+            .SetParameter(TxParameterID::PeerID, receiver.m_WalletID)
+            .SetParameter(TxParameterID::Amount, Amount(6))
+            .SetParameter(TxParameterID::Fee, Amount(0))
+            .SetParameter(TxParameterID::Lifetime, Height(200))
+            .SetParameter(TxParameterID::PreselectedCoins, preselectedIDs));
+
+        mainReactor->run();
+        sw.stop();
+        cout << "Second transfer elapsed time: " << sw.milliseconds() << " ms\n";
+
+        // check coins
+        newSenderCoins = sender.GetCoins();
+        newReceiverCoins = receiver.GetCoins();
+
+        WALLET_CHECK(newSenderCoins.size() == 5);
+        WALLET_CHECK(newReceiverCoins.size() == 2);
+
+        WALLET_CHECK(newReceiverCoins[0].m_ID.m_Value == 4);
+        WALLET_CHECK(newReceiverCoins[0].m_status == Coin::Available);
+        WALLET_CHECK(newReceiverCoins[0].m_ID.m_Type == Key::Type::Regular);
+
+        WALLET_CHECK(newReceiverCoins[1].m_ID.m_Value == 6);
+        WALLET_CHECK(newReceiverCoins[1].m_status == Coin::Available);
+        WALLET_CHECK(newReceiverCoins[1].m_ID.m_Type == Key::Type::Regular);
+
+
+        WALLET_CHECK(newSenderCoins[0].m_ID.m_Value == 5);
+        WALLET_CHECK(newSenderCoins[0].m_status == Coin::Spent);
+        WALLET_CHECK(newSenderCoins[0].m_ID.m_Type == Key::Type::Regular);
+
+        WALLET_CHECK(newSenderCoins[1].m_ID.m_Value == 2);
+        WALLET_CHECK(newSenderCoins[1].m_status == Coin::Available);
+        WALLET_CHECK(newSenderCoins[1].m_ID.m_Type == Key::Type::Regular);
+
+        WALLET_CHECK(newSenderCoins[2].m_ID.m_Value == 1);
+        WALLET_CHECK(newSenderCoins[2].m_status == Coin::Spent);
+        WALLET_CHECK(newSenderCoins[2].m_ID.m_Type == Key::Type::Regular);
+
+        WALLET_CHECK(newSenderCoins[3].m_ID.m_Value == 9);
+        WALLET_CHECK(newSenderCoins[3].m_status == Coin::Spent);
+        WALLET_CHECK(newSenderCoins[3].m_ID.m_Type == Key::Type::Regular);
+
+        WALLET_CHECK(newSenderCoins[4].m_ID.m_Value == 3);
+        WALLET_CHECK(newSenderCoins[4].m_status == Coin::Available);
+        WALLET_CHECK(newSenderCoins[4].m_ID.m_Type == Key::Type::Change);
+
+        // Tx history check
+        sh = sender.m_WalletDB->getTxHistory();
+        WALLET_CHECK(sh.size() == 2);
+        rh = receiver.m_WalletDB->getTxHistory();
+        WALLET_CHECK(rh.size() == 2);
+        stx = sender.m_WalletDB->getTx(txId);
+        WALLET_CHECK(stx.is_initialized());
+        rtx = receiver.m_WalletDB->getTx(txId);
+        WALLET_CHECK(rtx.is_initialized());
+
+        WALLET_CHECK(stx->m_txId == rtx->m_txId);
+        WALLET_CHECK(stx->m_amount == rtx->m_amount);
+        WALLET_CHECK(stx->m_status == TxStatus::Completed);
+        WALLET_CHECK(stx->m_message == rtx->m_message);
+        WALLET_CHECK(stx->m_createTime <= rtx->m_createTime);
+        WALLET_CHECK(stx->m_status == rtx->m_status);
+        WALLET_CHECK(stx->m_sender == true);
+        WALLET_CHECK(rtx->m_sender == false);
+
+
+        // third transfer. no enough money should appear
+        sw.start();
+        completedCount = 1;// only one wallet takes part in tx
+
+        txId = sender.m_Wallet.StartTransaction(CreateSimpleTransactionParameters()
+            .SetParameter(TxParameterID::MyID, sender.m_WalletID)
+            .SetParameter(TxParameterID::PeerID, receiver.m_WalletID)
+            .SetParameter(TxParameterID::Amount, Amount(6))
+            .SetParameter(TxParameterID::Fee, Amount(0))
+            .SetParameter(TxParameterID::Lifetime, Height(200)));
+
+        mainReactor->run();
+        sw.stop();
+        cout << "Third transfer elapsed time: " << sw.milliseconds() << " ms\n";
+    
+        // check coins
+        newSenderCoins = sender.GetCoins();
+        newReceiverCoins = receiver.GetCoins();
+
+        // no coins 
+        WALLET_CHECK(newSenderCoins.size() == 5);
+        WALLET_CHECK(newReceiverCoins.size() == 2);
+
+        // Tx history check. New failed tx should be added to sender
+        sh = sender.m_WalletDB->getTxHistory();
+        WALLET_CHECK(sh.size() == 3);
+        rh = receiver.m_WalletDB->getTxHistory();
+        WALLET_CHECK(rh.size() == 2);
+        stx = sender.m_WalletDB->getTx(txId);
+        WALLET_CHECK(stx.is_initialized());
+        rtx = receiver.m_WalletDB->getTx(txId);
+        WALLET_CHECK(!rtx.is_initialized());
+
+        WALLET_CHECK(stx->m_amount == 6);
+        WALLET_CHECK(stx->m_status == TxStatus::Failed);
+        WALLET_CHECK(stx->m_sender == true);
+        WALLET_CHECK(stx->m_failureReason == TxFailureReason::NoInputs);
+    }
+
+    void TestSplitTransaction()
+    {
+        cout << "\nTesting split Tx...\n";
+
+        io::Reactor::Ptr mainReactor{ io::Reactor::create() };
+        io::Reactor::Scope scope(*mainReactor);
+
+        auto senderWalletDB = createSqliteWalletDB("sender_wallet.db", false);
+
+        // add coin with keyType - Coinbase
+        beam::Amount coin_amount = 40;
+        Coin coin = CreateAvailCoin(coin_amount, 0);
+        coin.m_ID.m_Type = Key::Type::Coinbase;
+        senderWalletDB->storeCoin(coin);
+
+        auto coins = senderWalletDB->selectCoins(24);
+        WALLET_CHECK(coins.size() == 1);
+        WALLET_CHECK(coins[0].m_ID.m_Type == Key::Type::Coinbase);
+        WALLET_CHECK(coins[0].m_status == Coin::Available);
+        WALLET_CHECK(senderWalletDB->getTxHistory().empty());
+
+        TestNode node;
+        TestWalletRig sender("sender", senderWalletDB, [](auto) { io::Reactor::get_Current().stop(); });
+        helpers::StopWatch sw;
+
+        sw.start();
+
+        auto txId = sender.m_Wallet.StartTransaction(CreateSplitTransactionParameters(sender.m_WalletID, AmountList{ 11, 12, 13 })
+            .SetParameter(TxParameterID::Fee, Amount(2))
+            .SetParameter(TxParameterID::Lifetime, Height(200)));
+
+        mainReactor->run();
+        sw.stop();
+
+        cout << "Transfer elapsed time: " << sw.milliseconds() << " ms\n";
+
+        // check Tx
+        auto txHistory = senderWalletDB->getTxHistory();
+        WALLET_CHECK(txHistory.size() == 1);
+        WALLET_CHECK(txHistory[0].m_txId == txId);
+        WALLET_CHECK(txHistory[0].m_amount == 36);
+        WALLET_CHECK(txHistory[0].m_change == 2);
+        WALLET_CHECK(txHistory[0].m_fee == 2);
+        WALLET_CHECK(txHistory[0].m_status == TxStatus::Completed);
+
+        // check coins
+        vector<Coin> newSenderCoins;
+        senderWalletDB->visitCoins([&newSenderCoins](const Coin& c)->bool
+        {
+            newSenderCoins.push_back(c);
+            return true;
+        });
+
+        WALLET_CHECK(newSenderCoins.size() == 5);
+        WALLET_CHECK(newSenderCoins[0].m_ID.m_Type == Key::Type::Coinbase);
+        WALLET_CHECK(newSenderCoins[0].m_status == Coin::Spent);
+        WALLET_CHECK(newSenderCoins[0].m_ID.m_Value == 40);
+
+        WALLET_CHECK(newSenderCoins[1].m_ID.m_Type == Key::Type::Change);
+        WALLET_CHECK(newSenderCoins[1].m_status == Coin::Available);
+        WALLET_CHECK(newSenderCoins[1].m_ID.m_Value == 2);
+
+        WALLET_CHECK(newSenderCoins[2].m_ID.m_Type == Key::Type::Regular);
+        WALLET_CHECK(newSenderCoins[2].m_status == Coin::Available);
+        WALLET_CHECK(newSenderCoins[2].m_ID.m_Value == 11);
+
+        WALLET_CHECK(newSenderCoins[3].m_ID.m_Type == Key::Type::Regular);
+        WALLET_CHECK(newSenderCoins[3].m_status == Coin::Available);
+        WALLET_CHECK(newSenderCoins[3].m_ID.m_Value == 12);
+
+        WALLET_CHECK(newSenderCoins[4].m_ID.m_Type == Key::Type::Regular);
+        WALLET_CHECK(newSenderCoins[4].m_status == Coin::Available);
+        WALLET_CHECK(newSenderCoins[4].m_ID.m_Value == 13);
+
+        cout << "\nFinish of testing split Tx...\n";
+    }
+
+    void TestMinimalFeeTransaction()
+    {
+        struct ForkHolder
+        {
+            ForkHolder(Height h)
+                : m_PrevValue{ Rules::get().pForks[1].m_Height }
+            {
+                Rules::get().pForks[1].m_Height = h;
+                Rules::get().UpdateChecksum();
+            }
+
+            ~ForkHolder()
+            {
+                Rules::get().pForks[1].m_Height = m_PrevValue;
+                Rules::get().UpdateChecksum();
+            }
+
+            Height m_PrevValue;
+        };
+
+        ForkHolder holder(140); // set fork height
+
+        cout << "\nTesting minimal Tx...\n";
+
+        io::Reactor::Ptr mainReactor{ io::Reactor::create() };
+        io::Reactor::Scope scope(*mainReactor);
+
+        auto senderWalletDB = createSqliteWalletDB("sender_wallet.db", false);
+
+        // add coin with keyType - Coinbase
+        Coin coin = CreateAvailCoin(100, 0);
+        coin.m_ID.m_Type = Key::Type::Coinbase;
+        senderWalletDB->storeCoin(coin);
+
+        auto coins = senderWalletDB->selectCoins(24);
+        WALLET_CHECK(coins.size() == 1);
+        WALLET_CHECK(coins[0].m_ID.m_Type == Key::Type::Coinbase);
+        WALLET_CHECK(coins[0].m_status == Coin::Available);
+        WALLET_CHECK(senderWalletDB->getTxHistory().empty());
+
+        TestNode node;
+        TestWalletRig sender("sender", senderWalletDB, [](auto) { io::Reactor::get_Current().stop(); });
+
+
+        auto txId = sender.m_Wallet.StartTransaction(CreateSplitTransactionParameters(sender.m_WalletID, AmountList{ 11, 12, 13 })
+           .SetParameter(TxParameterID::Fee, Amount(2))
+           .SetParameter(TxParameterID::Lifetime, Height(200)));
+
+        mainReactor->run();
+
+        // check Tx
+        {
+            auto txHistory = senderWalletDB->getTxHistory();
+            WALLET_CHECK(txHistory.size() == 1);
+            WALLET_CHECK(txHistory[0].m_txId == txId);
+            WALLET_CHECK(txHistory[0].m_amount == 36);
+            WALLET_CHECK(txHistory[0].m_change == 0);
+            WALLET_CHECK(txHistory[0].m_fee == 2);
+            WALLET_CHECK(txHistory[0].m_status == TxStatus::Failed);
+        }
+        
+
+        txId = sender.m_Wallet.StartTransaction(CreateSplitTransactionParameters(sender.m_WalletID, AmountList{ 11, 12, 13 })
+            .SetParameter(TxParameterID::Fee, Amount(42))
+            .SetParameter(TxParameterID::Lifetime, Height(200)));
+        mainReactor->run();
+
+        // check Tx
+        {
+            auto txHistory = senderWalletDB->getTxHistory();
+            WALLET_CHECK(txHistory.size() == 2);
+            auto tx = *senderWalletDB->getTx(txId);
+            WALLET_CHECK(tx.m_txId == txId);
+            WALLET_CHECK(tx.m_amount == 36);
+            WALLET_CHECK(tx.m_change == 0);
+            WALLET_CHECK(tx.m_fee == 42);
+            WALLET_CHECK(tx.m_status == TxStatus::Failed);
+        }
+
+        // another attempt
+        txId = sender.m_Wallet.StartTransaction(CreateSplitTransactionParameters(sender.m_WalletID, AmountList{ 11, 12, 13 })
+            .SetParameter(TxParameterID::Fee, Amount(50))
+            .SetParameter(TxParameterID::Lifetime, Height(200)));
+        mainReactor->run();
+
+        // check Tx
+        {
+            auto tx = senderWalletDB->getTx(txId);
+            WALLET_CHECK(tx);
+            WALLET_CHECK(tx->m_txId == txId);
+            WALLET_CHECK(tx->m_amount == 36);
+            WALLET_CHECK(tx->m_change == 14);
+            WALLET_CHECK(tx->m_fee == 50);
+            WALLET_CHECK(tx->m_status == TxStatus::Completed);
+        }
+
+        // check coins
+        vector<Coin> newSenderCoins = sender.GetCoins();
+
+        WALLET_CHECK(newSenderCoins.size() == 5);
+        WALLET_CHECK(newSenderCoins[0].m_ID.m_Type == Key::Type::Coinbase);
+        WALLET_CHECK(newSenderCoins[0].m_status == Coin::Spent);
+        WALLET_CHECK(newSenderCoins[0].m_ID.m_Value == 100);
+
+        WALLET_CHECK(newSenderCoins[1].m_ID.m_Type == Key::Type::Change);
+        WALLET_CHECK(newSenderCoins[1].m_status == Coin::Available);
+        WALLET_CHECK(newSenderCoins[1].m_ID.m_Value == 14);
+
+        WALLET_CHECK(newSenderCoins[2].m_ID.m_Type == Key::Type::Regular);
+        WALLET_CHECK(newSenderCoins[2].m_status == Coin::Available);
+        WALLET_CHECK(newSenderCoins[2].m_ID.m_Value == 11);
+
+        WALLET_CHECK(newSenderCoins[3].m_ID.m_Type == Key::Type::Regular);
+        WALLET_CHECK(newSenderCoins[3].m_status == Coin::Available);
+        WALLET_CHECK(newSenderCoins[3].m_ID.m_Value == 12);
+
+        WALLET_CHECK(newSenderCoins[4].m_ID.m_Type == Key::Type::Regular);
+        WALLET_CHECK(newSenderCoins[4].m_status == Coin::Available);
+        WALLET_CHECK(newSenderCoins[4].m_ID.m_Value == 13);
+    }
+
+    void TestExpiredTransaction()
+    {
+        cout << "\nTesting expired Tx...\n";
+
+        io::Reactor::Ptr mainReactor{ io::Reactor::create() };
+        io::Reactor::Scope scope(*mainReactor);
+
+        int completedCount = 2;
+        auto f = [&completedCount, mainReactor](auto)
+        {
+            --completedCount;
+            if (completedCount == 0)
+            {
+                mainReactor->stop();
+                completedCount = 2;
+            }
+        };
+
+        TestWalletRig sender("sender", createSenderWalletDB(), f);
+        TestWalletRig receiver("receiver", createReceiverWalletDB(), f, TestWalletRig::Type::Offline);
+
+        auto newBlockFunc = [&receiver](Height height)
+        {
+            if (height == 200)
+            {
+                auto nodeEndpoint = make_shared<proto::FlyClient::NetworkStd>(receiver.m_Wallet);
+                nodeEndpoint->m_Cfg.m_vNodes.push_back(io::Address::localhost().port(32125));
+                nodeEndpoint->Connect();
+                receiver.m_Wallet.AddMessageEndpoint(make_shared<WalletNetworkViaBbs>(receiver.m_Wallet, nodeEndpoint, receiver.m_WalletDB, receiver.m_KeyKeeper));
+                receiver.m_Wallet.SetNodeEndpoint(nodeEndpoint);
+            }
+        };
+
+        TestNode node(newBlockFunc);
+        io::Timer::Ptr timer = io::Timer::create(*mainReactor);
+        timer->start(1000, true, [&node]() {node.AddBlock(); });
+
+        WALLET_CHECK(sender.m_WalletDB->selectCoins(6).size() == 2);
+        WALLET_CHECK(sender.m_WalletDB->getTxHistory().empty());
+        WALLET_CHECK(receiver.m_WalletDB->getTxHistory().empty());
+
+        auto txId = sender.m_Wallet.StartTransaction(CreateSimpleTransactionParameters()
+            .SetParameter(TxParameterID::MyID, sender.m_WalletID)
+            .SetParameter(TxParameterID::PeerID, receiver.m_WalletID)
+            .SetParameter(TxParameterID::Amount, Amount(4))
+            .SetParameter(TxParameterID::Fee, Amount(2))
+            .SetParameter(TxParameterID::Lifetime, Height(1))
+            .SetParameter(TxParameterID::PeerResponseHeight, Height(10)));
+
+        mainReactor->run();
+
+        // first tx with height == 0
+        {
+            vector<Coin> newSenderCoins = sender.GetCoins();
+            vector<Coin> newReceiverCoins = receiver.GetCoins();
+
+            WALLET_CHECK(newSenderCoins.size() == 4);
+            WALLET_CHECK(newReceiverCoins.size() == 0);
+
+            auto sh = sender.m_WalletDB->getTxHistory();
+            WALLET_CHECK(sh.size() == 1);
+            WALLET_CHECK(sh[0].m_status == TxStatus::Failed);
+            WALLET_CHECK(sh[0].m_failureReason == TxFailureReason::TransactionExpired);
+            auto rh = receiver.m_WalletDB->getTxHistory();
+            WALLET_CHECK(rh.size() == 1);
+            WALLET_CHECK(rh[0].m_status == TxStatus::Failed);
+            WALLET_CHECK(rh[0].m_failureReason == TxFailureReason::TransactionExpired);
+        }
+
+        txId = sender.m_Wallet.StartTransaction(CreateSimpleTransactionParameters()
+            .SetParameter(TxParameterID::MyID, sender.m_WalletID)
+            .SetParameter(TxParameterID::PeerID, receiver.m_WalletID)
+            .SetParameter(TxParameterID::Amount, Amount(4))
+            .SetParameter(TxParameterID::Fee, Amount(2)));
+
+        mainReactor->run();
+
+        {
+            vector<Coin> newSenderCoins = sender.GetCoins();
+            vector<Coin> newReceiverCoins = receiver.GetCoins();
+
+            WALLET_CHECK(newSenderCoins.size() == 4);
+            WALLET_CHECK(newReceiverCoins.size() == 1);
+
+            auto sh = sender.m_WalletDB->getTxHistory();
+            WALLET_CHECK(sh.size() == 2);
+            auto sit = find_if(sh.begin(), sh.end(), [&txId](const auto& t) {return t.m_txId == txId; });
+            WALLET_CHECK(sit->m_status == TxStatus::Completed);
+            auto rh = receiver.m_WalletDB->getTxHistory();
+            WALLET_CHECK(rh.size() == 2);
+            auto rit = find_if(rh.begin(), rh.end(), [&txId](const auto& t) {return t.m_txId == txId; });
+            WALLET_CHECK(rit->m_status == TxStatus::Completed);
+        }
+    }
+
+    void TestTransactionUpdate()
+    {
+        cout << "\nTesting transaction update ...\n";
+
+        io::Reactor::Ptr mainReactor{ io::Reactor::create() };
+        io::Reactor::Scope scope(*mainReactor);
+        EmptyTestGateway gateway;
+        TestWalletRig sender("sender", createSenderWalletDB());
+        TestWalletRig receiver("receiver", createReceiverWalletDB());
+
+        TxID txID = wallet::GenerateTxID();
+        SimpleTransaction::Creator creator;
+        auto tx = creator.Create(gateway, sender.m_WalletDB, sender.m_KeyKeeper, txID);
+
+        Height currentHeight = sender.m_WalletDB->getCurrentHeight();
+
+        tx->SetParameter(wallet::TxParameterID::TransactionType, wallet::TxType::Simple, false);
+        tx->SetParameter(wallet::TxParameterID::MaxHeight, currentHeight + 2, false); // transaction is valid +lifetime blocks from currentHeight
+        tx->SetParameter(wallet::TxParameterID::IsInitiator, true, false);
+        //tx->SetParameter(wallet::TxParameterID::AmountList, {1U}, false);
+      //  tx->SetParameter(wallet::TxParameterID::PreselectedCoins, {}, false);
+
+        TxDescription txDescription(txID);
+
+        txDescription.m_txId = txID;
+        txDescription.m_amount = 1;
+        txDescription.m_fee = 2;
+        txDescription.m_minHeight = currentHeight;
+        txDescription.m_peerId = receiver.m_WalletID;
+        txDescription.m_myId = sender.m_WalletID;
+        txDescription.m_message = {};
+        txDescription.m_createTime = getTimestamp();
+        txDescription.m_sender = true;
+        txDescription.m_status = TxStatus::Pending;
+        txDescription.m_selfTx = false;
+        sender.m_WalletDB->saveTx(txDescription);
+        
+        const int UpdateCount = 100000;
+        helpers::StopWatch sw;
+        sw.start();
+        for (int i = 0; i < UpdateCount; ++i)
+        {
+            tx->Update();
+        }
+        sw.stop();
+
+        cout << UpdateCount << " updates: " << sw.milliseconds() << " ms\n";
+
+    }
+
+    void TestTxExceptionHandling()
+    {
+        cout << "\nTesting exception processing by transaction ...\n";
+
+        io::Reactor::Ptr mainReactor{ io::Reactor::create() };
+        io::Reactor::Scope scope(*mainReactor);
+
+        TestWalletRig sender("sender", createSenderWalletDB());
+        TestWalletRig receiver("receiver", createReceiverWalletDB());
+        Height currentHeight = sender.m_WalletDB->getCurrentHeight();
+
+        SimpleTransaction::Creator txCreator;
+        // process TransactionFailedException
+        {
             struct TestGateway : EmptyTestGateway
             {
                 bool get_tip(Block::SystemState::Full& state) const override
                 {
                     throw wallet::TransactionFailedException(true, TxFailureReason::FailedToGetParameter);
                 }
-            } gateway;
-
-            TxID txID = wallet::GenerateTxID();
-            auto tx = txCreator.Create(gateway, sender.m_WalletDB, sender.m_KeyKeeper, txID);
-
-            tx->SetParameter(wallet::TxParameterID::TransactionType, wallet::TxType::Simple, false);
-            tx->SetParameter(wallet::TxParameterID::MaxHeight, currentHeight + 2, false); // transaction is valid +lifetime blocks from currentHeight
-            tx->SetParameter(wallet::TxParameterID::IsInitiator, true, false);
-
-            TxDescription txDescription(txID);
-
-            txDescription.m_txId = txID;
-            txDescription.m_amount = 1;
-            txDescription.m_fee = 2;
-            txDescription.m_minHeight = currentHeight;
-            txDescription.m_peerId = receiver.m_WalletID;
-            txDescription.m_myId = sender.m_WalletID;
-            txDescription.m_message = {};
-            txDescription.m_createTime = getTimestamp();
-            txDescription.m_sender = true;
-            txDescription.m_status = TxStatus::Pending;
-            txDescription.m_selfTx = false;
-            sender.m_WalletDB->saveTx(txDescription);
-
-            tx->Update();
-
-            auto result = sender.m_WalletDB->getTx(txID);
-
-            WALLET_CHECK(result->m_status == TxStatus::Failed);
-        }
-
-        // process unknown exception
-        {
+            } gateway;
+
+            TxID txID = wallet::GenerateTxID();
+            auto tx = txCreator.Create(gateway, sender.m_WalletDB, sender.m_KeyKeeper, txID);
+
+            tx->SetParameter(wallet::TxParameterID::TransactionType, wallet::TxType::Simple, false);
+            tx->SetParameter(wallet::TxParameterID::MaxHeight, currentHeight + 2, false); // transaction is valid +lifetime blocks from currentHeight
+            tx->SetParameter(wallet::TxParameterID::IsInitiator, true, false);
+
+            TxDescription txDescription(txID);
+
+            txDescription.m_txId = txID;
+            txDescription.m_amount = 1;
+            txDescription.m_fee = 2;
+            txDescription.m_minHeight = currentHeight;
+            txDescription.m_peerId = receiver.m_WalletID;
+            txDescription.m_myId = sender.m_WalletID;
+            txDescription.m_message = {};
+            txDescription.m_createTime = getTimestamp();
+            txDescription.m_sender = true;
+            txDescription.m_status = TxStatus::Pending;
+            txDescription.m_selfTx = false;
+            sender.m_WalletDB->saveTx(txDescription);
+
+            tx->Update();
+
+            auto result = sender.m_WalletDB->getTx(txID);
+
+            WALLET_CHECK(result->m_status == TxStatus::Failed);
+        }
+
+        // process unknown exception
+        {
             struct TestGateway : EmptyTestGateway
             {
                 bool get_tip(Block::SystemState::Full& state) const override
                 {
                     throw exception();
                 }
-            } gateway;
-
-            TxID txID = wallet::GenerateTxID();
-            auto tx = txCreator.Create(gateway, sender.m_WalletDB, sender.m_KeyKeeper, txID);
-
-            tx->SetParameter(wallet::TxParameterID::TransactionType, wallet::TxType::Simple, false);
-            tx->SetParameter(wallet::TxParameterID::MaxHeight, currentHeight + 2, false); // transaction is valid +lifetime blocks from currentHeight
-            tx->SetParameter(wallet::TxParameterID::IsInitiator, true, false);
-
-            TxDescription txDescription(txID);
-
-            txDescription.m_txId = txID;
-            txDescription.m_amount = 1;
-            txDescription.m_fee = 2;
-            txDescription.m_minHeight = currentHeight;
-            txDescription.m_peerId = receiver.m_WalletID;
-            txDescription.m_myId = sender.m_WalletID;
-            txDescription.m_message = {};
-            txDescription.m_createTime = getTimestamp();
-            txDescription.m_sender = true;
-            txDescription.m_status = TxStatus::Pending;
-            txDescription.m_selfTx = false;
-            sender.m_WalletDB->saveTx(txDescription);
-
-            tx->Update();
-
-            auto result = sender.m_WalletDB->getTx(txID);
-
-            WALLET_CHECK(result->m_status == TxStatus::Failed);
-        }
-    }
-
-    void TestTxPerformance()
-    {
-        cout << "\nTesting tx performance...\n";
-
-        const int MaxTxCount = 100;// 00;
-        vector<PerformanceRig> tests;
-
-        for (int i = 10; i <= MaxTxCount; i *= 10)
-        {
-            /*for (int j = 1; j <= 5; ++j)
-            {
-                tests.emplace_back(i, j);
-            }*/
-            tests.emplace_back(i, 1);
-            tests.emplace_back(i, i);
-        }
-
-        for (auto& t : tests)
-        {
-            t.Run();
-        }
-
-        for (auto& t : tests)
-        {
-            cout << "Transferring of " << t.GetTxCount() << " by " << t.GetTxPerCall() << " transactions per call took: " << t.GetTotalTime() << " ms Max api latency: " << t.GetMaxLatency() << endl;
-        }
-    }
-
-    void TestTxNonces()
-    {
-        cout << "\nTesting tx nonce...\n";
-
-        PerformanceRig t2(200);
-        t2.Run();
-        t2.Run();
-
-    }
-
-    void TestColdWalletSending()
-    {
-        cout << "\nTesting cold wallet sending...\n";
-
-        io::Reactor::Ptr mainReactor{ io::Reactor::create() };
-        io::Reactor::Scope scope(*mainReactor);
-
-        int completedCount = 2;
-        auto f = [&completedCount, mainReactor](auto)
-        {
-            --completedCount;
-            if (completedCount == 0)
-            {
-                mainReactor->stop();
-                completedCount = 2;
-            }
-        };
-
-        TestNode node;
-        TestWalletRig receiver("receiver", createReceiverWalletDB(), f);
-        {
-            TestWalletRig privateSender("sender", createSenderWalletDB(true), f, TestWalletRig::Type::ColdWallet);
-            WALLET_CHECK(privateSender.m_WalletDB->selectCoins(6).size() == 2);
-            WALLET_CHECK(privateSender.m_WalletDB->getTxHistory().empty());
-
-            // send from cold wallet
-
-            privateSender.m_Wallet.StartTransaction(CreateSimpleTransactionParameters()
-                .SetParameter(TxParameterID::MyID, privateSender.m_WalletID)
-                .SetParameter(TxParameterID::PeerID, receiver.m_WalletID)
-                .SetParameter(TxParameterID::Amount, Amount(4))
-                .SetParameter(TxParameterID::Fee, Amount(2))
-                .SetParameter(TxParameterID::Lifetime, Height(200)));
-
-            mainReactor->run();
-        }
-
-        string publicPath = "sender_public.db";
-        {
-            // cold -> hot
-            boost::filesystem::remove(publicPath);
-            boost::filesystem::copy_file(SenderWalletDB, publicPath);
-
-            auto publicDB = WalletDB::open(publicPath, DBPassword, io::Reactor::get_Current().shared_from_this());
-            TestWalletRig publicSender("public_sender", publicDB, f, TestWalletRig::Type::Regular, true);
-
-            WALLET_CHECK(publicSender.m_WalletDB->getTxHistory().size() == 1);
-            WALLET_CHECK(receiver.m_WalletDB->getTxHistory().empty());
-
-            mainReactor->run();
-        }
-
-        {
-            // hot -> cold
-            boost::filesystem::remove(SenderWalletDB);
-            boost::filesystem::copy_file(publicPath, SenderWalletDB);
-            auto privateDB = WalletDB::open(SenderWalletDB, DBPassword, io::Reactor::get_Current().shared_from_this());
-            TestWalletRig privateSender("sender", privateDB, f, TestWalletRig::Type::ColdWallet);
-            mainReactor->run();
-        }
-
-        // cold -> hot
-        boost::filesystem::remove(publicPath);
-        boost::filesystem::copy_file(SenderWalletDB, publicPath);
-
-        auto publicDB = WalletDB::open(publicPath, DBPassword, io::Reactor::get_Current().shared_from_this());
-        TestWalletRig publicSender("public_sender", publicDB, f);
-
-        mainReactor->run();
-
-        // check coins
-        vector<Coin> newSenderCoins = publicSender.GetCoins();
-        vector<Coin> newReceiverCoins = receiver.GetCoins();
-
-        WALLET_CHECK(newSenderCoins.size() == 4);
-        WALLET_CHECK(newReceiverCoins.size() == 1);
-        WALLET_CHECK(newReceiverCoins[0].m_ID.m_Value == 4);
-        WALLET_CHECK(newReceiverCoins[0].m_status == Coin::Available);
-        WALLET_CHECK(newReceiverCoins[0].m_ID.m_Type == Key::Type::Regular);
-
-        WALLET_CHECK(newSenderCoins[0].m_ID.m_Value == 5);
-        WALLET_CHECK(newSenderCoins[0].m_status == Coin::Spent);
-        WALLET_CHECK(newSenderCoins[0].m_ID.m_Type == Key::Type::Regular);
-
-        WALLET_CHECK(newSenderCoins[1].m_ID.m_Value == 2);
-        WALLET_CHECK(newSenderCoins[1].m_status == Coin::Available);
-        WALLET_CHECK(newSenderCoins[1].m_ID.m_Type == Key::Type::Regular);
-
-        WALLET_CHECK(newSenderCoins[2].m_ID.m_Value == 1);
-        WALLET_CHECK(newSenderCoins[2].m_status == Coin::Spent);
-        WALLET_CHECK(newSenderCoins[2].m_ID.m_Type == Key::Type::Regular);
-
-        WALLET_CHECK(newSenderCoins[3].m_ID.m_Value == 9);
-        WALLET_CHECK(newSenderCoins[3].m_status == Coin::Available);
-        WALLET_CHECK(newSenderCoins[3].m_ID.m_Type == Key::Type::Regular);
-
-    }
-
-
-    void TestColdWalletReceiving()
-    {
-        cout << "\nTesting cold wallet receiving...\n";
-
-        io::Reactor::Ptr mainReactor{ io::Reactor::create() };
-        io::Reactor::Scope scope(*mainReactor);
-
-        int completedCount = 2;
-        auto f = [&completedCount, mainReactor](auto)
-        {
-            --completedCount;
-            if (completedCount == 0)
-            {
-                mainReactor->stop();
-                completedCount = 2;
-            }
-        };
-
-        TestNode node;
-        TestWalletRig sender("sender", createSenderWalletDB(), f);
-
-        {
-            // create cold wallet
-            TestWalletRig privateReceiver("receiver", createReceiverWalletDB(true), f, TestWalletRig::Type::ColdWallet);
-        }
-
-        string publicPath = "receiver_public.db";
-        {
-            // cold -> hot
-            boost::filesystem::remove(publicPath);
-            boost::filesystem::copy_file(ReceiverWalletDB, publicPath);
-
-            auto publicDB = WalletDB::open(publicPath, DBPassword, io::Reactor::get_Current().shared_from_this());
-            TestWalletRig publicReceiver("public_receiver", publicDB, f, TestWalletRig::Type::Regular, true);
-
-            sender.m_Wallet.StartTransaction(CreateSimpleTransactionParameters()
-                .SetParameter(TxParameterID::MyID, sender.m_WalletID)
-                .SetParameter(TxParameterID::PeerID, publicReceiver.m_WalletID)
-                .SetParameter(TxParameterID::Amount, Amount(4))
-                .SetParameter(TxParameterID::Fee, Amount(2))
-                .SetParameter(TxParameterID::Lifetime, Height(200)));
-
-            mainReactor->run();
-        }
-
-        {
-            // hot -> cold
-            boost::filesystem::remove(ReceiverWalletDB);
-            boost::filesystem::copy_file(publicPath, ReceiverWalletDB);
-            auto privateDB = WalletDB::open(ReceiverWalletDB, DBPassword, io::Reactor::get_Current().shared_from_this());
-            TestWalletRig privateReceiver("receiver", privateDB, f, TestWalletRig::Type::ColdWallet);
-            mainReactor->run();
-        }
-
-        {
-            // cold -> hot
-            boost::filesystem::remove(publicPath);
-            boost::filesystem::copy_file(ReceiverWalletDB, publicPath);
-
-            auto publicDB = WalletDB::open(publicPath, DBPassword, io::Reactor::get_Current().shared_from_this());
-            TestWalletRig publicReceiver("public_receiver", publicDB, f);
-
-            mainReactor->run();
-        }
-
-        // hot -> cold
-        boost::filesystem::remove(ReceiverWalletDB);
-        boost::filesystem::copy_file(publicPath, ReceiverWalletDB);
-        auto privateDB = WalletDB::open(ReceiverWalletDB, DBPassword, io::Reactor::get_Current().shared_from_this());
-        TestWalletRig privateReceiver("receiver", privateDB, f, TestWalletRig::Type::ColdWallet);
-
-        // check coins
-        vector<Coin> newSenderCoins = sender.GetCoins();
-        vector<Coin> newReceiverCoins = privateReceiver.GetCoins();
-
-        WALLET_CHECK(newSenderCoins.size() == 4);
-        WALLET_CHECK(newReceiverCoins.size() == 1);
-        WALLET_CHECK(newReceiverCoins[0].m_ID.m_Value == 4);
-        WALLET_CHECK(newReceiverCoins[0].m_status == Coin::Available);
-        WALLET_CHECK(newReceiverCoins[0].m_ID.m_Type == Key::Type::Regular);
-
-        WALLET_CHECK(newSenderCoins[0].m_ID.m_Value == 5);
-        WALLET_CHECK(newSenderCoins[0].m_status == Coin::Spent);
-        WALLET_CHECK(newSenderCoins[0].m_ID.m_Type == Key::Type::Regular);
-
-        WALLET_CHECK(newSenderCoins[1].m_ID.m_Value == 2);
-        WALLET_CHECK(newSenderCoins[1].m_status == Coin::Available);
-        WALLET_CHECK(newSenderCoins[1].m_ID.m_Type == Key::Type::Regular);
-
-        WALLET_CHECK(newSenderCoins[2].m_ID.m_Value == 1);
-        WALLET_CHECK(newSenderCoins[2].m_status == Coin::Spent);
-        WALLET_CHECK(newSenderCoins[2].m_ID.m_Type == Key::Type::Regular);
-
-        WALLET_CHECK(newSenderCoins[3].m_ID.m_Value == 9);
-        WALLET_CHECK(newSenderCoins[3].m_status == Coin::Available);
-        WALLET_CHECK(newSenderCoins[3].m_ID.m_Type == Key::Type::Regular);
-
-    }
-
-    uintBig GetRandomSeed()
-    {
-        uintBig seed;
-        std::generate_n(&seed.m_pData[0], seed.nBytes, []() {return uint8_t(std::rand() % 256); });
-        return seed;
-    }
-
-    void TestBbsMessages()
-    {
-        printf("Testing bbs ...\n");
-        io::Reactor::Ptr mainReactor(io::Reactor::create());
-        io::Reactor::Scope scope(*mainReactor);
-        const int Count = 500;
-        string nodePath = "node.db";
-        if (boost::filesystem::exists(nodePath))
-        {
-            boost::filesystem::remove(nodePath);
-        }
-
-        struct MyFlyClient : public proto::FlyClient
-            , public IWalletMessageConsumer
-        {
-            MyFlyClient(IWalletDB::Ptr db, const WalletID& receiverID, IPrivateKeyKeeper::Ptr keyKeeper)
-                : m_Nnet(make_shared<proto::FlyClient::NetworkStd>(*this))
-                , m_Bbs(*this, m_Nnet, db, keyKeeper)
-                , m_ReceiverID(receiverID)
-            {
-                WalletAddress wa = storage::createAddress(*db, keyKeeper);
-                db->saveAddress(wa);
-                m_WalletID = wa.m_walletID;
-            }
-
-            void Connect(io::Address address)
-            {
-                m_Nnet->m_Cfg.m_vNodes.push_back(address);
-                m_Nnet->Connect();
-            }
-
-            Block::SystemState::IHistory& get_History() override
-            {
-                return m_Headers;
-            }
-
-            void OnWalletMessage(const WalletID& peerID, const SetTxParameter& p) override
-            {
-            }
-
-            void SendMessage()
-            {
-                IWalletMessageEndpoint& endpoint = m_Bbs;
-                ByteBuffer message;
-                std::generate_n(std::back_inserter(message), 10000, []() { return uint8_t(std::rand() % 256); });
-                //endpoint.SendEncryptedMessage(m_ReceiverID, message);
-                SetTxParameter params;
-                params.m_From = m_WalletID;
-                params.m_Type = TxType::Simple;
-                params.m_TxID = wallet::GenerateTxID();
-                params.AddParameter(TxParameterID::Inputs, message);
-
-                endpoint.Send(m_ReceiverID, params);
-            }
-
-            Block::SystemState::HistoryMap m_Headers;
-            std::shared_ptr<proto::FlyClient::NetworkStd> m_Nnet;
-            WalletNetworkViaBbs m_Bbs;
-            WalletID m_ReceiverID;
-            WalletID m_WalletID;
-        };
-
-        struct SenderFlyClient : public MyFlyClient
-        {
-            SenderFlyClient(IWalletDB::Ptr db, const WalletID& receiverID, IPrivateKeyKeeper::Ptr keyKeeper)
-                : MyFlyClient(db, receiverID, keyKeeper)
-                , m_Timer(io::Timer::create(io::Reactor::get_Current()))
-            {
-            }
-
-            void OnNewTip() override
-            {
-                if (!m_Sent)
-                {
-                    m_Sent = true;
-                    
-                    for (int i = 0; i < Count; ++i)
-                    {
-                        SendMessage();
-                    }
-                }
-            }
-
-            void OnWalletMessage(const WalletID& peerID, const SetTxParameter& p) override
-            {
-                ++m_ReceivedCount;
-                cout << "Response message received[" << m_ReceivedCount << "] : " << p.m_TxID << '\n';
-
-                m_Timer->start(60000, false, [this]() {OnTimer(); });
-                if (m_ReceivedCount == Count)
-                {
-                    m_Timer->cancel();
-                    io::Reactor::get_Current().stop();
-                }
-            }
-
-            void OnTimer()
-            {
-                io::Reactor::get_Current().stop();
-                WALLET_CHECK(m_ReceivedCount == Count);
-            }
-
-            bool m_Sent = false;
-            
-            io::Timer::Ptr m_Timer;
-            int m_ReceivedCount = 0;
-        };
-
-
-        struct ReceiverFlyClient : public MyFlyClient
-        {
-            ReceiverFlyClient(IWalletDB::Ptr db, const WalletID& receiverID, IPrivateKeyKeeper::Ptr keyKeeper)
-                : MyFlyClient(db, receiverID, keyKeeper)
-            {
-                
-            }
-
-            void OnWalletMessage(const WalletID& peerID, const SetTxParameter& p) override
-            {
-                ++m_ReceivedCount;
-                cout << "Message received[" << m_ReceivedCount<< "] : " << p.m_TxID << '\n';
-                
-                SendMessage();
-            }
-
-            int m_ReceivedCount = 0;
-        };
-
-
-        auto db = createSqliteWalletDB(SenderWalletDB, false);
-        auto treasury = createTreasury(db);
-
-        auto nodeCreator = [](Node& node, const ByteBuffer& treasury, uint16_t port, const std::string& path, const std::vector<io::Address>& peers = {})->io::Address
-        {
-            InitNodeToTest(node, treasury, nullptr, port, 10000, path, peers);
-            io::Address address;
-            address.resolve("127.0.0.1");
-            address.port(port);
-            return address;
-        };
-
-        Node senderNode;
-        auto senderNodeAddress= nodeCreator(senderNode, treasury, 32125, "sender_node.db");
-        Node receiverNode;
-        auto receiverNodeAddress = nodeCreator(receiverNode, treasury, 32126, "receiver_node.db", {senderNodeAddress});
-
-        TestWalletRig receiver("receiver", createReceiverWalletDB(), [](auto) {});
-
-        auto senderKeyKeeper = std::make_shared<LocalPrivateKeyKeeper>(db);
-        SenderFlyClient flyClient(db, receiver.m_WalletID, senderKeyKeeper);
-        flyClient.Connect(senderNodeAddress);
-
-        auto receiverKeyKeeper = std::make_shared<LocalPrivateKeyKeeper>(receiver.m_WalletDB);
-        ReceiverFlyClient flyClinet2(receiver.m_WalletDB, flyClient.m_WalletID, receiverKeyKeeper);
-        flyClinet2.Connect(receiverNodeAddress);
-
-        mainReactor->run();
-    }
-<<<<<<< HEAD
-
-    void TestBbsMessages2()
-    {
-        printf("Testing bbs with wallets2 ...\n");
-        io::Reactor::Ptr mainReactor(io::Reactor::create());
-        io::Reactor::Scope scope(*mainReactor);
-        const int Count = 500;
-        string nodePath = "node.db";
-        if (boost::filesystem::exists(nodePath))
-        {
-            boost::filesystem::remove(nodePath);
-        }
-
-        int completedCount = 1;
-        auto f = [&completedCount, mainReactor](auto)
-        {
-            --completedCount;
-            if (completedCount == 0)
-            {
-                mainReactor->stop();
-            }
-        };
-
-        auto db = createSqliteWalletDB(SenderWalletDB, false);
-        auto treasury = createTreasury(db, AmountList{Amount(5*Count)});
-
-        auto nodeCreator = [](Node& node, const ByteBuffer& treasury, uint16_t port, const std::string& path, const std::vector<io::Address>& peers = {}, bool miningNode = true)->io::Address
-        {
-            InitNodeToTest(node, treasury, nullptr, port, 10000, path, peers, miningNode);
-            io::Address address;
-            address.resolve("127.0.0.1");
-            address.port(port);
-            return address;
-        };
-
-
-        Node senderNode;
-        auto senderNodeAddress = nodeCreator(senderNode, treasury, 32125, "sender_node.db");
-        Node receiverNode;
-        auto receiverNodeAddress = nodeCreator(receiverNode, treasury, 32126, "receiver_node.db", { senderNodeAddress }, false);
-
-        TestWalletRig sender("sender", db, f, TestWalletRig::Type::Regular, false, 0, senderNodeAddress);
-        TestWalletRig receiver("receiver", createReceiverWalletDB(), f, TestWalletRig::Type::Regular, false, 0, receiverNodeAddress);
-
-        sender.m_Wallet.split_coins(sender.m_WalletID, AmountList( Count, Amount(5) ), 0, true, 200);
-
-        mainReactor->run();
-
-        completedCount = 2 * Count;
-
-        for (int i = 0; i < Count; ++i)
-        {
-            sender.m_Wallet.transfer_money(sender.m_WalletID, receiver.m_WalletID, 4, 1, true, 200);
-        }
-        
-        mainReactor->run();
-    }
-}
-=======
->>>>>>> 1ea77b24
-
+            } gateway;
+
+            TxID txID = wallet::GenerateTxID();
+            auto tx = txCreator.Create(gateway, sender.m_WalletDB, sender.m_KeyKeeper, txID);
+
+            tx->SetParameter(wallet::TxParameterID::TransactionType, wallet::TxType::Simple, false);
+            tx->SetParameter(wallet::TxParameterID::MaxHeight, currentHeight + 2, false); // transaction is valid +lifetime blocks from currentHeight
+            tx->SetParameter(wallet::TxParameterID::IsInitiator, true, false);
+
+            TxDescription txDescription(txID);
+
+            txDescription.m_txId = txID;
+            txDescription.m_amount = 1;
+            txDescription.m_fee = 2;
+            txDescription.m_minHeight = currentHeight;
+            txDescription.m_peerId = receiver.m_WalletID;
+            txDescription.m_myId = sender.m_WalletID;
+            txDescription.m_message = {};
+            txDescription.m_createTime = getTimestamp();
+            txDescription.m_sender = true;
+            txDescription.m_status = TxStatus::Pending;
+            txDescription.m_selfTx = false;
+            sender.m_WalletDB->saveTx(txDescription);
+
+            tx->Update();
+
+            auto result = sender.m_WalletDB->getTx(txID);
+
+            WALLET_CHECK(result->m_status == TxStatus::Failed);
+        }
+    }
+
+    void TestTxPerformance()
+    {
+        cout << "\nTesting tx performance...\n";
+
+        const int MaxTxCount = 100;// 00;
+        vector<PerformanceRig> tests;
+
+        for (int i = 10; i <= MaxTxCount; i *= 10)
+        {
+            /*for (int j = 1; j <= 5; ++j)
+            {
+                tests.emplace_back(i, j);
+            }*/
+            tests.emplace_back(i, 1);
+            tests.emplace_back(i, i);
+        }
+
+        for (auto& t : tests)
+        {
+            t.Run();
+        }
+
+        for (auto& t : tests)
+        {
+            cout << "Transferring of " << t.GetTxCount() << " by " << t.GetTxPerCall() << " transactions per call took: " << t.GetTotalTime() << " ms Max api latency: " << t.GetMaxLatency() << endl;
+        }
+    }
+
+    void TestTxNonces()
+    {
+        cout << "\nTesting tx nonce...\n";
+
+        PerformanceRig t2(200);
+        t2.Run();
+        t2.Run();
+
+    }
+
+    void TestColdWalletSending()
+    {
+        cout << "\nTesting cold wallet sending...\n";
+
+        io::Reactor::Ptr mainReactor{ io::Reactor::create() };
+        io::Reactor::Scope scope(*mainReactor);
+
+        int completedCount = 2;
+        auto f = [&completedCount, mainReactor](auto)
+        {
+            --completedCount;
+            if (completedCount == 0)
+            {
+                mainReactor->stop();
+                completedCount = 2;
+            }
+        };
+
+        TestNode node;
+        TestWalletRig receiver("receiver", createReceiverWalletDB(), f);
+        {
+            TestWalletRig privateSender("sender", createSenderWalletDB(true), f, TestWalletRig::Type::ColdWallet);
+            WALLET_CHECK(privateSender.m_WalletDB->selectCoins(6).size() == 2);
+            WALLET_CHECK(privateSender.m_WalletDB->getTxHistory().empty());
+
+            // send from cold wallet
+
+            privateSender.m_Wallet.StartTransaction(CreateSimpleTransactionParameters()
+                .SetParameter(TxParameterID::MyID, privateSender.m_WalletID)
+                .SetParameter(TxParameterID::PeerID, receiver.m_WalletID)
+                .SetParameter(TxParameterID::Amount, Amount(4))
+                .SetParameter(TxParameterID::Fee, Amount(2))
+                .SetParameter(TxParameterID::Lifetime, Height(200)));
+
+            mainReactor->run();
+        }
+
+        string publicPath = "sender_public.db";
+        {
+            // cold -> hot
+            boost::filesystem::remove(publicPath);
+            boost::filesystem::copy_file(SenderWalletDB, publicPath);
+
+            auto publicDB = WalletDB::open(publicPath, DBPassword, io::Reactor::get_Current().shared_from_this());
+            TestWalletRig publicSender("public_sender", publicDB, f, TestWalletRig::Type::Regular, true);
+
+            WALLET_CHECK(publicSender.m_WalletDB->getTxHistory().size() == 1);
+            WALLET_CHECK(receiver.m_WalletDB->getTxHistory().empty());
+
+            mainReactor->run();
+        }
+
+        {
+            // hot -> cold
+            boost::filesystem::remove(SenderWalletDB);
+            boost::filesystem::copy_file(publicPath, SenderWalletDB);
+            auto privateDB = WalletDB::open(SenderWalletDB, DBPassword, io::Reactor::get_Current().shared_from_this());
+            TestWalletRig privateSender("sender", privateDB, f, TestWalletRig::Type::ColdWallet);
+            mainReactor->run();
+        }
+
+        // cold -> hot
+        boost::filesystem::remove(publicPath);
+        boost::filesystem::copy_file(SenderWalletDB, publicPath);
+
+        auto publicDB = WalletDB::open(publicPath, DBPassword, io::Reactor::get_Current().shared_from_this());
+        TestWalletRig publicSender("public_sender", publicDB, f);
+
+        mainReactor->run();
+
+        // check coins
+        vector<Coin> newSenderCoins = publicSender.GetCoins();
+        vector<Coin> newReceiverCoins = receiver.GetCoins();
+
+        WALLET_CHECK(newSenderCoins.size() == 4);
+        WALLET_CHECK(newReceiverCoins.size() == 1);
+        WALLET_CHECK(newReceiverCoins[0].m_ID.m_Value == 4);
+        WALLET_CHECK(newReceiverCoins[0].m_status == Coin::Available);
+        WALLET_CHECK(newReceiverCoins[0].m_ID.m_Type == Key::Type::Regular);
+
+        WALLET_CHECK(newSenderCoins[0].m_ID.m_Value == 5);
+        WALLET_CHECK(newSenderCoins[0].m_status == Coin::Spent);
+        WALLET_CHECK(newSenderCoins[0].m_ID.m_Type == Key::Type::Regular);
+
+        WALLET_CHECK(newSenderCoins[1].m_ID.m_Value == 2);
+        WALLET_CHECK(newSenderCoins[1].m_status == Coin::Available);
+        WALLET_CHECK(newSenderCoins[1].m_ID.m_Type == Key::Type::Regular);
+
+        WALLET_CHECK(newSenderCoins[2].m_ID.m_Value == 1);
+        WALLET_CHECK(newSenderCoins[2].m_status == Coin::Spent);
+        WALLET_CHECK(newSenderCoins[2].m_ID.m_Type == Key::Type::Regular);
+
+        WALLET_CHECK(newSenderCoins[3].m_ID.m_Value == 9);
+        WALLET_CHECK(newSenderCoins[3].m_status == Coin::Available);
+        WALLET_CHECK(newSenderCoins[3].m_ID.m_Type == Key::Type::Regular);
+
+    }
+
+
+    void TestColdWalletReceiving()
+    {
+        cout << "\nTesting cold wallet receiving...\n";
+
+        io::Reactor::Ptr mainReactor{ io::Reactor::create() };
+        io::Reactor::Scope scope(*mainReactor);
+
+        int completedCount = 2;
+        auto f = [&completedCount, mainReactor](auto)
+        {
+            --completedCount;
+            if (completedCount == 0)
+            {
+                mainReactor->stop();
+                completedCount = 2;
+            }
+        };
+
+        TestNode node;
+        TestWalletRig sender("sender", createSenderWalletDB(), f);
+
+        {
+            // create cold wallet
+            TestWalletRig privateReceiver("receiver", createReceiverWalletDB(true), f, TestWalletRig::Type::ColdWallet);
+        }
+
+        string publicPath = "receiver_public.db";
+        {
+            // cold -> hot
+            boost::filesystem::remove(publicPath);
+            boost::filesystem::copy_file(ReceiverWalletDB, publicPath);
+
+            auto publicDB = WalletDB::open(publicPath, DBPassword, io::Reactor::get_Current().shared_from_this());
+            TestWalletRig publicReceiver("public_receiver", publicDB, f, TestWalletRig::Type::Regular, true);
+
+            sender.m_Wallet.StartTransaction(CreateSimpleTransactionParameters()
+                .SetParameter(TxParameterID::MyID, sender.m_WalletID)
+                .SetParameter(TxParameterID::PeerID, publicReceiver.m_WalletID)
+                .SetParameter(TxParameterID::Amount, Amount(4))
+                .SetParameter(TxParameterID::Fee, Amount(2))
+                .SetParameter(TxParameterID::Lifetime, Height(200)));
+
+            mainReactor->run();
+        }
+
+        {
+            // hot -> cold
+            boost::filesystem::remove(ReceiverWalletDB);
+            boost::filesystem::copy_file(publicPath, ReceiverWalletDB);
+            auto privateDB = WalletDB::open(ReceiverWalletDB, DBPassword, io::Reactor::get_Current().shared_from_this());
+            TestWalletRig privateReceiver("receiver", privateDB, f, TestWalletRig::Type::ColdWallet);
+            mainReactor->run();
+        }
+
+        {
+            // cold -> hot
+            boost::filesystem::remove(publicPath);
+            boost::filesystem::copy_file(ReceiverWalletDB, publicPath);
+
+            auto publicDB = WalletDB::open(publicPath, DBPassword, io::Reactor::get_Current().shared_from_this());
+            TestWalletRig publicReceiver("public_receiver", publicDB, f);
+
+            mainReactor->run();
+        }
+
+        // hot -> cold
+        boost::filesystem::remove(ReceiverWalletDB);
+        boost::filesystem::copy_file(publicPath, ReceiverWalletDB);
+        auto privateDB = WalletDB::open(ReceiverWalletDB, DBPassword, io::Reactor::get_Current().shared_from_this());
+        TestWalletRig privateReceiver("receiver", privateDB, f, TestWalletRig::Type::ColdWallet);
+
+        // check coins
+        vector<Coin> newSenderCoins = sender.GetCoins();
+        vector<Coin> newReceiverCoins = privateReceiver.GetCoins();
+
+        WALLET_CHECK(newSenderCoins.size() == 4);
+        WALLET_CHECK(newReceiverCoins.size() == 1);
+        WALLET_CHECK(newReceiverCoins[0].m_ID.m_Value == 4);
+        WALLET_CHECK(newReceiverCoins[0].m_status == Coin::Available);
+        WALLET_CHECK(newReceiverCoins[0].m_ID.m_Type == Key::Type::Regular);
+
+        WALLET_CHECK(newSenderCoins[0].m_ID.m_Value == 5);
+        WALLET_CHECK(newSenderCoins[0].m_status == Coin::Spent);
+        WALLET_CHECK(newSenderCoins[0].m_ID.m_Type == Key::Type::Regular);
+
+        WALLET_CHECK(newSenderCoins[1].m_ID.m_Value == 2);
+        WALLET_CHECK(newSenderCoins[1].m_status == Coin::Available);
+        WALLET_CHECK(newSenderCoins[1].m_ID.m_Type == Key::Type::Regular);
+
+        WALLET_CHECK(newSenderCoins[2].m_ID.m_Value == 1);
+        WALLET_CHECK(newSenderCoins[2].m_status == Coin::Spent);
+        WALLET_CHECK(newSenderCoins[2].m_ID.m_Type == Key::Type::Regular);
+
+        WALLET_CHECK(newSenderCoins[3].m_ID.m_Value == 9);
+        WALLET_CHECK(newSenderCoins[3].m_status == Coin::Available);
+        WALLET_CHECK(newSenderCoins[3].m_ID.m_Type == Key::Type::Regular);
+
+    }
+
+    uintBig GetRandomSeed()
+    {
+        uintBig seed;
+        std::generate_n(&seed.m_pData[0], seed.nBytes, []() {return uint8_t(std::rand() % 256); });
+        return seed;
+    }
+
+    void TestBbsMessages()
+    {
+        printf("Testing bbs ...\n");
+        io::Reactor::Ptr mainReactor(io::Reactor::create());
+        io::Reactor::Scope scope(*mainReactor);
+        const int Count = 500;
+        string nodePath = "node.db";
+        if (boost::filesystem::exists(nodePath))
+        {
+            boost::filesystem::remove(nodePath);
+        }
+
+        struct MyFlyClient : public proto::FlyClient
+            , public IWalletMessageConsumer
+        {
+            MyFlyClient(IWalletDB::Ptr db, const WalletID& receiverID, IPrivateKeyKeeper::Ptr keyKeeper)
+                : m_Nnet(make_shared<proto::FlyClient::NetworkStd>(*this))
+                , m_Bbs(*this, m_Nnet, db, keyKeeper)
+                , m_ReceiverID(receiverID)
+            {
+                WalletAddress wa = storage::createAddress(*db, keyKeeper);
+                db->saveAddress(wa);
+                m_WalletID = wa.m_walletID;
+            }
+
+            void Connect(io::Address address)
+            {
+                m_Nnet->m_Cfg.m_vNodes.push_back(address);
+                m_Nnet->Connect();
+            }
+
+            Block::SystemState::IHistory& get_History() override
+            {
+                return m_Headers;
+            }
+
+            void OnWalletMessage(const WalletID& peerID, const SetTxParameter& p) override
+            {
+            }
+
+            void SendMessage()
+            {
+                IWalletMessageEndpoint& endpoint = m_Bbs;
+                ByteBuffer message;
+                std::generate_n(std::back_inserter(message), 10000, []() { return uint8_t(std::rand() % 256); });
+                //endpoint.SendEncryptedMessage(m_ReceiverID, message);
+                SetTxParameter params;
+                params.m_From = m_WalletID;
+                params.m_Type = TxType::Simple;
+                params.m_TxID = wallet::GenerateTxID();
+                params.AddParameter(TxParameterID::Inputs, message);
+
+                endpoint.Send(m_ReceiverID, params);
+            }
+
+            Block::SystemState::HistoryMap m_Headers;
+            std::shared_ptr<proto::FlyClient::NetworkStd> m_Nnet;
+            WalletNetworkViaBbs m_Bbs;
+            WalletID m_ReceiverID;
+            WalletID m_WalletID;
+        };
+
+        struct SenderFlyClient : public MyFlyClient
+        {
+            SenderFlyClient(IWalletDB::Ptr db, const WalletID& receiverID, IPrivateKeyKeeper::Ptr keyKeeper)
+                : MyFlyClient(db, receiverID, keyKeeper)
+                , m_Timer(io::Timer::create(io::Reactor::get_Current()))
+            {
+            }
+
+            void OnNewTip() override
+            {
+                if (!m_Sent)
+                {
+                    m_Sent = true;
+                    
+                    for (int i = 0; i < Count; ++i)
+                    {
+                        SendMessage();
+                    }
+                }
+            }
+
+            void OnWalletMessage(const WalletID& peerID, const SetTxParameter& p) override
+            {
+                ++m_ReceivedCount;
+                cout << "Response message received[" << m_ReceivedCount << "] : " << p.m_TxID << '\n';
+
+                m_Timer->start(60000, false, [this]() {OnTimer(); });
+                if (m_ReceivedCount == Count)
+                {
+                    m_Timer->cancel();
+                    io::Reactor::get_Current().stop();
+                }
+            }
+
+            void OnTimer()
+            {
+                io::Reactor::get_Current().stop();
+                WALLET_CHECK(m_ReceivedCount == Count);
+            }
+
+            bool m_Sent = false;
+            
+            io::Timer::Ptr m_Timer;
+            int m_ReceivedCount = 0;
+        };
+
+
+        struct ReceiverFlyClient : public MyFlyClient
+        {
+            ReceiverFlyClient(IWalletDB::Ptr db, const WalletID& receiverID, IPrivateKeyKeeper::Ptr keyKeeper)
+                : MyFlyClient(db, receiverID, keyKeeper)
+            {
+                
+            }
+
+            void OnWalletMessage(const WalletID& peerID, const SetTxParameter& p) override
+            {
+                ++m_ReceivedCount;
+                cout << "Message received[" << m_ReceivedCount<< "] : " << p.m_TxID << '\n';
+                
+                SendMessage();
+            }
+
+            int m_ReceivedCount = 0;
+        };
+
+
+        auto db = createSqliteWalletDB(SenderWalletDB, false);
+        auto treasury = createTreasury(db);
+
+        auto nodeCreator = [](Node& node, const ByteBuffer& treasury, uint16_t port, const std::string& path, const std::vector<io::Address>& peers = {})->io::Address
+        {
+            InitNodeToTest(node, treasury, nullptr, port, 10000, path, peers);
+            io::Address address;
+            address.resolve("127.0.0.1");
+            address.port(port);
+            return address;
+        };
+
+        Node senderNode;
+        auto senderNodeAddress= nodeCreator(senderNode, treasury, 32125, "sender_node.db");
+        Node receiverNode;
+        auto receiverNodeAddress = nodeCreator(receiverNode, treasury, 32126, "receiver_node.db", {senderNodeAddress});
+
+        TestWalletRig receiver("receiver", createReceiverWalletDB(), [](auto) {});
+
+        auto senderKeyKeeper = std::make_shared<LocalPrivateKeyKeeper>(db);
+        SenderFlyClient flyClient(db, receiver.m_WalletID, senderKeyKeeper);
+        flyClient.Connect(senderNodeAddress);
+
+        auto receiverKeyKeeper = std::make_shared<LocalPrivateKeyKeeper>(receiver.m_WalletDB);
+        ReceiverFlyClient flyClinet2(receiver.m_WalletDB, flyClient.m_WalletID, receiverKeyKeeper);
+        flyClinet2.Connect(receiverNodeAddress);
+
+        mainReactor->run();
+    }
+
+    void TestBbsMessages2()
+    {
+        printf("Testing bbs with wallets2 ...\n");
+        io::Reactor::Ptr mainReactor(io::Reactor::create());
+        io::Reactor::Scope scope(*mainReactor);
+        const int Count = 500;
+        string nodePath = "node.db";
+        if (boost::filesystem::exists(nodePath))
+        {
+            boost::filesystem::remove(nodePath);
+        }
+
+        int completedCount = 1;
+        auto f = [&completedCount, mainReactor](auto)
+        {
+            --completedCount;
+            if (completedCount == 0)
+            {
+                mainReactor->stop();
+            }
+        };
+
+        auto db = createSqliteWalletDB(SenderWalletDB, false);
+        auto treasury = createTreasury(db, AmountList{Amount(5*Count)});
+
+        auto nodeCreator = [](Node& node, const ByteBuffer& treasury, uint16_t port, const std::string& path, const std::vector<io::Address>& peers = {}, bool miningNode = true)->io::Address
+        {
+            InitNodeToTest(node, treasury, nullptr, port, 10000, path, peers, miningNode);
+            io::Address address;
+            address.resolve("127.0.0.1");
+            address.port(port);
+            return address;
+        };
+
+
+        Node senderNode;
+        auto senderNodeAddress = nodeCreator(senderNode, treasury, 32125, "sender_node.db");
+        Node receiverNode;
+        auto receiverNodeAddress = nodeCreator(receiverNode, treasury, 32126, "receiver_node.db", { senderNodeAddress }, false);
+
+        TestWalletRig sender("sender", db, f, TestWalletRig::Type::Regular, false, 0, senderNodeAddress);
+        TestWalletRig receiver("receiver", createReceiverWalletDB(), f, TestWalletRig::Type::Regular, false, 0, receiverNodeAddress);
+
+        sender.m_Wallet.StartTransaction(CreateSplitTransactionParameters(sender.m_WalletID, AmountList(Count, Amount(5)))
+            .SetParameter(TxParameterID::Fee, Amount(0))
+            .SetParameter(TxParameterID::Lifetime, Height(200)));
+
+        mainReactor->run();
+
+        completedCount = 2 * Count;
+
+        for (int i = 0; i < Count; ++i)
+        {
+            sender.m_Wallet.StartTransaction(CreateSimpleTransactionParameters()
+                .SetParameter(TxParameterID::MyID, sender.m_WalletID)
+                .SetParameter(TxParameterID::PeerID, receiver.m_WalletID)
+                .SetParameter(TxParameterID::Amount, Amount(4))
+                .SetParameter(TxParameterID::Fee, Amount(1))
+                .SetParameter(TxParameterID::Lifetime, Height(200)));
+        }
+        
+        mainReactor->run();
+    }
+
     void TestTxParameters()
     {
         std::cout << "Testing tx parameters and token...\n";
-
-        WalletID myID(Zero);
-        WALLET_CHECK(myID.FromHex("7a3b9afd0f6bba147a4e044329b135424ca3a57ab9982fe68747010a71e0cac3f3"));
-
-        WalletID peerID(Zero);
-        WALLET_CHECK(peerID.FromHex("1b516fb39884a3281bc0761f97817782a8bc51fdb1336882a2c7efebdb400d00d4"));
-        auto params = CreateSimpleTransactionParameters()
-            .SetParameter(TxParameterID::MyID, myID)
-            .SetParameter(TxParameterID::PeerID, peerID);
-
-        string token = to_string(params);
-
-        auto restoredParams = wallet::ParseParameters(token);
-
-        WALLET_CHECK(restoredParams && *restoredParams == params);
-
-        string address = to_string(myID);
-        auto addrParams = wallet::ParseParameters(address);
-        WALLET_CHECK(addrParams && *addrParams->GetParameter<WalletID>(TxParameterID::PeerID) == myID);
-    }
-
-    void TestConvertions()
-    {
-        //{
-        //    vector<uint8_t> input = { 2, 5, 6, 7 };
-        //    auto r58 = Convert(input, 10, 58);
-        //    WALLET_CHECK(r58 == vector<uint8_t>({44, 15}));
-        //    auto r256 = Convert(input, 10, 256);
-        //    WALLET_CHECK(r256 == vector<uint8_t>({ 10, 7 }));
-
-        //    auto r58_10 = Convert(r58, 58, 10);
-        //    WALLET_CHECK(r58_10 == input);
-        //    auto r256_10 = Convert(r256, 256, 10);
-        //    WALLET_CHECK(r256_10 == vector<uint8_t>({2, 5, 6, 7}));
-
-        //    auto r11 = Convert(input, 10, 11);
-        //    WALLET_CHECK(r11 == vector<uint8_t>({ 1, 10, 2, 4 }));
-
-        //    auto r58_11 = Convert(r58, 58, 11);
-        //    WALLET_CHECK(r58_11 == vector<uint8_t>({ 1, 10, 2, 4 }));
-        //    auto r256_11 = Convert(r256, 256, 11);
-        //    WALLET_CHECK(r256_11 == vector<uint8_t>({ 1, 10, 2, 4 }));
-        //}
-        {
-            vector<uint8_t> input = { 1,43,54,7,8,9,7 };
-
-            auto r58 = EncodeToBase58(input);
-            WALLET_CHECK(r58 == "3ZzuVHW5C");
-
-            auto r256 = DecodeBase58("3ZzuVHW5C");
-            WALLET_CHECK(r256 == input);
-
-            WALLET_CHECK(DecodeBase58("13ZzuVHW5C") == vector<uint8_t>({ 0, 1,43,54,7,8,9,7 }));
-            WALLET_CHECK(DecodeBase58("C") == vector<uint8_t>{11});
-
-
-            WALLET_CHECK(EncodeToBase58({}) == "");
-
-            WALLET_CHECK(DecodeBase58("") == vector<uint8_t>{});
-
-            WALLET_CHECK(DecodeBase58("3ZzuVHW5C==") == vector<uint8_t>{});
-
-        }
-        {
-            vector<pair<string, string>> tests =
-            {
-                {"10c8511e", "Rt5zm"},
-                {"00eb15231dfceb60925886b67d065299925915aeb172c06647", "1NS17iag9jJgTHD1VXjvLCEnZuQ3rJDE9L"},
-                {"00000000000000000000", "1111111111"},
-                {"", ""},
-                {"61", "2g"},
-                {"626262", "a3gV"},
-                {"636363", "aPEr"},
-                {"73696d706c792061206c6f6e6720737472696e67", "2cFupjhnEsSn59qHXstmK2ffpLv2"},
-                {"516b6fcd0f", "ABnLTmg"},
-                {"bf4f89001e670274dd", "3SEo3LWLoPntC"},
-                {"572e4794", "3EFU7m"},
-                {"ecac89cad93923c02321", "EJDM8drfXA6uyA"},
-                {"000111d38e5fc9071ffcd20b4a763cc9ae4f252bb4e48fd66a835e252ada93ff480d6dd43dc62a641155a5", "123456789ABCDEFGHJKLMNPQRSTUVWXYZabcdefghijkmnopqrstuvwxyz"},
-                {"000102030405060708090a0b0c0d0e0f101112131415161718191a1b1c1d1e1f202122232425262728292a2b2c2d2e2f303132333435363738393a3b3c3d3e3f404142434445464748494a4b4c4d4e4f505152535455565758595a5b5c5d5e5f606162636465666768696a6b6c6d6e6f707172737475767778797a7b7c7d7e7f808182838485868788898a8b8c8d8e8f909192939495969798999a9b9c9d9e9fa0a1a2a3a4a5a6a7a8a9aaabacadaeafb0b1b2b3b4b5b6b7b8b9babbbcbdbebfc0c1c2c3c4c5c6c7c8c9cacbcccdcecfd0d1d2d3d4d5d6d7d8d9dadbdcdddedfe0e1e2e3e4e5e6e7e8e9eaebecedeeeff0f1f2f3f4f5f6f7f8f9fafbfcfdfeff", "1cWB5HCBdLjAuqGGReWE3R3CguuwSjw6RHn39s2yuDRTS5NsBgNiFpWgAnEx6VQi8csexkgYw3mdYrMHr8x9i7aEwP8kZ7vccXWqKDvGv3u1GxFKPuAkn8JCPPGDMf3vMMnbzm6Nh9zh1gcNsMvH3ZNLmP5fSG6DGbbi2tuwMWPthr4boWwCxf7ewSgNQeacyozhKDDQQ1qL5fQFUW52QKUZDZ5fw3KXNQJMcNTcaB723LchjeKun7MuGW5qyCBZYzA1KjofN1gYBV3NqyhQJ3Ns746GNuf9N2pQPmHz4xpnSrrfCvy6TVVz5d4PdrjeshsWQwpZsZGzvbdAdN8MKV5QsBDY"}
-            };
-
-            for (const auto& test : tests)
-            {
-                ByteBuffer value = from_hex(test.first);
-                auto to = EncodeToBase58(value);
-                auto buf = DecodeBase58(test.second);
-                auto from = EncodeToBase58(buf);
-                WALLET_CHECK(to == test.second);
-                WALLET_CHECK(to == from);
-            }
-        }
-    }
-}
-
+
+        WalletID myID(Zero);
+        WALLET_CHECK(myID.FromHex("7a3b9afd0f6bba147a4e044329b135424ca3a57ab9982fe68747010a71e0cac3f3"));
+
+        WalletID peerID(Zero);
+        WALLET_CHECK(peerID.FromHex("1b516fb39884a3281bc0761f97817782a8bc51fdb1336882a2c7efebdb400d00d4"));
+        auto params = CreateSimpleTransactionParameters()
+            .SetParameter(TxParameterID::MyID, myID)
+            .SetParameter(TxParameterID::PeerID, peerID);
+
+        string token = to_string(params);
+
+        auto restoredParams = wallet::ParseParameters(token);
+
+        WALLET_CHECK(restoredParams && *restoredParams == params);
+
+        string address = to_string(myID);
+        auto addrParams = wallet::ParseParameters(address);
+        WALLET_CHECK(addrParams && *addrParams->GetParameter<WalletID>(TxParameterID::PeerID) == myID);
+    }
+
+    void TestConvertions()
+    {
+        //{
+        //    vector<uint8_t> input = { 2, 5, 6, 7 };
+        //    auto r58 = Convert(input, 10, 58);
+        //    WALLET_CHECK(r58 == vector<uint8_t>({44, 15}));
+        //    auto r256 = Convert(input, 10, 256);
+        //    WALLET_CHECK(r256 == vector<uint8_t>({ 10, 7 }));
+
+        //    auto r58_10 = Convert(r58, 58, 10);
+        //    WALLET_CHECK(r58_10 == input);
+        //    auto r256_10 = Convert(r256, 256, 10);
+        //    WALLET_CHECK(r256_10 == vector<uint8_t>({2, 5, 6, 7}));
+
+        //    auto r11 = Convert(input, 10, 11);
+        //    WALLET_CHECK(r11 == vector<uint8_t>({ 1, 10, 2, 4 }));
+
+        //    auto r58_11 = Convert(r58, 58, 11);
+        //    WALLET_CHECK(r58_11 == vector<uint8_t>({ 1, 10, 2, 4 }));
+        //    auto r256_11 = Convert(r256, 256, 11);
+        //    WALLET_CHECK(r256_11 == vector<uint8_t>({ 1, 10, 2, 4 }));
+        //}
+        {
+            vector<uint8_t> input = { 1,43,54,7,8,9,7 };
+
+            auto r58 = EncodeToBase58(input);
+            WALLET_CHECK(r58 == "3ZzuVHW5C");
+
+            auto r256 = DecodeBase58("3ZzuVHW5C");
+            WALLET_CHECK(r256 == input);
+
+            WALLET_CHECK(DecodeBase58("13ZzuVHW5C") == vector<uint8_t>({ 0, 1,43,54,7,8,9,7 }));
+            WALLET_CHECK(DecodeBase58("C") == vector<uint8_t>{11});
+
+
+            WALLET_CHECK(EncodeToBase58({}) == "");
+
+            WALLET_CHECK(DecodeBase58("") == vector<uint8_t>{});
+
+            WALLET_CHECK(DecodeBase58("3ZzuVHW5C==") == vector<uint8_t>{});
+
+        }
+        {
+            vector<pair<string, string>> tests =
+            {
+                {"10c8511e", "Rt5zm"},
+                {"00eb15231dfceb60925886b67d065299925915aeb172c06647", "1NS17iag9jJgTHD1VXjvLCEnZuQ3rJDE9L"},
+                {"00000000000000000000", "1111111111"},
+                {"", ""},
+                {"61", "2g"},
+                {"626262", "a3gV"},
+                {"636363", "aPEr"},
+                {"73696d706c792061206c6f6e6720737472696e67", "2cFupjhnEsSn59qHXstmK2ffpLv2"},
+                {"516b6fcd0f", "ABnLTmg"},
+                {"bf4f89001e670274dd", "3SEo3LWLoPntC"},
+                {"572e4794", "3EFU7m"},
+                {"ecac89cad93923c02321", "EJDM8drfXA6uyA"},
+                {"000111d38e5fc9071ffcd20b4a763cc9ae4f252bb4e48fd66a835e252ada93ff480d6dd43dc62a641155a5", "123456789ABCDEFGHJKLMNPQRSTUVWXYZabcdefghijkmnopqrstuvwxyz"},
+                {"000102030405060708090a0b0c0d0e0f101112131415161718191a1b1c1d1e1f202122232425262728292a2b2c2d2e2f303132333435363738393a3b3c3d3e3f404142434445464748494a4b4c4d4e4f505152535455565758595a5b5c5d5e5f606162636465666768696a6b6c6d6e6f707172737475767778797a7b7c7d7e7f808182838485868788898a8b8c8d8e8f909192939495969798999a9b9c9d9e9fa0a1a2a3a4a5a6a7a8a9aaabacadaeafb0b1b2b3b4b5b6b7b8b9babbbcbdbebfc0c1c2c3c4c5c6c7c8c9cacbcccdcecfd0d1d2d3d4d5d6d7d8d9dadbdcdddedfe0e1e2e3e4e5e6e7e8e9eaebecedeeeff0f1f2f3f4f5f6f7f8f9fafbfcfdfeff", "1cWB5HCBdLjAuqGGReWE3R3CguuwSjw6RHn39s2yuDRTS5NsBgNiFpWgAnEx6VQi8csexkgYw3mdYrMHr8x9i7aEwP8kZ7vccXWqKDvGv3u1GxFKPuAkn8JCPPGDMf3vMMnbzm6Nh9zh1gcNsMvH3ZNLmP5fSG6DGbbi2tuwMWPthr4boWwCxf7ewSgNQeacyozhKDDQQ1qL5fQFUW52QKUZDZ5fw3KXNQJMcNTcaB723LchjeKun7MuGW5qyCBZYzA1KjofN1gYBV3NqyhQJ3Ns746GNuf9N2pQPmHz4xpnSrrfCvy6TVVz5d4PdrjeshsWQwpZsZGzvbdAdN8MKV5QsBDY"}
+            };
+
+            for (const auto& test : tests)
+            {
+                ByteBuffer value = from_hex(test.first);
+                auto to = EncodeToBase58(value);
+                auto buf = DecodeBase58(test.second);
+                auto from = EncodeToBase58(buf);
+                WALLET_CHECK(to == test.second);
+                WALLET_CHECK(to == from);
+            }
+        }
+    }
+}
+
 bool RunNegLoop(beam::Negotiator::IBase& a, beam::Negotiator::IBase& b, const char* szTask)
 {
 	using namespace Negotiator;
@@ -1465,8 +1468,8 @@
 			{
 				ByteBuffer& buf = it->second;
 				uint32_t code = it->first;
-				nSize += sizeof(code) + sizeof(uint32_t) + buf.size();
-				gwFin.Send(code, std::move(buf));
+				nSize += sizeof(code) + sizeof(uint32_t) + buf.size();
+				gwFin.Send(code, std::move(buf));
 			}
 
 			cout << "\t" << chThis << " -> " << chOther << ' ' << nSize << " bytes" << std::endl;
@@ -1475,12 +1478,12 @@
 			for (Storage::Map::iterator it = gwOut.begin(); gwOut.end() != it; it++)
 			{
 				uint32_t code = it->first;
-				std::string sVar;
-				v.QueryVar(sVar, code);
-
-				if (sVar.empty())
-					sVar = "?";
-				cout << "\t     " << sVar << endl;
+				std::string sVar;
+				v.QueryVar(sVar, code);
+
+				if (sVar.empty())
+					sVar = "?";
+				cout << "\t     " << sVar << endl;
 			}
 		}
 
@@ -1501,8 +1504,8 @@
 	}
 
 	return true;
-}
-
+}
+
 Amount SetKidvs(beam::Negotiator::IBase& neg, const Amount* p, size_t n, uint32_t code, uint32_t i0 = 0)
 {
 	std::vector<Key::IDV> vec;
@@ -1524,9 +1527,9 @@
 	neg.Set(vec, code);
 	return sum;
 }
-
-void TestNegotiation()
-{
+
+void TestNegotiation()
+{
 	using namespace Negotiator;
 
 	cout << "TestNegotiation" << std::endl;
@@ -1708,30 +1711,30 @@
 		pCData[i].m_CommPeer = r.m_CommPeer1;
 	}
 
-
-	ChannelUpdate pT5[2];
-	Storage::Map pS5[2];
-
-
-	for (size_t i = 0; i < _countof(pT5); i++)
-	{
-		ChannelUpdate& v = pT5[i];
-		v.m_pKdf = pT1[i].m_pKdf;
-		v.m_pStorage = pS5 + i;
-
-		ChannelUpdate::Worker wrk(v);
-
-		Amount nPart = valMSig / 3;
-		Amount nMyValue = i ? nPart : (valMSig - nPart);
-
-		Key::IDV ms0;
-		ECC::Point comm0;
-		{
-			ChannelOpen::Worker wrk2(pT4[i]);
-			pT4[i].m_MSig.Get(comm0, Multisig::Codes::Commitment);
-			pT4[i].m_MSig.Get(ms0, Multisig::Codes::Kidv);
-		}
-
+
+	ChannelUpdate pT5[2];
+	Storage::Map pS5[2];
+
+
+	for (size_t i = 0; i < _countof(pT5); i++)
+	{
+		ChannelUpdate& v = pT5[i];
+		v.m_pKdf = pT1[i].m_pKdf;
+		v.m_pStorage = pS5 + i;
+
+		ChannelUpdate::Worker wrk(v);
+
+		Amount nPart = valMSig / 3;
+		Amount nMyValue = i ? nPart : (valMSig - nPart);
+
+		Key::IDV ms0;
+		ECC::Point comm0;
+		{
+			ChannelOpen::Worker wrk2(pT4[i]);
+			pT4[i].m_MSig.Get(comm0, Multisig::Codes::Commitment);
+			pT4[i].m_MSig.Get(ms0, Multisig::Codes::Kidv);
+		}
+
 		Key::IDV msA = ms0;
 		msA.m_Idx += 15;
 		Key::IDV msB = msA;
@@ -1744,12 +1747,12 @@
 		vOutWd[0].m_Value = nMyValue;
 
 		ChannelData& cd = pCData[i];
-
-		v.Setup(true, &ms0, &comm0, &msA, &msB, &vOutWd, cpWd, &cd.m_msMy, &cd.m_msPeer, &cd.m_CommPeer);
-	}
-
-	WALLET_CHECK(RunNegLoop(pT5[0], pT5[1], "Lightning channel update"));
-
+
+		v.Setup(true, &ms0, &comm0, &msA, &msB, &vOutWd, cpWd, &cd.m_msMy, &cd.m_msPeer, &cd.m_CommPeer);
+	}
+
+	WALLET_CHECK(RunNegLoop(pT5[0], pT5[1], "Lightning channel update"));
+
 	for (int i = 0; i < 2; i++)
 	{
 		ChannelUpdate::Result r;
@@ -1762,304 +1765,304 @@
 
 		WALLET_CHECK(r.m_RevealedSelfKey && r.m_PeerKeyValid);
 	}
-}
-
-
-#if defined(BEAM_HW_WALLET)
-
-IWalletDB::Ptr createSqliteWalletDB()
-{
-    const char* dbName = "wallet.db";
-    if (boost::filesystem::exists(dbName))
-    {
-        boost::filesystem::remove(dbName);
-    }
-    ECC::NoLeak<ECC::uintBig> seed;
-    seed.V = Zero;
-    auto walletDB = WalletDB::init(dbName, string("pass123"), seed, io::Reactor::get_Current().shared_from_this());
-    beam::Block::SystemState::ID id = { };
-    id.m_Height = 134;
-    walletDB->setSystemStateID(id);
-    return walletDB;
-}
-
-void TestHWTransaction(IPrivateKeyKeeper& pkk)
-{
-    io::Reactor::Ptr mainReactor{ io::Reactor::create() };
-    io::Reactor::Scope scope(*mainReactor);
-
-    Point::Native totalPublicExcess = Zero;
-
-    std::vector<Coin::ID> inputCoins =
-    {
-        {40, 0, Key::Type::Regular},
-    };
-
-    std::vector<Coin::ID> outputCoins =
-    {
-        {16, 0, Key::Type::Regular},
-        {24, 0, Key::Type::Regular},
-    };
-
-    beam::Amount fee = 0;
-    ECC::Scalar::Native offset = Zero;
-    offset.GenRandomNnz();
-
-    {
-
-        Point::Native publicAmount = Zero;
-        Amount amount = 0;
-        for (const auto& cid : inputCoins)
-        {
-            amount += cid.m_Value;
-        }
-        AmountBig::AddTo(publicAmount, amount);
-        amount = 0;
-        publicAmount = -publicAmount;
-        for (const auto& cid : outputCoins)
-        {
-            amount += cid.m_Value;
-        }
-        AmountBig::AddTo(publicAmount, amount);
-
-        Point::Native publicExcess = Context::get().G * offset;
-
-        {
-            Point::Native commitment;
-
-            for (const auto& output : outputCoins)
-            {
-                if (commitment.Import(pkk.GeneratePublicKeySync(output, true)))
-                {
-                    publicExcess += commitment;
-                }
-            }
-
-            publicExcess = -publicExcess;
-            for (const auto& input : inputCoins)
-            {
-                if (commitment.Import(pkk.GeneratePublicKeySync(input, true)))
-                {
-                    publicExcess += commitment;
-                }
-            }
-        }
-
-        publicExcess += publicAmount;
-
-        totalPublicExcess = publicExcess;
-    }
-
-    {
-        ECC::Point::Native peerPublicNonce = Zero;
-
-        TxKernel kernel;
-        kernel.m_Fee = fee;
-        kernel.m_Height = { 25000, 27500 };
-        kernel.m_Commitment = totalPublicExcess;
-
-        ECC::Hash::Value message;
-        kernel.get_Hash(message);
-
-        KernelParameters kernelParameters;
-        kernelParameters.fee = fee;
-
-        kernelParameters.height = { 25000, 27500 };
-        kernelParameters.commitment = totalPublicExcess;
-
-        Signature signature;
-
-        ECC::Point::Native publicNonce;
-        uint8_t nonceSlot = (uint8_t)pkk.AllocateNonceSlot();
-        publicNonce.Import(pkk.GenerateNonceSync(nonceSlot));
-
-
-        signature.m_NoncePub = publicNonce + peerPublicNonce;
-        signature.m_k = pkk.SignSync(inputCoins, outputCoins, offset, nonceSlot, kernelParameters, publicNonce + peerPublicNonce);
-
-        if (signature.IsValid(message, totalPublicExcess))
-        {
-            LOG_DEBUG() << "Ok, signature is valid :)";
-        }
-        else
-        {
-            LOG_ERROR() << "Error, invalid signature :(";
-        }
-    }
-}
-
-#include "mnemonic/mnemonic.h"
-
-void TestHWCommitment()
-{
-    cout << "Test HW commitment" << std::endl;
-
-    Key::IDV kidv;
-    kidv.m_Value = 11100000000;
-    kidv.m_Idx = 1887367845482021531;
-    kidv.m_Type = 1852797549;
-    kidv.m_SubIdx = 16777216;
-
-    Point comm1, comm2;
-    {
-        Scalar::Native secretKey;
-
-        //beam::WordList generatedPhrases = {"budget", "focus", "surface", "plug", "dragon", "elephant", "token", "child", "kitchen", "coast", "lounge", "mean" };
-        beam::WordList generatedPhrases = { "copy", "vendor", "shallow", "raven", "coffee", "appear", "book", "blast", "lock", "exchange", "farm", "glue" };
-        
-        auto buf = beam::decodeMnemonic(generatedPhrases);
-
-        SecString secretSeed;
-        secretSeed.assign(buf.data(), buf.size());
-
-        Key::IKdf::Ptr kdf;
-        ECC::HKdf::Create(kdf, secretSeed.hash().V);
-
-        SwitchCommitment().Create(secretKey, comm1, *MasterKey::get_Child(kdf, kidv), kidv);
-
-        LOG_INFO() << "commitment is " << comm1;
-    }
-
-    {
-        HWWallet hw;
-
-        comm2 = hw.generateKeySync(kidv, true);
-
-        LOG_INFO() << "HW commitment is " << comm2;
-    }
-
-    WALLET_CHECK(comm1 == comm2);
-}
-
-void TestHWWallet()
-{
-    cout << "Test HW wallet" << std::endl;
-
-    HWWallet hw;
-    //hw.getOwnerKey([](const std::string& key)
-    //{
-    //    LOG_INFO() << "HWWallet.getOwnerKey(): " << key;
-    //});
-
-    //hw.generateNonce(1, [](const ECC::Point& nonce)
-    //{
-    //    LOG_INFO() << "HWWallet.generateNonce(): " << nonce;
-    //});
-
-    const ECC::Key::IDV kidv(100500, 15, Key::Type::Regular, 7, ECC::Key::IDV::Scheme::V0);
-
-    ECC::Point pt2 = hw.generateKeySync(kidv, true);
-
-    {
-        // Recovery seed: copy, vendor, shallow, raven, coffee, appear, book, blast, lock, exchange, farm, glue
-        uint8_t x[] = {0xce, 0xb2, 0x0d, 0xa2, 0x73, 0x07, 0x0e, 0xb9, 0xc8, 0x2e, 0x47, 0x5b, 0x6f, 0xa0, 0x7b, 0x85, 0x8d, 0x2c, 0x40, 0x9b, 0x9c, 0x24, 0x31, 0xba, 0x3a, 0x8e, 0x2c, 0xba, 0x7b, 0xa1, 0xb0, 0x04};
-        ECC::Point pt;
-        pt.m_X = beam::Blob(x, 32);
-        pt.m_Y = 1;
-        WALLET_CHECK(pt == pt2);
-    }
-
-    hw.generateRangeProof(kidv, false, [&pt2](const ECC::RangeProof::Confidential &rp) {
-        auto hGen = beam::SwitchCommitment(NULL).m_hGen;
-
-
-        ECC::Point::Native comm;
-        comm.Import(pt2);
-        {
-            Oracle oracle;
-            oracle << 0u;
-            oracle << pt2;
-            LOG_INFO() << "rp.IsValid(): " << rp.IsValid(comm, oracle, &hGen);
-        }
-
-        {
-            Oracle oracle;
-            oracle << 0u;
-            oracle << pt2;
-            WALLET_CHECK(rp.IsValid(comm, oracle, &hGen));
-        }
-    });
-
-    {
-        Height scheme = 100500;
-        io::Reactor::Ptr mainReactor{ io::Reactor::create() };
-        io::Reactor::Scope scope(*mainReactor);
-        TrezorKeyKeeper tk;
-        LocalPrivateKeyKeeper lpkk(createSqliteWalletDB());
-        IPrivateKeyKeeper& pkk = tk;
-        ECC::Point::Native comm2;
-        auto outputs = pkk.GenerateOutputsSync(scheme, { kidv });
-        WALLET_CHECK(outputs[0]->IsValid(scheme, comm2));
-    }
-
-    // test transaction sign with local key keeper
-    {
-        io::Reactor::Ptr mainReactor{ io::Reactor::create() };
-        io::Reactor::Scope scope(*mainReactor);
-
-        LocalPrivateKeyKeeper lpkk(createSqliteWalletDB());
-        TestHWTransaction(lpkk);
-    }
-
-    // test transaction sign with HW key keeper
-    {
-        TrezorKeyKeeper trezor;
-        TestHWTransaction(trezor);
-    }
-
-}
-#endif
-
-int main()
-{
-    int logLevel = LOG_LEVEL_DEBUG;
-#if LOG_VERBOSE_ENABLED
-    logLevel = LOG_LEVEL_VERBOSE;
-#endif
-    auto logger = beam::Logger::create(logLevel, logLevel);
-    Rules::get().FakePoW = true;
-	Rules::get().pForks[1].m_Height = 100500; // needed for lightning network to work
-    Rules::get().DA.MaxAhead_s = 60 * 1;
-    Rules::get().UpdateChecksum();
-
-    TestConvertions();
-    TestTxParameters();
-
-	TestNegotiation();
-
-    TestP2PWalletNegotiationST();
-
-    {
-        io::Reactor::Ptr mainReactor{ io::Reactor::create() };
-        io::Reactor::Scope scope(*mainReactor);
-        //TestWalletNegotiation(CreateWalletDB<TestWalletDB>(), CreateWalletDB<TestWalletDB2>());
-        TestWalletNegotiation(createSenderWalletDB(), createReceiverWalletDB());
-    }
-
-    TestSplitTransaction();
-
-    TestMinimalFeeTransaction();
-
-    TestTxToHimself();
-
-    TestExpiredTransaction();
-
-    TestTransactionUpdate();
-    //TestTxPerformance();
-    //TestTxNonces();
-
-    TestColdWalletSending();
-    TestColdWalletReceiving();
-
-    TestTxExceptionHandling();
-#if defined(BEAM_HW_WALLET)
-    TestHWCommitment();
-    TestHWWallet();
-#endif
-
-    //TestBbsMessages();
-    //TestBbsMessages2();
-
-    assert(g_failureCount == 0);
-    return WALLET_CHECK_RESULT;
-}
+}
+
+
+#if defined(BEAM_HW_WALLET)
+
+IWalletDB::Ptr createSqliteWalletDB()
+{
+    const char* dbName = "wallet.db";
+    if (boost::filesystem::exists(dbName))
+    {
+        boost::filesystem::remove(dbName);
+    }
+    ECC::NoLeak<ECC::uintBig> seed;
+    seed.V = Zero;
+    auto walletDB = WalletDB::init(dbName, string("pass123"), seed, io::Reactor::get_Current().shared_from_this());
+    beam::Block::SystemState::ID id = { };
+    id.m_Height = 134;
+    walletDB->setSystemStateID(id);
+    return walletDB;
+}
+
+void TestHWTransaction(IPrivateKeyKeeper& pkk)
+{
+    io::Reactor::Ptr mainReactor{ io::Reactor::create() };
+    io::Reactor::Scope scope(*mainReactor);
+
+    Point::Native totalPublicExcess = Zero;
+
+    std::vector<Coin::ID> inputCoins =
+    {
+        {40, 0, Key::Type::Regular},
+    };
+
+    std::vector<Coin::ID> outputCoins =
+    {
+        {16, 0, Key::Type::Regular},
+        {24, 0, Key::Type::Regular},
+    };
+
+    beam::Amount fee = 0;
+    ECC::Scalar::Native offset = Zero;
+    offset.GenRandomNnz();
+
+    {
+
+        Point::Native publicAmount = Zero;
+        Amount amount = 0;
+        for (const auto& cid : inputCoins)
+        {
+            amount += cid.m_Value;
+        }
+        AmountBig::AddTo(publicAmount, amount);
+        amount = 0;
+        publicAmount = -publicAmount;
+        for (const auto& cid : outputCoins)
+        {
+            amount += cid.m_Value;
+        }
+        AmountBig::AddTo(publicAmount, amount);
+
+        Point::Native publicExcess = Context::get().G * offset;
+
+        {
+            Point::Native commitment;
+
+            for (const auto& output : outputCoins)
+            {
+                if (commitment.Import(pkk.GeneratePublicKeySync(output, true)))
+                {
+                    publicExcess += commitment;
+                }
+            }
+
+            publicExcess = -publicExcess;
+            for (const auto& input : inputCoins)
+            {
+                if (commitment.Import(pkk.GeneratePublicKeySync(input, true)))
+                {
+                    publicExcess += commitment;
+                }
+            }
+        }
+
+        publicExcess += publicAmount;
+
+        totalPublicExcess = publicExcess;
+    }
+
+    {
+        ECC::Point::Native peerPublicNonce = Zero;
+
+        TxKernel kernel;
+        kernel.m_Fee = fee;
+        kernel.m_Height = { 25000, 27500 };
+        kernel.m_Commitment = totalPublicExcess;
+
+        ECC::Hash::Value message;
+        kernel.get_Hash(message);
+
+        KernelParameters kernelParameters;
+        kernelParameters.fee = fee;
+
+        kernelParameters.height = { 25000, 27500 };
+        kernelParameters.commitment = totalPublicExcess;
+
+        Signature signature;
+
+        ECC::Point::Native publicNonce;
+        uint8_t nonceSlot = (uint8_t)pkk.AllocateNonceSlot();
+        publicNonce.Import(pkk.GenerateNonceSync(nonceSlot));
+
+
+        signature.m_NoncePub = publicNonce + peerPublicNonce;
+        signature.m_k = pkk.SignSync(inputCoins, outputCoins, offset, nonceSlot, kernelParameters, publicNonce + peerPublicNonce);
+
+        if (signature.IsValid(message, totalPublicExcess))
+        {
+            LOG_DEBUG() << "Ok, signature is valid :)";
+        }
+        else
+        {
+            LOG_ERROR() << "Error, invalid signature :(";
+        }
+    }
+}
+
+#include "mnemonic/mnemonic.h"
+
+void TestHWCommitment()
+{
+    cout << "Test HW commitment" << std::endl;
+
+    Key::IDV kidv;
+    kidv.m_Value = 11100000000;
+    kidv.m_Idx = 1887367845482021531;
+    kidv.m_Type = 1852797549;
+    kidv.m_SubIdx = 16777216;
+
+    Point comm1, comm2;
+    {
+        Scalar::Native secretKey;
+
+        //beam::WordList generatedPhrases = {"budget", "focus", "surface", "plug", "dragon", "elephant", "token", "child", "kitchen", "coast", "lounge", "mean" };
+        beam::WordList generatedPhrases = { "copy", "vendor", "shallow", "raven", "coffee", "appear", "book", "blast", "lock", "exchange", "farm", "glue" };
+        
+        auto buf = beam::decodeMnemonic(generatedPhrases);
+
+        SecString secretSeed;
+        secretSeed.assign(buf.data(), buf.size());
+
+        Key::IKdf::Ptr kdf;
+        ECC::HKdf::Create(kdf, secretSeed.hash().V);
+
+        SwitchCommitment().Create(secretKey, comm1, *MasterKey::get_Child(kdf, kidv), kidv);
+
+        LOG_INFO() << "commitment is " << comm1;
+    }
+
+    {
+        HWWallet hw;
+
+        comm2 = hw.generateKeySync(kidv, true);
+
+        LOG_INFO() << "HW commitment is " << comm2;
+    }
+
+    WALLET_CHECK(comm1 == comm2);
+}
+
+void TestHWWallet()
+{
+    cout << "Test HW wallet" << std::endl;
+
+    HWWallet hw;
+    //hw.getOwnerKey([](const std::string& key)
+    //{
+    //    LOG_INFO() << "HWWallet.getOwnerKey(): " << key;
+    //});
+
+    //hw.generateNonce(1, [](const ECC::Point& nonce)
+    //{
+    //    LOG_INFO() << "HWWallet.generateNonce(): " << nonce;
+    //});
+
+    const ECC::Key::IDV kidv(100500, 15, Key::Type::Regular, 7, ECC::Key::IDV::Scheme::V0);
+
+    ECC::Point pt2 = hw.generateKeySync(kidv, true);
+
+    {
+        // Recovery seed: copy, vendor, shallow, raven, coffee, appear, book, blast, lock, exchange, farm, glue
+        uint8_t x[] = {0xce, 0xb2, 0x0d, 0xa2, 0x73, 0x07, 0x0e, 0xb9, 0xc8, 0x2e, 0x47, 0x5b, 0x6f, 0xa0, 0x7b, 0x85, 0x8d, 0x2c, 0x40, 0x9b, 0x9c, 0x24, 0x31, 0xba, 0x3a, 0x8e, 0x2c, 0xba, 0x7b, 0xa1, 0xb0, 0x04};
+        ECC::Point pt;
+        pt.m_X = beam::Blob(x, 32);
+        pt.m_Y = 1;
+        WALLET_CHECK(pt == pt2);
+    }
+
+    hw.generateRangeProof(kidv, false, [&pt2](const ECC::RangeProof::Confidential &rp) {
+        auto hGen = beam::SwitchCommitment(NULL).m_hGen;
+
+
+        ECC::Point::Native comm;
+        comm.Import(pt2);
+        {
+            Oracle oracle;
+            oracle << 0u;
+            oracle << pt2;
+            LOG_INFO() << "rp.IsValid(): " << rp.IsValid(comm, oracle, &hGen);
+        }
+
+        {
+            Oracle oracle;
+            oracle << 0u;
+            oracle << pt2;
+            WALLET_CHECK(rp.IsValid(comm, oracle, &hGen));
+        }
+    });
+
+    {
+        Height scheme = 100500;
+        io::Reactor::Ptr mainReactor{ io::Reactor::create() };
+        io::Reactor::Scope scope(*mainReactor);
+        TrezorKeyKeeper tk;
+        LocalPrivateKeyKeeper lpkk(createSqliteWalletDB());
+        IPrivateKeyKeeper& pkk = tk;
+        ECC::Point::Native comm2;
+        auto outputs = pkk.GenerateOutputsSync(scheme, { kidv });
+        WALLET_CHECK(outputs[0]->IsValid(scheme, comm2));
+    }
+
+    // test transaction sign with local key keeper
+    {
+        io::Reactor::Ptr mainReactor{ io::Reactor::create() };
+        io::Reactor::Scope scope(*mainReactor);
+
+        LocalPrivateKeyKeeper lpkk(createSqliteWalletDB());
+        TestHWTransaction(lpkk);
+    }
+
+    // test transaction sign with HW key keeper
+    {
+        TrezorKeyKeeper trezor;
+        TestHWTransaction(trezor);
+    }
+
+}
+#endif
+
+int main()
+{
+    int logLevel = LOG_LEVEL_DEBUG;
+#if LOG_VERBOSE_ENABLED
+    logLevel = LOG_LEVEL_VERBOSE;
+#endif
+    auto logger = beam::Logger::create(logLevel, logLevel);
+    Rules::get().FakePoW = true;
+	Rules::get().pForks[1].m_Height = 100500; // needed for lightning network to work
+    Rules::get().DA.MaxAhead_s = 60 * 1;
+    Rules::get().UpdateChecksum();
+
+    TestConvertions();
+    TestTxParameters();
+
+	TestNegotiation();
+
+    TestP2PWalletNegotiationST();
+
+    {
+        io::Reactor::Ptr mainReactor{ io::Reactor::create() };
+        io::Reactor::Scope scope(*mainReactor);
+        //TestWalletNegotiation(CreateWalletDB<TestWalletDB>(), CreateWalletDB<TestWalletDB2>());
+        TestWalletNegotiation(createSenderWalletDB(), createReceiverWalletDB());
+    }
+
+    TestSplitTransaction();
+
+    TestMinimalFeeTransaction();
+
+    TestTxToHimself();
+
+    TestExpiredTransaction();
+
+    TestTransactionUpdate();
+    //TestTxPerformance();
+    //TestTxNonces();
+
+    TestColdWalletSending();
+    TestColdWalletReceiving();
+
+    TestTxExceptionHandling();
+#if defined(BEAM_HW_WALLET)
+    TestHWCommitment();
+    TestHWWallet();
+#endif
+
+    //TestBbsMessages();
+    //TestBbsMessages2();
+
+    assert(g_failureCount == 0);
+    return WALLET_CHECK_RESULT;
+}