// Copyright 2018 The Beam Team
//
// Licensed under the Apache License, Version 2.0 (the "License");
// you may not use this file except in compliance with the License.
// You may obtain a copy of the License at
//
//    http://www.apache.org/licenses/LICENSE-2.0
//
// Unless required by applicable law or agreed to in writing, software
// distributed under the License is distributed on an "AS IS" BASIS,
// WITHOUT WARRANTIES OR CONDITIONS OF ANY KIND, either express or implied.
// See the License for the specific language governing permissions and
// limitations under the License.

#pragma once

#include "wallet/wallet_db.h"
#include "wallet/common.h"
#include "wallet/wallet_transaction.h"
#include "core/fly_client.h"
#include "bitcoin/bitcoin_bridge.h"
#include "bitcoin/options.h"
#include "litecoin/options.h"
#include "qtum/options.h"

namespace beam::wallet
{
    class AddressExpiredException : public std::runtime_error
    {
    public:
        explicit AddressExpiredException()
            : std::runtime_error("")
        {
        }

    };

    class FailToStartSwapException : public std::runtime_error
    {
    public:
        explicit FailToStartSwapException()
            : std::runtime_error("")
        {
        }

    };

    // Interface for wallet observer. 
    struct IWalletObserver : IWalletDbObserver
    {
        // Callback for wallet sync progress. 
        // @param done - number of done tasks
        // @param total - number of total tasks
        virtual void onSyncProgress(int done, int total) = 0;
    };

    // Interface for wallet message consumer
    struct IWalletMessageConsumer
    {
        using Ptr = std::shared_ptr<IWalletMessageConsumer>;

        // Callback for receiving notifications on SBBS messages
        virtual void OnWalletMessage(const WalletID& peerID, const SetTxParameter&) = 0;

    };

    // Interface for sending wallet to wallet messages
    // Used as a base for SBBS and Cold walelt endpoints
    struct IWalletMessageEndpoint
    {
        using Ptr = std::shared_ptr<IWalletMessageEndpoint>;
        virtual void Send(const WalletID& peerID, const SetTxParameter& msg) = 0;
        virtual void SendEncryptedMessage(const WalletID& peerID, const ByteBuffer& msg) = 0;
    };

    // Extends FlyClient protocol for communication with own or remote node
    class Wallet
        : public proto::FlyClient
        , public INegotiatorGateway
        , public IWalletMessageConsumer
    {
    public:

        // Type definitions for callback functors
        using TxCompletedAction = std::function<void(const TxID& tx_id)>;
        using UpdateCompletedAction = std::function<void()>;

        Wallet(IWalletDB::Ptr walletDB, TxCompletedAction&& action = TxCompletedAction(), UpdateCompletedAction&& updateCompleted = UpdateCompletedAction());
        virtual ~Wallet();
        void CleanupNetwork();

        void SetNodeEndpoint(std::shared_ptr<proto::FlyClient::INetwork> nodeEndpoint);
        void AddMessageEndpoint(IWalletMessageEndpoint::Ptr endpoint);

        // Metods for Atomic Swaps
        // TODO: Refactor
        void initBitcoin(io::Reactor& reactor, const BitcoinOptions& options);
        void initLitecoin(io::Reactor& reactor, const LitecoinOptions& options);
        void initQtum(io::Reactor& reactor, const QtumOptions& options);
        void initSwapConditions(Amount beamAmount, Amount swapAmount, AtomicSwapCoin swapCoin, bool isBeamSide, SwapSecondSideChainType chainType);

        TxID transfer_money(const WalletID& from, const WalletID& to, Amount amount, Amount fee = 0, bool sender = true, Height lifetime = kDefaultTxLifetime, Height responseTime = kDefaultTxResponseTime, ByteBuffer&& message = {}, bool saveReceiver = false);
        TxID transfer_money(const WalletID& from, const WalletID& to, Amount amount, Amount fee = 0, const CoinIDList& coins = {}, bool sender = true, Height lifetime = kDefaultTxLifetime, Height responseTime = kDefaultTxResponseTime, ByteBuffer&& message = {}, bool saveReceiver = false);
        TxID transfer_money(const WalletID& from, const WalletID& to, const AmountList& amountList, Amount fee = 0, const CoinIDList& coins = {}, bool sender = true, Height lifetime = kDefaultTxLifetime, Height responseTime = kDefaultTxResponseTime, ByteBuffer&& message = {}, bool saveReceiver = false);
        TxID split_coins(const WalletID& from, const AmountList& amountList, Amount fee = 0, bool sender = true, Height lifetime = kDefaultTxLifetime, Height responseTime = kDefaultTxResponseTime, ByteBuffer&& message = {});
        TxID swap_coins(const WalletID& from, const WalletID& to, Amount amount, Amount fee, AtomicSwapCoin swapCoin, Amount swapAmount, SwapSecondSideChainType chainType, bool isBeamSide = true, Height lifetime = kDefaultTxLifetime, Height responseTime = kDefaultTxResponseTime);


        // Resets wallet state and rescans the blockchain from scratch
        void Refresh();

        void ProcessTransaction(wallet::BaseTransaction::Ptr tx);
        void RegisterTransactionType(wallet::TxType type, wallet::BaseTransaction::Creator creator);
<<<<<<< HEAD
       
=======
        void CancelTransaction(const TxID& txId);
        void DeleteTransaction(const TxID& txId);
        
        void Subscribe(IWalletObserver* observer);
        void Unsubscribe(IWalletObserver* observer);

>>>>>>> 35350367
    private:
        void RefreshTransactions();
        void ResumeTransaction(const TxDescription& tx);
        void ResumeAllTransactions();

        // INegotiatorGateway
        void OnAsyncStarted() override;
        void OnAsyncFinished() override;
        void on_tx_completed(const TxID& txID) override;

        void confirm_outputs(const std::vector<Coin>&) override;
        void confirm_kernel(const TxID&, const Merkle::Hash& kernelID, SubTxID subTxID) override;
        void get_kernel(const TxID&, const Merkle::Hash& kernelID, SubTxID subTxID) override;
        bool get_tip(Block::SystemState::Full& state) const override;
        void send_tx_params(const WalletID& peerID, SetTxParameter&&) override;
        void register_tx(const TxID& txId, Transaction::Ptr, SubTxID subTxID) override;
        void UpdateOnNextTip(const TxID&) override;
        SecondSide::Ptr GetSecondSide(const TxID& txId) const override;

        // IWalletMessageConsumer
        void OnWalletMessage(const WalletID& peerID, const SetTxParameter&) override;

        // FlyClient
        void OnNewTip() override;
        void OnTipUnchanged() override;
        void OnRolledBack() override;
        void get_Kdf(Key::IKdf::Ptr&) override;
        void get_OwnerKdf(Key::IPKdf::Ptr&) override;
        Block::SystemState::IHistory& get_History() override;
        void OnOwnedNode(const PeerID&, bool bUp) override;

        struct RequestHandler
            : public proto::FlyClient::Request::IHandler
        {
            virtual void OnComplete(Request&) override;
            IMPLEMENT_GET_PARENT_OBJ(Wallet, m_RequestHandler)
        } m_RequestHandler;

        uint32_t SyncRemains() const;
        void CheckSyncDone();
        void getUtxoProof(const Coin::ID&);
        void report_sync_progress();
        void notifySyncProgress();
        void UpdateTransaction(const TxID& txID);
        void UpdateOnSynced(BaseTransaction::Ptr tx);
        void UpdateOnNextTip(BaseTransaction::Ptr tx);
        void saveKnownState();
        void RequestUtxoEvents();
        void AbortUtxoEvents();
        void ProcessUtxoEvent(const proto::UtxoEvent&);
        void SetUtxoEventsHeight(Height);
        Height GetUtxoEventsHeightNext();

        BaseTransaction::Ptr GetTransaction(const WalletID& myID, const SetTxParameter& msg);
        BaseTransaction::Ptr ConstructTransaction(const TxID& id, TxType type);
        void ProcessStoredMessages();
        bool IsNodeInSync() const;

    private:

        static const char s_szNextUtxoEvt[];

        struct SwapConditions
        {
            Amount beamAmount = 0;
            Amount swapAmount = 0;
            AtomicSwapCoin swapCoin;
            bool isBeamSide = 0;
            SwapSecondSideChainType sideChainType;

            bool operator== (const SwapConditions& other)
            {
                return beamAmount == other.beamAmount &&
                    swapAmount == other.swapAmount &&
                    swapCoin == other.swapCoin &&
                    isBeamSide == other.isBeamSide &&
                    sideChainType == other.sideChainType;
            }
        };

// The following macros define
// Wallet to Node messages (requests) to get update on blockchain state
// These messages are used during the synchronization process


#define REQUEST_TYPES_Sync(macro) \
        macro(Utxo) \
        macro(Kernel) \
        macro(UtxoEvents)

        struct AllTasks {
#define THE_MACRO(type, msgOut, msgIn) struct type { static const bool b = false; };
            REQUEST_TYPES_All(THE_MACRO)
#undef THE_MACRO
        };

        struct SyncTasks :public AllTasks {
#define THE_MACRO(type) struct type { static const bool b = true; };
            REQUEST_TYPES_Sync(THE_MACRO)
#undef THE_MACRO
        };

        struct ExtraData :public AllTasks {
            struct Transaction
            {
                TxID m_TxID;
                SubTxID m_SubTxID = kDefaultSubTxID;
            };
            struct Utxo { Coin::ID m_CoinID; };
            struct Kernel
            {
                TxID m_TxID;
                SubTxID m_SubTxID = kDefaultSubTxID;
            };
            struct Kernel2
            {
                TxID m_TxID;
                SubTxID m_SubTxID = kDefaultSubTxID;
            };
        };

#define THE_MACRO(type, msgOut, msgIn) \
        struct MyRequest##type \
            :public Request##type \
            ,public boost::intrusive::set_base_hook<> \
            ,public ExtraData::type \
        { \
            typedef boost::intrusive_ptr<MyRequest##type> Ptr; \
            bool operator < (const MyRequest##type&) const; \
            virtual ~MyRequest##type() {} \
        }; \
         \
        typedef boost::intrusive::multiset<MyRequest##type> RequestSet##type; \
        RequestSet##type m_Pending##type; \
         \
        void DeleteReq(MyRequest##type& r) \
        { \
            m_Pending##type.erase(RequestSet##type::s_iterator_to(r)); \
            r.m_pTrg = NULL; \
            r.Release(); \
        } \
        void OnRequestComplete(MyRequest##type&); \
         \
        void AddReq(MyRequest##type& x) \
        { \
            m_Pending##type.insert(x); \
            x.AddRef(); \
        } \
        bool PostReqUnique(MyRequest##type& x) \
        { \
            if (!m_NodeEndpoint || m_Pending##type.end() != m_Pending##type.find(x)) \
                return false; \
            AddReq(x); \
            m_NodeEndpoint->PostRequest(x, m_RequestHandler); \
             \
            if (SyncTasks::type::b) \
                m_LastSyncTotal++; \
            return true; \
        }

        REQUEST_TYPES_All(THE_MACRO)
#undef THE_MACRO


        IWalletDB::Ptr m_WalletDB; 
        IPrivateKeyKeeper::Ptr m_KeyKeeper;
        std::shared_ptr<proto::FlyClient::INetwork> m_NodeEndpoint;

        // List of currently active (incomplete) transactions
        std::map<TxID, BaseTransaction::Ptr> m_ActiveTransactions;

        // List of transactions that are waiting for wallet to finish sync before tx update
        std::unordered_set<BaseTransaction::Ptr> m_TransactionsToUpdate;

        // List of transactions that are waiting for the next tip (new block) to arrive
        std::unordered_set<BaseTransaction::Ptr> m_NextTipTransactionToUpdate;

        // List of registered transaction creators
        std::unordered_map<wallet::TxType, wallet::BaseTransaction::Creator> m_TxCreators;

        // Functor for callback when transaction completed
        TxCompletedAction m_TxCompletedAction;

        // Functor for callback on completion of all async updates
        UpdateCompletedAction m_UpdateCompleted;

        // Number of tasks running during sync with Node
        uint32_t m_LastSyncTotal;

        uint32_t m_OwnedNodesOnline;

        std::vector<IWalletObserver*> m_subscribers;
        std::set<IWalletMessageEndpoint::Ptr> m_MessageEndpoints;

        // Counter of running transaction updates. Used by Cold wallet
        int m_AsyncUpdateCounter = 0;

        // Members for Atomic Swaps
        // TODO: Refactor this
        IBitcoinBridge::Ptr m_bitcoinBridge;
        IBitcoinBridge::Ptr m_litecoinBridge;
        IBitcoinBridge::Ptr m_qtumBridge;
        std::vector<SwapConditions> m_swapConditions;
    };
}<|MERGE_RESOLUTION|>--- conflicted
+++ resolved
@@ -111,16 +111,12 @@
 
         void ProcessTransaction(wallet::BaseTransaction::Ptr tx);
         void RegisterTransactionType(wallet::TxType type, wallet::BaseTransaction::Creator creator);
-<<<<<<< HEAD
-       
-=======
         void CancelTransaction(const TxID& txId);
         void DeleteTransaction(const TxID& txId);
         
         void Subscribe(IWalletObserver* observer);
         void Unsubscribe(IWalletObserver* observer);
 
->>>>>>> 35350367
     private:
         void RefreshTransactions();
         void ResumeTransaction(const TxDescription& tx);
