--- conflicted
+++ resolved
@@ -588,11 +588,11 @@
                 throwIfError(ret, _db);
             }
 
-            void Reset()
-            {
-                sqlite3_clear_bindings(_stm);
-                sqlite3_reset(_stm);
-            }
+            void Reset()
+            {
+                sqlite3_clear_bindings(_stm);
+                sqlite3_reset(_stm);
+            }
 
             void bind(int col, int val)
             {
@@ -903,26 +903,25 @@
         }
     }
 
-<<<<<<< HEAD
-	bool Coin::IsMaturityValid() const
-	{
-		switch (m_status)
-		{
-		case Unavailable:
-		case Incoming:
-			return false;
-
-		default:
-			return true;
-		}
-	}
+	bool Coin::IsMaturityValid() const
+	{
+		switch (m_status)
+		{
+		case Unavailable:
+		case Incoming:
+			return false;
+
+		default:
+			return true;
+		}
+	}
 
 	Height Coin::get_Maturity() const
 	{
 		return IsMaturityValid() ? m_maturity : MaxHeight;
 	}
-=======
-    bool Coin::operator==(const Coin& other) const
+
+	bool Coin::operator==(const Coin& other) const
     {
         return other.m_ID == m_ID;
     }
@@ -931,12 +930,6 @@
     {
         return !(other == *this);
     }
-
-    bool Coin::isValid() const
-    {
-        return m_maturity <= m_lockedHeight;
-    }
->>>>>>> c32bf721
 
     string Coin::toStringID() const
     {
@@ -1047,22 +1040,22 @@
                     int version = 0;
 					wallet::getVar(*walletDB, Version, version);
 
-					sqlite::Transaction trans(walletDB->_db);
-
-					switch (version)
-					{
-					case DbVersion10:
-					case DbVersion11:
-						{
-							LOG_INFO() << "Converting DB from format 10-11";
-
-							// storage table changes: removed [status], [createHeight], [lockedHeight], added [spentHeight]
-							// sqlite doesn't support column removal. So instead we'll rename this table, select the data, and insert it to the new table
-							//
-							// The missing data, [spentHeight] - can only be deduced strictly if the UTXO has a reference to the spending tx. Otherwise we'll have to put a dummy spentHeight.
-							// In case of a rollback there's a chance (albeit small) we won't notice the UTXO un-spent status. But in case of such a problem this should be fixed by the "UTXO rescan".
-
-							{
+					sqlite::Transaction trans(walletDB->_db);
+
+					switch (version)
+					{
+					case DbVersion10:
+					case DbVersion11:
+						{
+							LOG_INFO() << "Converting DB from format 10-11";
+
+							// storage table changes: removed [status], [createHeight], [lockedHeight], added [spentHeight]
+							// sqlite doesn't support column removal. So instead we'll rename this table, select the data, and insert it to the new table
+							//
+							// The missing data, [spentHeight] - can only be deduced strictly if the UTXO has a reference to the spending tx. Otherwise we'll have to put a dummy spentHeight.
+							// In case of a rollback there's a chance (albeit small) we won't notice the UTXO un-spent status. But in case of such a problem this should be fixed by the "UTXO rescan".
+
+							{
 								const char* req =
 									"ALTER TABLE " STORAGE_NAME " RENAME TO " STORAGE_NAME "_del;"
 									"DROP INDEX CoinIndex;"
@@ -1109,27 +1102,27 @@
 								}
 							}
 
-							{
+							{
 								const char* req = "DROP TABLE " STORAGE_NAME "_del;";
 								int ret = sqlite3_exec(walletDB->_db, req, NULL, NULL, NULL);
 								throwIfError(ret, walletDB->_db);
 							}
-						}
-
-						wallet::setVar(*walletDB, Version, DbVersion);
-
-						// no break;
-
-					case DbVersion:
-						break; // ok
-
-					default:
-						{
-							LOG_DEBUG() << "Invalid DB version: " << version << ". Expected: " << DbVersion;
-							return Ptr();
-						}
-					}
-
+						}
+
+						wallet::setVar(*walletDB, Version, DbVersion);
+
+						// no break;
+
+					case DbVersion:
+						break; // ok
+
+					default:
+						{
+							LOG_DEBUG() << "Invalid DB version: " << version << ". Expected: " << DbVersion;
+							return Ptr();
+						}
+					}
+
 					trans.commit();
                 }
                 {
@@ -1211,26 +1204,26 @@
         }
     }
 
-    Key::IKdf::Ptr WalletDB::get_MasterKdf() const
-    {
-        return m_pKdf;
-    }
-
-    Key::IKdf::Ptr IWalletDB::get_ChildKdf(Key::Index iKdf) const
-    {
-        Key::IKdf::Ptr pMaster = get_MasterKdf();
-        if (!iKdf)
-            return pMaster; // by convention 0 is not a childd
-
-        Key::IKdf::Ptr pRet;
-        ECC::HKdf::CreateChild(pRet, *pMaster, iKdf);
-        return pRet;
-    }
-
-    void IWalletDB::calcCommitment(ECC::Scalar::Native& sk, ECC::Point& comm, const Coin::ID& cid)
-    {
-        SwitchCommitment().Create(sk, comm, *get_ChildKdf(cid.m_SubIdx), cid);
-    }
+    Key::IKdf::Ptr WalletDB::get_MasterKdf() const
+    {
+        return m_pKdf;
+    }
+
+    Key::IKdf::Ptr IWalletDB::get_ChildKdf(Key::Index iKdf) const
+    {
+        Key::IKdf::Ptr pMaster = get_MasterKdf();
+        if (!iKdf)
+            return pMaster; // by convention 0 is not a childd
+
+        Key::IKdf::Ptr pRet;
+        ECC::HKdf::CreateChild(pRet, *pMaster, iKdf);
+        return pRet;
+    }
+
+    void IWalletDB::calcCommitment(ECC::Scalar::Native& sk, ECC::Point& comm, const Coin::ID& cid)
+    {
+        SwitchCommitment().Create(sk, comm, *get_ChildKdf(cid.m_SubIdx), cid);
+    }
 
     vector<Coin> WalletDB::selectCoins(Amount amount)
     {
@@ -1274,8 +1267,6 @@
         return coinsSel;
     }
 
-<<<<<<< HEAD
-=======
     std::vector<Coin> WalletDB::getCoinsCreatedByTx(const TxID& txId)
     {
         // select all coins for TxID
@@ -1322,7 +1313,6 @@
         return coins;
     }
 
->>>>>>> c32bf721
     namespace
     {
         struct InsertCoinStatement : public sqlite::Statement
@@ -1905,7 +1895,7 @@
         notifyAddressChanged();
     }
 
-
+
     void WalletDB::subscribe(IWalletDbObserver* observer)
     {
         assert(std::find(m_subscribers.begin(), m_subscribers.end(), observer) == m_subscribers.end());
@@ -2021,28 +2011,28 @@
         for (auto sub : m_subscribers) sub->onAddressChanged();
     }
 
-    Block::SystemState::IHistory& WalletDB::get_History()
-    {
-        return m_History;
-    }
-
-    void WalletDB::ShrinkHistory()
-    {
-        Block::SystemState::Full s;
-        if (m_History.get_Tip(s))
-        {
-            const Height hMaxBacklog = Rules::get().Macroblock.MaxRollback * 2; // can actually be more
-
-            if (s.m_Height > hMaxBacklog)
-            {
+    Block::SystemState::IHistory& WalletDB::get_History()
+    {
+        return m_History;
+    }
+
+    void WalletDB::ShrinkHistory()
+    {
+        Block::SystemState::Full s;
+        if (m_History.get_Tip(s))
+        {
+            const Height hMaxBacklog = Rules::get().Macroblock.MaxRollback * 2; // can actually be more
+
+            if (s.m_Height > hMaxBacklog)
+            {
                 const char* req = "DELETE FROM " TblStates " WHERE " TblStates_Height "<=?";
                 sqlite::Statement stm(_db, req);
                 stm.bind(1, s.m_Height - hMaxBacklog);
                 stm.step();
-
-            }
-        }
-    }
+
+            }
+        }
+    }
 
     Amount WalletDB::getTransferredByTx(TxStatus status, bool isSender) const
     {
@@ -2072,8 +2062,8 @@
         return totalAmount;
     }
 
-    bool WalletDB::History::Enum(IWalker& w, const Height* pBelow)
-    {
+    bool WalletDB::History::Enum(IWalker& w, const Height* pBelow)
+    {
         const char* req = pBelow ?
             "SELECT " TblStates_Hdr " FROM " TblStates " WHERE " TblStates_Height "<? ORDER BY " TblStates_Height " DESC" :
             "SELECT " TblStates_Hdr " FROM " TblStates " ORDER BY " TblStates_Height " DESC";
@@ -2093,10 +2083,10 @@
         }
 
         return true;
-    }
-
-    bool WalletDB::History::get_At(Block::SystemState::Full& s, Height h)
-    {
+    }
+
+    bool WalletDB::History::get_At(Block::SystemState::Full& s, Height h)
+    {
         const char* req = "SELECT " TblStates_Hdr " FROM " TblStates " WHERE " TblStates_Height "=?";
 
         sqlite::Statement stm(get_ParentObj()._db, req);
@@ -2107,10 +2097,10 @@
 
         stm.get(0, s);
         return true;
-    }
-
-    void WalletDB::History::AddStates(const Block::SystemState::Full* pS, size_t nCount)
-    {
+    }
+
+    void WalletDB::History::AddStates(const Block::SystemState::Full* pS, size_t nCount)
+    {
         sqlite::Transaction trans(get_ParentObj()._db);
 
         const char* req = "INSERT OR REPLACE INTO " TblStates " (" TblStates_Height "," TblStates_Hdr ") VALUES(?,?)";
@@ -2127,22 +2117,22 @@
         }
 
         trans.commit();
-
-    }
-
-    void WalletDB::History::DeleteFrom(Height h)
-    {
+
+    }
+
+    void WalletDB::History::DeleteFrom(Height h)
+    {
         const char* req = "DELETE FROM " TblStates " WHERE " TblStates_Height ">=?";
         sqlite::Statement stm(get_ParentObj()._db, req);
         stm.bind(1, h);
         stm.step();
-    }
+    }
 
     namespace wallet
     {
-		const char g_szPaymentProofRequired[] = "payment_proof_required";
-
-        bool getTxParameter(const IWalletDB& db, const TxID& txID, TxParameterID paramID, ECC::Point::Native& value)
+		const char g_szPaymentProofRequired[] = "payment_proof_required";
+
+        bool getTxParameter(const IWalletDB& db, const TxID& txID, TxParameterID paramID, ECC::Point::Native& value)
         {
             ECC::Point pt;
             if (getTxParameter(db, txID, paramID, pt))
@@ -2152,7 +2142,7 @@
             return false;
         }
 
-        bool getTxParameter(const IWalletDB& db, const TxID& txID, TxParameterID paramID, ECC::Scalar::Native& value)
+        bool getTxParameter(const IWalletDB& db, const TxID& txID, TxParameterID paramID, ECC::Scalar::Native& value)
         {
             ECC::Scalar s;
             if (getTxParameter(db, txID, paramID, s))
@@ -2161,15 +2151,15 @@
                 return true;
             }
             return false;
-        }
-
-        bool getTxParameter(const IWalletDB& db, const TxID& txID, TxParameterID paramID, ByteBuffer& value)
-        {
-            return db.getTxParameter(txID, paramID, value);
-        }
-
-        bool setTxParameter(IWalletDB& db, const TxID& txID, TxParameterID paramID,
-            const ECC::Point::Native& value, bool shouldNotifyAboutChanges)
+        }
+
+        bool getTxParameter(const IWalletDB& db, const TxID& txID, TxParameterID paramID, ByteBuffer& value)
+        {
+            return db.getTxParameter(txID, paramID, value);
+        }
+
+        bool setTxParameter(IWalletDB& db, const TxID& txID, TxParameterID paramID,
+            const ECC::Point::Native& value, bool shouldNotifyAboutChanges)
         {
             ECC::Point pt;
             if (value.Export(pt))
@@ -2179,18 +2169,18 @@
             return false;
         }
 
-        bool setTxParameter(IWalletDB& db, const TxID& txID, TxParameterID paramID,
-            const ECC::Scalar::Native& value, bool shouldNotifyAboutChanges)
+        bool setTxParameter(IWalletDB& db, const TxID& txID, TxParameterID paramID,
+            const ECC::Scalar::Native& value, bool shouldNotifyAboutChanges)
         {
             ECC::Scalar s;
             value.Export(s);
             return setTxParameter(db, txID, paramID, s, shouldNotifyAboutChanges);
-        }
-
-        bool setTxParameter(IWalletDB& db, const TxID& txID, TxParameterID paramID,
-            const ByteBuffer& value, bool shouldNotifyAboutChanges)
-        {
-            return db.setTxParameter(txID, paramID, value, shouldNotifyAboutChanges);
+        }
+
+        bool setTxParameter(IWalletDB& db, const TxID& txID, TxParameterID paramID,
+            const ByteBuffer& value, bool shouldNotifyAboutChanges)
+        {
+            return db.setTxParameter(txID, paramID, value, shouldNotifyAboutChanges);
         }
 
         ByteBuffer toByteBuffer(const ECC::Point::Native& value)
@@ -2203,11 +2193,11 @@
             return ByteBuffer();
         }
 
-        ByteBuffer toByteBuffer(const ECC::Scalar::Native& value)
-        {
+        ByteBuffer toByteBuffer(const ECC::Scalar::Native& value)
+        {
             ECC::Scalar s;
             value.Export(s);
-            return toByteBuffer(s);
+            return toByteBuffer(s);
         }
 
         void changeAddressExpiration(IWalletDB& walletDB, const WalletID& walletID)
@@ -2233,72 +2223,72 @@
             walletDB.setNeverExpirationForAll();
         }
 
-		void Totals::Init(IWalletDB& walletDB)
+		void Totals::Init(IWalletDB& walletDB)
 		{
 			ZeroObject(*this);
 
-			walletDB.visit([this](const Coin& c)->bool
-			{
-				const Amount& v = c.m_ID.m_Value; // alias
-				switch (c.m_status)
-				{
-				case Coin::Status::Available:
-					Avail += v;
-					Unspent += v;
-
-					switch (c.m_ID.m_Type)
-					{
-					case Key::Type::Coinbase: AvailCoinbase += v; break;
-					case Key::Type::Comission: AvailFee += v; break;
-					default: // suppress warning
-						break;
-					}
-
-					break;
-
-				case Coin::Status::Maturing:
-					Maturing += v;
-					Unspent += v;
-					break;
-
-				case Coin::Status::Incoming: Incoming += v; break;
-				case Coin::Status::Outgoing: Outgoing += v; break;
-				case Coin::Status::Unavailable: Unavail += v; break;
-
-				default: // suppress warning
-					break;
-				}
-
-				switch (c.m_ID.m_Type)
-				{
-				case Key::Type::Coinbase: Coinbase += v; break;
-				case Key::Type::Comission: Fee += v; break;
-				default: // suppress warning
-					break;
-				}
-
-				return true;
+			walletDB.visit([this](const Coin& c)->bool
+			{
+				const Amount& v = c.m_ID.m_Value; // alias
+				switch (c.m_status)
+				{
+				case Coin::Status::Available:
+					Avail += v;
+					Unspent += v;
+
+					switch (c.m_ID.m_Type)
+					{
+					case Key::Type::Coinbase: AvailCoinbase += v; break;
+					case Key::Type::Comission: AvailFee += v; break;
+					default: // suppress warning
+						break;
+					}
+
+					break;
+
+				case Coin::Status::Maturing:
+					Maturing += v;
+					Unspent += v;
+					break;
+
+				case Coin::Status::Incoming: Incoming += v; break;
+				case Coin::Status::Outgoing: Outgoing += v; break;
+				case Coin::Status::Unavailable: Unavail += v; break;
+
+				default: // suppress warning
+					break;
+				}
+
+				switch (c.m_ID.m_Type)
+				{
+				case Key::Type::Coinbase: Coinbase += v; break;
+				case Key::Type::Comission: Fee += v; break;
+				default: // suppress warning
+					break;
+				}
+
+				return true;
 			});
 		}
 
-        WalletAddress createAddress(IWalletDB& walletDB)
-        {
-            WalletAddress newAddress;
-            newAddress.m_createTime = beam::getTimestamp();
-            newAddress.m_OwnID = walletDB.AllocateKidRange(1);
-
-            ECC::Scalar::Native sk;
-            walletDB.get_MasterKdf()->DeriveKey(sk, Key::ID(newAddress.m_OwnID, Key::Type::Bbs));
-
-            proto::Sk2Pk(newAddress.m_walletID.m_Pk, sk);
-
-			// derive the channel from the address
-			BbsChannel ch;
-			newAddress.m_walletID.m_Pk.ExportWord<0>(ch);
-			ch %= proto::Bbs::s_MaxChannels;
-
-            newAddress.m_walletID.m_Channel = ch;
-            return newAddress;
+        WalletAddress createAddress(IWalletDB& walletDB)
+        {
+            WalletAddress newAddress;
+            newAddress.m_createTime = beam::getTimestamp();
+            newAddress.m_OwnID = walletDB.AllocateKidRange(1);
+
+            ECC::Scalar::Native sk;
+            walletDB.get_MasterKdf()->DeriveKey(sk, Key::ID(newAddress.m_OwnID, Key::Type::Bbs));
+
+            proto::Sk2Pk(newAddress.m_walletID.m_Pk, sk);
+
+			// derive the channel from the address
+			BbsChannel ch;
+			newAddress.m_walletID.m_Pk.ExportWord<0>(ch);
+			ch %= proto::Bbs::s_MaxChannels;
+
+            newAddress.m_walletID.m_Channel = ch;
+            return newAddress;
         }
 
         Amount getSpentByTx(const IWalletDB& walletDB, TxStatus status)
@@ -2311,54 +2301,54 @@
             return walletDB.getTransferredByTx(status, false);
         }
 
-		void DeduceStatus(const IWalletDB& walletDB, Coin& c, Height hTop)
-		{
-			c.m_status = GetCoinStatus(walletDB, c, hTop);
-		}
+		void DeduceStatus(const IWalletDB& walletDB, Coin& c, Height hTop)
+		{
+			c.m_status = GetCoinStatus(walletDB, c, hTop);
+		}
 
 		bool IsOngoingTx(const IWalletDB& walletDB, const boost::optional<TxID>& txID)
 		{
 			if (!txID)
 				return false;
 
-			TxStatus txStatus;
-			if (getTxParameter(walletDB, txID.get(), TxParameterID::Status, txStatus))
-			{
-				switch (txStatus)
-				{
-				case TxStatus::Cancelled:
-				case TxStatus::Failed:
-				case TxStatus::Completed:
-					break;
-
-				default:
-					return true;
-				}
-			}
-
-			return false;
+			TxStatus txStatus;
+			if (getTxParameter(walletDB, txID.get(), TxParameterID::Status, txStatus))
+			{
+				switch (txStatus)
+				{
+				case TxStatus::Cancelled:
+				case TxStatus::Failed:
+				case TxStatus::Completed:
+					break;
+
+				default:
+					return true;
+				}
+			}
+
+			return false;
 		}
 
-		Coin::Status GetCoinStatus(const IWalletDB& walletDB, const Coin& c, Height hTop)
-		{
-			if (c.m_spentHeight != MaxHeight)
-				return Coin::Status::Spent;
-
-			if (c.m_confirmHeight != MaxHeight)
-			{
-				if (c.m_maturity > hTop)
-					return Coin::Status::Maturing;
-
-				if (IsOngoingTx(walletDB, c.m_spentTxId))
-					return Coin::Status::Outgoing;
-
-				return Coin::Status::Available;
-			}
-
-			if (IsOngoingTx(walletDB, c.m_createTxId))
-				return Coin::Status::Incoming;
-
-			return Coin::Status::Unavailable;
-		}
+		Coin::Status GetCoinStatus(const IWalletDB& walletDB, const Coin& c, Height hTop)
+		{
+			if (c.m_spentHeight != MaxHeight)
+				return Coin::Status::Spent;
+
+			if (c.m_confirmHeight != MaxHeight)
+			{
+				if (c.m_maturity > hTop)
+					return Coin::Status::Maturing;
+
+				if (IsOngoingTx(walletDB, c.m_spentTxId))
+					return Coin::Status::Outgoing;
+
+				return Coin::Status::Available;
+			}
+
+			if (IsOngoingTx(walletDB, c.m_createTxId))
+				return Coin::Status::Incoming;
+
+			return Coin::Status::Unavailable;
+		}
     }
 }