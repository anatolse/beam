--- conflicted
+++ resolved
@@ -1,4 +1,3 @@
-<<<<<<< HEAD
 // Copyright 2018 The Beam Team
 //
 // Licensed under the Apache License, Version 2.0 (the "License");
@@ -38,57 +37,6 @@
 
         : m_protocol{ WALLET_MAJOR, WALLET_MINOR, WALLET_REV, 150, *this, 20000 }
         , m_msgReader{ m_protocol, 1, 20000 }
-        , m_walletID(Zero)
-        , m_node_address{node_address}
-        , m_reactor{ !reactor ? io::Reactor::create() : reactor }
-        , m_wallet{ nullptr }
-        , m_keychain{keychain}
-        , m_is_node_connected{false}
-        , m_reactor_scope{*m_reactor }
-        , m_reconnect_ms{ reconnect_ms }
-        , m_sync_period_ms{ sync_period_ms }
-        , m_close_timeout_ms{ 3 *1000 }
-        , m_sync_timer{io::Timer::create(m_reactor)}
-=======
-// Copyright 2018 The Beam Team
-//
-// Licensed under the Apache License, Version 2.0 (the "License");
-// you may not use this file except in compliance with the License.
-// You may obtain a copy of the License at
-//
-//    http://www.apache.org/licenses/LICENSE-2.0
-//
-// Unless required by applicable law or agreed to in writing, software
-// distributed under the License is distributed on an "AS IS" BASIS,
-// WITHOUT WARRANTIES OR CONDITIONS OF ANY KIND, either express or implied.
-// See the License for the specific language governing permissions and
-// limitations under the License.
-
-#include "wallet_network.h"
-
-// protocol version
-#define WALLET_MAJOR 0
-#define WALLET_MINOR 0
-#define WALLET_REV   1
-
-using namespace std;
-
-namespace
-{
-    const char* BBS_TIMESTAMPS = "BbsTimestamps";
-}
-
-namespace beam {
-
-    WalletNetworkIO::WalletNetworkIO(io::Address node_address
-                                   , IKeyChain::Ptr keychain
-                                   , IKeyStore::Ptr keyStore
-                                   , io::Reactor::Ptr reactor
-                                   , unsigned reconnect_ms
-                                   , unsigned sync_period_ms)
-                                   
-        : m_protocol{ WALLET_MAJOR, WALLET_MINOR, WALLET_REV, 150, *this, 20000 }
-        , m_msgReader{ m_protocol, 1, 20000 }
         , m_node_address{node_address}
         , m_walletID(Zero)
         , m_reactor{ !reactor ? io::Reactor::create() : reactor }
@@ -100,7 +48,6 @@
         , m_sync_period_ms{ sync_period_ms }
         , m_close_timeout_ms{ 10 *1000 }
         , m_sync_timer{io::Timer::create(m_reactor)}
->>>>>>> 71460b22
         , m_keystore(keyStore)
         , m_lastReceiver(0)
     {
