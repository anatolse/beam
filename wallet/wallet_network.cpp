// Copyright 2018 The Beam Team
//
// Licensed under the Apache License, Version 2.0 (the "License");
// you may not use this file except in compliance with the License.
// You may obtain a copy of the License at
//
//    http://www.apache.org/licenses/LICENSE-2.0
//
// Unless required by applicable law or agreed to in writing, software
// distributed under the License is distributed on an "AS IS" BASIS,
// WITHOUT WARRANTIES OR CONDITIONS OF ANY KIND, either express or implied.
// See the License for the specific language governing permissions and
// limitations under the License.

#include "wallet_network.h"

// protocol version
#define WALLET_MAJOR 0
#define WALLET_MINOR 0
#define WALLET_REV   1

using namespace std;

namespace
{
    const char* BBS_TIMESTAMPS = "BbsTimestamps";
}

namespace beam {

    WalletNetworkIO::WalletNetworkIO(io::Address node_address
                                   , IKeyChain::Ptr keychain
                                   , IKeyStore::Ptr keyStore
                                   , io::Reactor::Ptr reactor
                                   , unsigned reconnect_ms
                                   , unsigned sync_period_ms)
                                   
        : m_protocol{ WALLET_MAJOR, WALLET_MINOR, WALLET_REV, 150, *this, 20000 }
        , m_msgReader{ m_protocol, 1, 20000 }
        , m_node_address{node_address}
        , m_walletID(Zero)
        , m_reactor{ !reactor ? io::Reactor::create() : reactor }
        , m_wallet{ nullptr }
        , m_keychain{keychain}
        , m_is_node_connected{false}
        , m_reactor_scope{*m_reactor }
        , m_reconnect_ms{ reconnect_ms }
        , m_sync_period_ms{ sync_period_ms }
        , m_close_timeout_ms{ 3 *1000 }
        , m_sync_timer{io::Timer::create(m_reactor)}
        , m_keystore(keyStore)
        , m_lastReceiver(0)
    {
        m_protocol.add_message_handler<WalletNetworkIO, wallet::Invite,             &WalletNetworkIO::on_message>(senderInvitationCode, this, 1, 20000);
        m_protocol.add_message_handler<WalletNetworkIO, wallet::ConfirmTransaction, &WalletNetworkIO::on_message>(senderConfirmationCode, this, 1, 20000);
        m_protocol.add_message_handler<WalletNetworkIO, wallet::ConfirmInvitation,  &WalletNetworkIO::on_message>(receiverConfirmationCode, this, 1, 20000);
        m_protocol.add_message_handler<WalletNetworkIO, wallet::TxRegistered,       &WalletNetworkIO::on_message>(receiverRegisteredCode, this, 1, 20000);
        m_protocol.add_message_handler<WalletNetworkIO, wallet::TxFailed,           &WalletNetworkIO::on_message>(failedCode, this, 1, 20000);

        ByteBuffer buffer;
        m_keychain->getBlob(BBS_TIMESTAMPS, buffer);
        if (!buffer.empty())
        {
            Deserializer d;
            d.reset(buffer.data(), buffer.size());

            d & m_bbs_timestamps;
        }

        m_keystore->get_enabled_keys(m_myPubKeys);
        for (const auto& k : m_myPubKeys)
        {
            listen_to_bbs_channel(k);
        }
    }

    WalletNetworkIO::~WalletNetworkIO()
    {
        try
        {
            Serializer s;
            s & m_bbs_timestamps;
            ByteBuffer buffer;
            s.swap_buf(buffer);
            if (!buffer.empty())
            {
                m_keychain->setVarRaw(BBS_TIMESTAMPS, buffer.data(), buffer.size());
            }
        }
        catch(...)
        { }
    }

    void WalletNetworkIO::start()
    {
        m_reactor->run();
    }

    void WalletNetworkIO::stop()
    {
        m_reactor->stop();
    }

    void WalletNetworkIO::add_wallet(const WalletID& walletID)
    {
        m_wallets.insert(walletID);
    }

    void WalletNetworkIO::send_tx_message(const WalletID& to, wallet::Invite&& msg)
    {
        send(to, senderInvitationCode, move(msg));
    }

    void WalletNetworkIO::send_tx_message(const WalletID& to, wallet::ConfirmTransaction&& msg)
    {
        send(to, senderConfirmationCode, move(msg));
    }

    void WalletNetworkIO::send_tx_message(const WalletID& to, wallet::ConfirmInvitation&& msg)
    {
        send(to, receiverConfirmationCode, move(msg));
    }

    void WalletNetworkIO::send_tx_message(const WalletID& to, wallet::TxRegistered&& msg)
    {
        send(to, receiverRegisteredCode, move(msg));
    }

    void WalletNetworkIO::send_tx_message(const WalletID& to, wallet::TxFailed&& msg)
    {
        send(to, failedCode, move(msg));
    }

    void WalletNetworkIO::send_node_message(proto::NewTransaction&& msg)
    {
        send_to_node(move(msg));
    }

    void WalletNetworkIO::send_node_message(proto::GetProofUtxo&& msg)
    {
        send_to_node(move(msg));
    }

    void WalletNetworkIO::send_node_message(proto::GetHdr&& msg)
    {
        send_to_node(move(msg));
    }

    void WalletNetworkIO::send_node_message(proto::GetMined&& msg)
    {
        send_to_node(move(msg));
    }

    void WalletNetworkIO::send_node_message(proto::GetProofState&& msg)
    {
        send_to_node(move(msg));
    }

    void WalletNetworkIO::new_own_address(const WalletID& address)
    {
        auto p = m_myPubKeys.insert(address);
        if (p.second)
        {
            listen_to_bbs_channel(address);
        }
    }

    void WalletNetworkIO::address_deleted(const WalletID& address)
    {
        m_myPubKeys.erase(address);
    }

    void WalletNetworkIO::close_node_connection()
    {
        if (m_is_node_connected && !m_close_timer)
        {
            m_close_timer = io::Timer::create(m_reactor);
            m_close_timer->start(m_close_timeout_ms, false, BIND_THIS_MEMFN(on_close_connection_timer));
        }
    }

    void WalletNetworkIO::on_close_connection_timer()
    {
<<<<<<< HEAD
        LOG_INFO() << "Close node connection";
        m_close_timer.reset();
        m_is_node_connected = false;
        m_node_connection.reset();
=======
        LOG_DEBUG() << "Close node connection";

        reset_connection();
>>>>>>> 02f7b7f4
        start_sync_timer();
    }

    void WalletNetworkIO::postpone_close_timer()
    {
        if (m_close_timer)
        {
            m_close_timer->restart(m_close_timeout_ms, false);
        }
    }

    void WalletNetworkIO::cancel_close_timer()
    {
        if (m_close_timer)
        {
            m_close_timer->cancel();
            m_close_timer.reset();
        }
    }

    bool WalletNetworkIO::on_message(uint64_t, wallet::Invite&& msg)
    {
        assert(m_lastReceiver);
        get_wallet().handle_tx_message(*m_lastReceiver, move(msg));
        return true;
    }

    bool WalletNetworkIO::on_message(uint64_t, wallet::ConfirmTransaction&& msg)
    {
        assert(m_lastReceiver);
        get_wallet().handle_tx_message(*m_lastReceiver, move(msg));
        return true;
    }

    bool WalletNetworkIO::on_message(uint64_t, wallet::ConfirmInvitation&& msg)
    {
        assert(m_lastReceiver);
        get_wallet().handle_tx_message(*m_lastReceiver, move(msg));
        return true;
    }

    bool WalletNetworkIO::on_message(uint64_t, wallet::TxRegistered&& msg)
    {
        assert(m_lastReceiver);
        get_wallet().handle_tx_message(*m_lastReceiver, move(msg));
        return true;
    }

    bool WalletNetworkIO::on_message(uint64_t, wallet::TxFailed&& msg)
    {
        assert(m_lastReceiver);
        get_wallet().handle_tx_message(*m_lastReceiver, move(msg));
        return true;
    }

    void WalletNetworkIO::connect_node()
    {
        if (m_is_node_connected == false && !m_node_connection && !m_node_address.empty())
        {
            m_sync_timer->cancel();

            create_node_connection();
            m_node_connection->connect(BIND_THIS_MEMFN(on_node_connected));
        }
    }

    void WalletNetworkIO::start_sync_timer()
    {
        m_sync_timer->start(m_sync_period_ms, false, BIND_THIS_MEMFN(on_sync_timer));
    }

    void WalletNetworkIO::on_sync_timer()
    {
        if (!m_is_node_connected)
        {
            connect_node();
        }
    }

    void WalletNetworkIO::on_node_connected()
    {
        m_is_node_connected = true;
        for (const auto& k : m_myPubKeys)
        {
            listen_to_bbs_channel(k);
        }

        vector<ConnectCallback> t;
        t.swap(m_node_connect_callbacks);
        for (auto& cb : t)
        {
            cb();
        }
    }

    void WalletNetworkIO::on_node_disconnected()
    {
        m_is_node_connected = false;
    }

    void WalletNetworkIO::on_protocol_error(uint64_t, ProtocolError error)
    {
        LOG_ERROR() << "Wallet protocol error: " << error;
        m_msgReader.reset();
    }

    void WalletNetworkIO::on_connection_error(uint64_t, io::ErrorCode errorCode)
    {
        LOG_ERROR() << "Wallet connection error: " << io::error_str(errorCode);
        m_msgReader.reset();
    }

    void WalletNetworkIO::create_node_connection()
    {
        assert(!m_node_connection && !m_is_node_connected);
        m_node_connection = make_unique<WalletNodeConnection>(m_node_address, get_wallet(), m_reactor, m_reconnect_ms, *this);
    }

    void WalletNetworkIO::update_wallets(const WalletID& walletID)
    {
        auto p = m_keychain->getPeer(walletID);
        if (p.is_initialized())
        {
            add_wallet(p->m_walletID);
        }
    }

    bool WalletNetworkIO::handle_decrypted_message(uint64_t timestamp, const void* buf, size_t size)
    {
        assert(m_lastReceiver);
        m_bbs_timestamps[channel_from_wallet_id(*m_lastReceiver)] = timestamp;
        m_msgReader.new_data_from_stream(io::EC_OK, buf, size);
        return true;
    }

    void WalletNetworkIO::listen_to_bbs_channel(const WalletID& walletID)
    {
        if (m_is_node_connected)
        {
            uint32_t channel = channel_from_wallet_id(walletID);
            LOG_INFO() << "WalletID " << to_string(walletID) << " subscribes to BBS channel " << channel;
            proto::BbsSubscribe msg;
            msg.m_Channel = channel;
            msg.m_TimeFrom = m_bbs_timestamps[channel];
            msg.m_On = true;
            send_to_node(move(msg));
        }
    }

    bool WalletNetworkIO::handle_bbs_message(proto::BbsMsg&& msg)
    {
        postpone_close_timer();
        uint8_t* out = 0;
        uint32_t size = 0;

        for (const auto& k : m_myPubKeys)
        {
            uint32_t channel = channel_from_wallet_id(k);

            if (channel != msg.m_Channel) continue;
            if (m_keystore->decrypt(out, size, msg.m_Message, k))
            {
                LOG_DEBUG() << "Succeeded to decrypt BBS message from channel=" << msg.m_Channel;
                m_lastReceiver = &k;
                return handle_decrypted_message(msg.m_TimePosted, out, size);
            }
            else
            {
                LOG_DEBUG() << "failed to decrypt BBS message from channel=" << msg.m_Channel;
            }
        }

        return true;
    }

    void WalletNetworkIO::set_node_address(io::Address node_address)
    {
        reset_connection();

        m_node_address = node_address;

        connect_node();
    }

    void WalletNetworkIO::reset_connection()
    {
        get_wallet().abort_sync();

        m_close_timer.reset();
        m_is_node_connected = false;
        m_node_connection.reset();
    }

    WalletNetworkIO::WalletNodeConnection::WalletNodeConnection(const io::Address& address, IWallet& wallet, io::Reactor::Ptr reactor, unsigned reconnectMsec, WalletNetworkIO& io)
        : m_address{address}
        , m_wallet {wallet}
        , m_connecting{false}
        , m_timer{io::Timer::create(reactor)}
        , m_reconnectMsec{reconnectMsec}
        , m_io{io}
    {
    }

    void WalletNetworkIO::WalletNodeConnection::connect(NodeConnectCallback&& cb)
    {
        LOG_DEBUG() << "Connecting to node...";
        m_callbacks.emplace_back(move(cb));
        if (!m_connecting)
        {
            Connect(m_address);
        }
    }

    void WalletNetworkIO::WalletNodeConnection::OnConnectedSecure()
    {
        LOG_INFO() << "Wallet connected to node";
        m_connecting = false;
        proto::Config msgCfg;
        ZeroObject(msgCfg);
        msgCfg.m_CfgChecksum = Rules::get().Checksum;
        msgCfg.m_AutoSendHdr = true;
        Send(msgCfg);

        for (auto& cb : m_callbacks)
        {
            cb();
        }
        m_callbacks.clear();
    }

    void WalletNetworkIO::WalletNodeConnection::OnDisconnect(const DisconnectReason& r)
    {
        LOG_INFO() << "Could not connect to node, retrying...";
        LOG_VERBOSE() << "Wallet failed to connect to node, error: " << r;
        m_io.on_node_disconnected();
        m_wallet.abort_sync();
        m_timer->cancel();
        Reset();
        m_timer->start(m_reconnectMsec, false, [this]() {Connect(m_address); });
    }

    bool WalletNetworkIO::WalletNodeConnection::OnMsg2(proto::Boolean&& msg)
    {
        return m_wallet.handle_node_message(move(msg));
    }

    bool WalletNetworkIO::WalletNodeConnection::OnMsg2(proto::ProofUtxo&& msg)
    {
        return m_wallet.handle_node_message(move(msg));
    }

    bool WalletNetworkIO::WalletNodeConnection::OnMsg2(proto::NewTip&& msg)
<<<<<<< HEAD
	{
        m_io.cancel_close_timer();
		return m_wallet.handle_node_message(move(msg));
	}
=======
    {
        return m_wallet.handle_node_message(move(msg));
    }
>>>>>>> 02f7b7f4

    bool WalletNetworkIO::WalletNodeConnection::OnMsg2(proto::Hdr&& msg)
    {
        m_io.cancel_close_timer();
        return m_wallet.handle_node_message(move(msg));
    }

    bool WalletNetworkIO::WalletNodeConnection::OnMsg2(proto::Mined&& msg)
    {
        return m_wallet.handle_node_message(move(msg));
    }

    bool WalletNetworkIO::WalletNodeConnection::OnMsg2(proto::ProofState&& msg)
    {
        return m_wallet.handle_node_message(move(msg));
    }

    bool WalletNetworkIO::WalletNodeConnection::OnMsg2(proto::BbsMsg&& msg)
    {
        return m_io.handle_bbs_message(move(msg));
    }

    bool WalletNetworkIO::WalletNodeConnection::OnMsg2(proto::Authentication&& msg)
    {
        proto::NodeConnection::OnMsg(std::move(msg));

        if (proto::IDType::Node == msg.m_IDType)
        {
            ECC::Scalar::Native sk;
            if (m_wallet.get_IdentityKeyForNode(sk, msg.m_ID))
            {
                ProveID(sk, proto::IDType::Owner);
            }
        }

        return true;
    }

}
<|MERGE_RESOLUTION|>--- conflicted
+++ resolved
@@ -1,494 +1,470 @@
-// Copyright 2018 The Beam Team
-//
-// Licensed under the Apache License, Version 2.0 (the "License");
-// you may not use this file except in compliance with the License.
-// You may obtain a copy of the License at
-//
-//    http://www.apache.org/licenses/LICENSE-2.0
-//
-// Unless required by applicable law or agreed to in writing, software
-// distributed under the License is distributed on an "AS IS" BASIS,
-// WITHOUT WARRANTIES OR CONDITIONS OF ANY KIND, either express or implied.
-// See the License for the specific language governing permissions and
-// limitations under the License.
-
-#include "wallet_network.h"
-
-// protocol version
-#define WALLET_MAJOR 0
-#define WALLET_MINOR 0
-#define WALLET_REV   1
-
-using namespace std;
-
-namespace
-{
-    const char* BBS_TIMESTAMPS = "BbsTimestamps";
-}
-
-namespace beam {
-
-    WalletNetworkIO::WalletNetworkIO(io::Address node_address
-                                   , IKeyChain::Ptr keychain
-                                   , IKeyStore::Ptr keyStore
-                                   , io::Reactor::Ptr reactor
-                                   , unsigned reconnect_ms
-                                   , unsigned sync_period_ms)
-                                   
-        : m_protocol{ WALLET_MAJOR, WALLET_MINOR, WALLET_REV, 150, *this, 20000 }
-        , m_msgReader{ m_protocol, 1, 20000 }
-        , m_node_address{node_address}
-        , m_walletID(Zero)
-        , m_reactor{ !reactor ? io::Reactor::create() : reactor }
-        , m_wallet{ nullptr }
-        , m_keychain{keychain}
-        , m_is_node_connected{false}
-        , m_reactor_scope{*m_reactor }
-        , m_reconnect_ms{ reconnect_ms }
-        , m_sync_period_ms{ sync_period_ms }
-        , m_close_timeout_ms{ 3 *1000 }
-        , m_sync_timer{io::Timer::create(m_reactor)}
+// Copyright 2018 The Beam Team
+//
+// Licensed under the Apache License, Version 2.0 (the "License");
+// you may not use this file except in compliance with the License.
+// You may obtain a copy of the License at
+//
+//    http://www.apache.org/licenses/LICENSE-2.0
+//
+// Unless required by applicable law or agreed to in writing, software
+// distributed under the License is distributed on an "AS IS" BASIS,
+// WITHOUT WARRANTIES OR CONDITIONS OF ANY KIND, either express or implied.
+// See the License for the specific language governing permissions and
+// limitations under the License.
+
+#include "wallet_network.h"
+
+// protocol version
+#define WALLET_MAJOR 0
+#define WALLET_MINOR 0
+#define WALLET_REV   1
+
+using namespace std;
+
+namespace
+{
+    const char* BBS_TIMESTAMPS = "BbsTimestamps";
+}
+
+namespace beam {
+
+    WalletNetworkIO::WalletNetworkIO(io::Address node_address
+                                   , IKeyChain::Ptr keychain
+                                   , IKeyStore::Ptr keyStore
+                                   , io::Reactor::Ptr reactor
+                                   , unsigned reconnect_ms
+                                   , unsigned sync_period_ms)
+                                   
+        : m_protocol{ WALLET_MAJOR, WALLET_MINOR, WALLET_REV, 150, *this, 20000 }
+        , m_msgReader{ m_protocol, 1, 20000 }
+        , m_node_address{node_address}
+        , m_walletID(Zero)
+        , m_reactor{ !reactor ? io::Reactor::create() : reactor }
+        , m_wallet{ nullptr }
+        , m_keychain{keychain}
+        , m_is_node_connected{false}
+        , m_reactor_scope{*m_reactor }
+        , m_reconnect_ms{ reconnect_ms }
+        , m_sync_period_ms{ sync_period_ms }
+        , m_close_timeout_ms{ 3 *1000 }
+        , m_sync_timer{io::Timer::create(m_reactor)}
         , m_keystore(keyStore)
-        , m_lastReceiver(0)
-    {
-        m_protocol.add_message_handler<WalletNetworkIO, wallet::Invite,             &WalletNetworkIO::on_message>(senderInvitationCode, this, 1, 20000);
-        m_protocol.add_message_handler<WalletNetworkIO, wallet::ConfirmTransaction, &WalletNetworkIO::on_message>(senderConfirmationCode, this, 1, 20000);
-        m_protocol.add_message_handler<WalletNetworkIO, wallet::ConfirmInvitation,  &WalletNetworkIO::on_message>(receiverConfirmationCode, this, 1, 20000);
-        m_protocol.add_message_handler<WalletNetworkIO, wallet::TxRegistered,       &WalletNetworkIO::on_message>(receiverRegisteredCode, this, 1, 20000);
-        m_protocol.add_message_handler<WalletNetworkIO, wallet::TxFailed,           &WalletNetworkIO::on_message>(failedCode, this, 1, 20000);
-
-        ByteBuffer buffer;
-        m_keychain->getBlob(BBS_TIMESTAMPS, buffer);
-        if (!buffer.empty())
-        {
-            Deserializer d;
-            d.reset(buffer.data(), buffer.size());
-
-            d & m_bbs_timestamps;
-        }
-
-        m_keystore->get_enabled_keys(m_myPubKeys);
-        for (const auto& k : m_myPubKeys)
-        {
-            listen_to_bbs_channel(k);
-        }
-    }
-
-    WalletNetworkIO::~WalletNetworkIO()
-    {
-        try
-        {
-            Serializer s;
-            s & m_bbs_timestamps;
-            ByteBuffer buffer;
-            s.swap_buf(buffer);
-            if (!buffer.empty())
-            {
-                m_keychain->setVarRaw(BBS_TIMESTAMPS, buffer.data(), buffer.size());
-            }
-        }
-        catch(...)
-        { }
-    }
-
-    void WalletNetworkIO::start()
-    {
-        m_reactor->run();
-    }
-
-    void WalletNetworkIO::stop()
-    {
-        m_reactor->stop();
-    }
-
-    void WalletNetworkIO::add_wallet(const WalletID& walletID)
-    {
-        m_wallets.insert(walletID);
-    }
-
-    void WalletNetworkIO::send_tx_message(const WalletID& to, wallet::Invite&& msg)
-    {
-        send(to, senderInvitationCode, move(msg));
-    }
-
-    void WalletNetworkIO::send_tx_message(const WalletID& to, wallet::ConfirmTransaction&& msg)
-    {
-        send(to, senderConfirmationCode, move(msg));
-    }
-
-    void WalletNetworkIO::send_tx_message(const WalletID& to, wallet::ConfirmInvitation&& msg)
-    {
-        send(to, receiverConfirmationCode, move(msg));
-    }
-
-    void WalletNetworkIO::send_tx_message(const WalletID& to, wallet::TxRegistered&& msg)
-    {
-        send(to, receiverRegisteredCode, move(msg));
-    }
-
-    void WalletNetworkIO::send_tx_message(const WalletID& to, wallet::TxFailed&& msg)
-    {
-        send(to, failedCode, move(msg));
-    }
-
-    void WalletNetworkIO::send_node_message(proto::NewTransaction&& msg)
-    {
-        send_to_node(move(msg));
-    }
-
-    void WalletNetworkIO::send_node_message(proto::GetProofUtxo&& msg)
-    {
-        send_to_node(move(msg));
-    }
-
-    void WalletNetworkIO::send_node_message(proto::GetHdr&& msg)
-    {
-        send_to_node(move(msg));
-    }
-
-    void WalletNetworkIO::send_node_message(proto::GetMined&& msg)
-    {
-        send_to_node(move(msg));
-    }
-
-    void WalletNetworkIO::send_node_message(proto::GetProofState&& msg)
-    {
-        send_to_node(move(msg));
-    }
-
-    void WalletNetworkIO::new_own_address(const WalletID& address)
-    {
-        auto p = m_myPubKeys.insert(address);
-        if (p.second)
-        {
-            listen_to_bbs_channel(address);
-        }
-    }
-
-    void WalletNetworkIO::address_deleted(const WalletID& address)
-    {
-        m_myPubKeys.erase(address);
-    }
-
-    void WalletNetworkIO::close_node_connection()
-    {
-        if (m_is_node_connected && !m_close_timer)
-        {
-            m_close_timer = io::Timer::create(m_reactor);
-            m_close_timer->start(m_close_timeout_ms, false, BIND_THIS_MEMFN(on_close_connection_timer));
-        }
-    }
-
-    void WalletNetworkIO::on_close_connection_timer()
-    {
-<<<<<<< HEAD
-        LOG_INFO() << "Close node connection";
-        m_close_timer.reset();
-        m_is_node_connected = false;
-        m_node_connection.reset();
-=======
-        LOG_DEBUG() << "Close node connection";
-
-        reset_connection();
->>>>>>> 02f7b7f4
-        start_sync_timer();
-    }
-
-    void WalletNetworkIO::postpone_close_timer()
-    {
-        if (m_close_timer)
-        {
-            m_close_timer->restart(m_close_timeout_ms, false);
-        }
-    }
-
-    void WalletNetworkIO::cancel_close_timer()
-    {
-        if (m_close_timer)
-        {
-            m_close_timer->cancel();
-            m_close_timer.reset();
-        }
-    }
-
-    bool WalletNetworkIO::on_message(uint64_t, wallet::Invite&& msg)
-    {
-        assert(m_lastReceiver);
-        get_wallet().handle_tx_message(*m_lastReceiver, move(msg));
-        return true;
-    }
-
-    bool WalletNetworkIO::on_message(uint64_t, wallet::ConfirmTransaction&& msg)
-    {
-        assert(m_lastReceiver);
-        get_wallet().handle_tx_message(*m_lastReceiver, move(msg));
-        return true;
-    }
-
-    bool WalletNetworkIO::on_message(uint64_t, wallet::ConfirmInvitation&& msg)
-    {
-        assert(m_lastReceiver);
-        get_wallet().handle_tx_message(*m_lastReceiver, move(msg));
-        return true;
-    }
-
-    bool WalletNetworkIO::on_message(uint64_t, wallet::TxRegistered&& msg)
-    {
-        assert(m_lastReceiver);
-        get_wallet().handle_tx_message(*m_lastReceiver, move(msg));
-        return true;
-    }
-
-    bool WalletNetworkIO::on_message(uint64_t, wallet::TxFailed&& msg)
-    {
-        assert(m_lastReceiver);
-        get_wallet().handle_tx_message(*m_lastReceiver, move(msg));
-        return true;
-    }
-
-    void WalletNetworkIO::connect_node()
-    {
-        if (m_is_node_connected == false && !m_node_connection && !m_node_address.empty())
-        {
-            m_sync_timer->cancel();
-
-            create_node_connection();
-            m_node_connection->connect(BIND_THIS_MEMFN(on_node_connected));
-        }
-    }
-
-    void WalletNetworkIO::start_sync_timer()
-    {
-        m_sync_timer->start(m_sync_period_ms, false, BIND_THIS_MEMFN(on_sync_timer));
-    }
-
-    void WalletNetworkIO::on_sync_timer()
-    {
-        if (!m_is_node_connected)
-        {
-            connect_node();
-        }
-    }
-
-    void WalletNetworkIO::on_node_connected()
-    {
-        m_is_node_connected = true;
-        for (const auto& k : m_myPubKeys)
-        {
-            listen_to_bbs_channel(k);
-        }
-
-        vector<ConnectCallback> t;
-        t.swap(m_node_connect_callbacks);
-        for (auto& cb : t)
-        {
-            cb();
-        }
-    }
-
-    void WalletNetworkIO::on_node_disconnected()
-    {
-        m_is_node_connected = false;
-    }
-
-    void WalletNetworkIO::on_protocol_error(uint64_t, ProtocolError error)
-    {
-        LOG_ERROR() << "Wallet protocol error: " << error;
-        m_msgReader.reset();
-    }
-
-    void WalletNetworkIO::on_connection_error(uint64_t, io::ErrorCode errorCode)
-    {
-        LOG_ERROR() << "Wallet connection error: " << io::error_str(errorCode);
-        m_msgReader.reset();
-    }
-
-    void WalletNetworkIO::create_node_connection()
-    {
-        assert(!m_node_connection && !m_is_node_connected);
-        m_node_connection = make_unique<WalletNodeConnection>(m_node_address, get_wallet(), m_reactor, m_reconnect_ms, *this);
-    }
-
-    void WalletNetworkIO::update_wallets(const WalletID& walletID)
-    {
-        auto p = m_keychain->getPeer(walletID);
-        if (p.is_initialized())
-        {
-            add_wallet(p->m_walletID);
-        }
-    }
-
-    bool WalletNetworkIO::handle_decrypted_message(uint64_t timestamp, const void* buf, size_t size)
-    {
-        assert(m_lastReceiver);
-        m_bbs_timestamps[channel_from_wallet_id(*m_lastReceiver)] = timestamp;
-        m_msgReader.new_data_from_stream(io::EC_OK, buf, size);
-        return true;
-    }
-
-    void WalletNetworkIO::listen_to_bbs_channel(const WalletID& walletID)
-    {
-        if (m_is_node_connected)
-        {
-            uint32_t channel = channel_from_wallet_id(walletID);
-            LOG_INFO() << "WalletID " << to_string(walletID) << " subscribes to BBS channel " << channel;
-            proto::BbsSubscribe msg;
-            msg.m_Channel = channel;
-            msg.m_TimeFrom = m_bbs_timestamps[channel];
-            msg.m_On = true;
-            send_to_node(move(msg));
-        }
-    }
-
-    bool WalletNetworkIO::handle_bbs_message(proto::BbsMsg&& msg)
-    {
-        postpone_close_timer();
-        uint8_t* out = 0;
-        uint32_t size = 0;
-
-        for (const auto& k : m_myPubKeys)
-        {
-            uint32_t channel = channel_from_wallet_id(k);
-
-            if (channel != msg.m_Channel) continue;
-            if (m_keystore->decrypt(out, size, msg.m_Message, k))
-            {
-                LOG_DEBUG() << "Succeeded to decrypt BBS message from channel=" << msg.m_Channel;
-                m_lastReceiver = &k;
-                return handle_decrypted_message(msg.m_TimePosted, out, size);
-            }
-            else
-            {
-                LOG_DEBUG() << "failed to decrypt BBS message from channel=" << msg.m_Channel;
-            }
-        }
-
-        return true;
-    }
-
-    void WalletNetworkIO::set_node_address(io::Address node_address)
-    {
-        reset_connection();
-
-        m_node_address = node_address;
-
-        connect_node();
-    }
-
-    void WalletNetworkIO::reset_connection()
-    {
-        get_wallet().abort_sync();
-
-        m_close_timer.reset();
-        m_is_node_connected = false;
-        m_node_connection.reset();
-    }
-
-    WalletNetworkIO::WalletNodeConnection::WalletNodeConnection(const io::Address& address, IWallet& wallet, io::Reactor::Ptr reactor, unsigned reconnectMsec, WalletNetworkIO& io)
-        : m_address{address}
-        , m_wallet {wallet}
-        , m_connecting{false}
-        , m_timer{io::Timer::create(reactor)}
-        , m_reconnectMsec{reconnectMsec}
-        , m_io{io}
-    {
-    }
-
-    void WalletNetworkIO::WalletNodeConnection::connect(NodeConnectCallback&& cb)
-    {
-        LOG_DEBUG() << "Connecting to node...";
-        m_callbacks.emplace_back(move(cb));
-        if (!m_connecting)
-        {
-            Connect(m_address);
-        }
-    }
-
-    void WalletNetworkIO::WalletNodeConnection::OnConnectedSecure()
-    {
-        LOG_INFO() << "Wallet connected to node";
-        m_connecting = false;
-        proto::Config msgCfg;
-        ZeroObject(msgCfg);
-        msgCfg.m_CfgChecksum = Rules::get().Checksum;
-        msgCfg.m_AutoSendHdr = true;
-        Send(msgCfg);
-
-        for (auto& cb : m_callbacks)
-        {
-            cb();
-        }
-        m_callbacks.clear();
-    }
-
-    void WalletNetworkIO::WalletNodeConnection::OnDisconnect(const DisconnectReason& r)
-    {
-        LOG_INFO() << "Could not connect to node, retrying...";
-        LOG_VERBOSE() << "Wallet failed to connect to node, error: " << r;
-        m_io.on_node_disconnected();
-        m_wallet.abort_sync();
-        m_timer->cancel();
-        Reset();
-        m_timer->start(m_reconnectMsec, false, [this]() {Connect(m_address); });
-    }
-
-    bool WalletNetworkIO::WalletNodeConnection::OnMsg2(proto::Boolean&& msg)
-    {
-        return m_wallet.handle_node_message(move(msg));
-    }
-
-    bool WalletNetworkIO::WalletNodeConnection::OnMsg2(proto::ProofUtxo&& msg)
-    {
-        return m_wallet.handle_node_message(move(msg));
-    }
-
-    bool WalletNetworkIO::WalletNodeConnection::OnMsg2(proto::NewTip&& msg)
-<<<<<<< HEAD
-	{
-        m_io.cancel_close_timer();
-		return m_wallet.handle_node_message(move(msg));
-	}
-=======
-    {
-        return m_wallet.handle_node_message(move(msg));
-    }
->>>>>>> 02f7b7f4
-
-    bool WalletNetworkIO::WalletNodeConnection::OnMsg2(proto::Hdr&& msg)
-    {
-        m_io.cancel_close_timer();
-        return m_wallet.handle_node_message(move(msg));
-    }
-
-    bool WalletNetworkIO::WalletNodeConnection::OnMsg2(proto::Mined&& msg)
-    {
-        return m_wallet.handle_node_message(move(msg));
-    }
-
-    bool WalletNetworkIO::WalletNodeConnection::OnMsg2(proto::ProofState&& msg)
-    {
-        return m_wallet.handle_node_message(move(msg));
-    }
-
-    bool WalletNetworkIO::WalletNodeConnection::OnMsg2(proto::BbsMsg&& msg)
-    {
-        return m_io.handle_bbs_message(move(msg));
-    }
-
-    bool WalletNetworkIO::WalletNodeConnection::OnMsg2(proto::Authentication&& msg)
-    {
+        , m_lastReceiver(0)
+    {
+        m_protocol.add_message_handler<WalletNetworkIO, wallet::Invite,             &WalletNetworkIO::on_message>(senderInvitationCode, this, 1, 20000);
+        m_protocol.add_message_handler<WalletNetworkIO, wallet::ConfirmTransaction, &WalletNetworkIO::on_message>(senderConfirmationCode, this, 1, 20000);
+        m_protocol.add_message_handler<WalletNetworkIO, wallet::ConfirmInvitation,  &WalletNetworkIO::on_message>(receiverConfirmationCode, this, 1, 20000);
+        m_protocol.add_message_handler<WalletNetworkIO, wallet::TxRegistered,       &WalletNetworkIO::on_message>(receiverRegisteredCode, this, 1, 20000);
+        m_protocol.add_message_handler<WalletNetworkIO, wallet::TxFailed,           &WalletNetworkIO::on_message>(failedCode, this, 1, 20000);
+
+        ByteBuffer buffer;
+        m_keychain->getBlob(BBS_TIMESTAMPS, buffer);
+        if (!buffer.empty())
+        {
+            Deserializer d;
+            d.reset(buffer.data(), buffer.size());
+
+            d & m_bbs_timestamps;
+        }
+
+        m_keystore->get_enabled_keys(m_myPubKeys);
+        for (const auto& k : m_myPubKeys)
+        {
+            listen_to_bbs_channel(k);
+        }
+    }
+
+    WalletNetworkIO::~WalletNetworkIO()
+    {
+        try
+        {
+            Serializer s;
+            s & m_bbs_timestamps;
+            ByteBuffer buffer;
+            s.swap_buf(buffer);
+            if (!buffer.empty())
+            {
+                m_keychain->setVarRaw(BBS_TIMESTAMPS, buffer.data(), buffer.size());
+            }
+        }
+        catch(...)
+        { }
+    }
+
+    void WalletNetworkIO::start()
+    {
+        m_reactor->run();
+    }
+
+    void WalletNetworkIO::stop()
+    {
+        m_reactor->stop();
+    }
+
+    void WalletNetworkIO::add_wallet(const WalletID& walletID)
+    {
+        m_wallets.insert(walletID);
+    }
+
+    void WalletNetworkIO::send_tx_message(const WalletID& to, wallet::Invite&& msg)
+    {
+        send(to, senderInvitationCode, move(msg));
+    }
+
+    void WalletNetworkIO::send_tx_message(const WalletID& to, wallet::ConfirmTransaction&& msg)
+    {
+        send(to, senderConfirmationCode, move(msg));
+    }
+
+    void WalletNetworkIO::send_tx_message(const WalletID& to, wallet::ConfirmInvitation&& msg)
+    {
+        send(to, receiverConfirmationCode, move(msg));
+    }
+
+    void WalletNetworkIO::send_tx_message(const WalletID& to, wallet::TxRegistered&& msg)
+    {
+        send(to, receiverRegisteredCode, move(msg));
+    }
+
+    void WalletNetworkIO::send_tx_message(const WalletID& to, wallet::TxFailed&& msg)
+    {
+        send(to, failedCode, move(msg));
+    }
+
+    void WalletNetworkIO::send_node_message(proto::NewTransaction&& msg)
+    {
+        send_to_node(move(msg));
+    }
+
+    void WalletNetworkIO::send_node_message(proto::GetProofUtxo&& msg)
+    {
+        send_to_node(move(msg));
+    }
+
+    void WalletNetworkIO::send_node_message(proto::GetHdr&& msg)
+    {
+        send_to_node(move(msg));
+    }
+
+    void WalletNetworkIO::send_node_message(proto::GetMined&& msg)
+    {
+        send_to_node(move(msg));
+    }
+
+    void WalletNetworkIO::send_node_message(proto::GetProofState&& msg)
+    {
+        send_to_node(move(msg));
+    }
+
+    void WalletNetworkIO::new_own_address(const WalletID& address)
+    {
+        auto p = m_myPubKeys.insert(address);
+        if (p.second)
+        {
+            listen_to_bbs_channel(address);
+        }
+    }
+
+    void WalletNetworkIO::address_deleted(const WalletID& address)
+    {
+        m_myPubKeys.erase(address);
+    }
+
+    void WalletNetworkIO::close_node_connection()
+    {
+        if (m_is_node_connected && !m_close_timer)
+        {
+            m_close_timer = io::Timer::create(m_reactor);
+            m_close_timer->start(m_close_timeout_ms, false, BIND_THIS_MEMFN(on_close_connection_timer));
+        }
+    }
+
+    void WalletNetworkIO::on_close_connection_timer()
+    {
+        LOG_DEBUG() << "Close node connection";
+
+        reset_connection();
+        start_sync_timer();
+    }
+
+    void WalletNetworkIO::postpone_close_timer()
+    {
+        if (m_close_timer)
+        {
+            m_close_timer->restart(m_close_timeout_ms, false);
+        }
+    }
+
+    bool WalletNetworkIO::on_message(uint64_t, wallet::Invite&& msg)
+    {
+        assert(m_lastReceiver);
+        get_wallet().handle_tx_message(*m_lastReceiver, move(msg));
+        return true;
+    }
+
+    bool WalletNetworkIO::on_message(uint64_t, wallet::ConfirmTransaction&& msg)
+    {
+        assert(m_lastReceiver);
+        get_wallet().handle_tx_message(*m_lastReceiver, move(msg));
+        return true;
+    }
+
+    bool WalletNetworkIO::on_message(uint64_t, wallet::ConfirmInvitation&& msg)
+    {
+        assert(m_lastReceiver);
+        get_wallet().handle_tx_message(*m_lastReceiver, move(msg));
+        return true;
+    }
+
+    bool WalletNetworkIO::on_message(uint64_t, wallet::TxRegistered&& msg)
+    {
+        assert(m_lastReceiver);
+        get_wallet().handle_tx_message(*m_lastReceiver, move(msg));
+        return true;
+    }
+
+    bool WalletNetworkIO::on_message(uint64_t, wallet::TxFailed&& msg)
+    {
+        assert(m_lastReceiver);
+        get_wallet().handle_tx_message(*m_lastReceiver, move(msg));
+        return true;
+    }
+
+    void WalletNetworkIO::connect_node()
+    {
+        if (m_is_node_connected == false && !m_node_connection && !m_node_address.empty())
+        {
+            m_sync_timer->cancel();
+
+            create_node_connection();
+            m_node_connection->connect(BIND_THIS_MEMFN(on_node_connected));
+        }
+    }
+
+    void WalletNetworkIO::start_sync_timer()
+    {
+        m_sync_timer->start(m_sync_period_ms, false, BIND_THIS_MEMFN(on_sync_timer));
+    }
+
+    void WalletNetworkIO::on_sync_timer()
+    {
+        if (!m_is_node_connected)
+        {
+            connect_node();
+        }
+    }
+
+    void WalletNetworkIO::on_node_connected()
+    {
+        m_is_node_connected = true;
+        for (const auto& k : m_myPubKeys)
+        {
+            listen_to_bbs_channel(k);
+        }
+
+        vector<ConnectCallback> t;
+        t.swap(m_node_connect_callbacks);
+        for (auto& cb : t)
+        {
+            cb();
+        }
+    }
+
+    void WalletNetworkIO::on_node_disconnected()
+    {
+        m_is_node_connected = false;
+    }
+
+    void WalletNetworkIO::on_protocol_error(uint64_t, ProtocolError error)
+    {
+        LOG_ERROR() << "Wallet protocol error: " << error;
+        m_msgReader.reset();
+    }
+
+    void WalletNetworkIO::on_connection_error(uint64_t, io::ErrorCode errorCode)
+    {
+        LOG_ERROR() << "Wallet connection error: " << io::error_str(errorCode);
+        m_msgReader.reset();
+    }
+
+    void WalletNetworkIO::create_node_connection()
+    {
+        assert(!m_node_connection && !m_is_node_connected);
+        m_node_connection = make_unique<WalletNodeConnection>(m_node_address, get_wallet(), m_reactor, m_reconnect_ms, *this);
+    }
+
+    void WalletNetworkIO::update_wallets(const WalletID& walletID)
+    {
+        auto p = m_keychain->getPeer(walletID);
+        if (p.is_initialized())
+        {
+            add_wallet(p->m_walletID);
+        }
+    }
+
+    bool WalletNetworkIO::handle_decrypted_message(uint64_t timestamp, const void* buf, size_t size)
+    {
+        assert(m_lastReceiver);
+        m_bbs_timestamps[channel_from_wallet_id(*m_lastReceiver)] = timestamp;
+        m_msgReader.new_data_from_stream(io::EC_OK, buf, size);
+        return true;
+    }
+
+    void WalletNetworkIO::listen_to_bbs_channel(const WalletID& walletID)
+    {
+        if (m_is_node_connected)
+        {
+            uint32_t channel = channel_from_wallet_id(walletID);
+            LOG_INFO() << "WalletID " << to_string(walletID) << " subscribes to BBS channel " << channel;
+            proto::BbsSubscribe msg;
+            msg.m_Channel = channel;
+            msg.m_TimeFrom = m_bbs_timestamps[channel];
+            msg.m_On = true;
+            send_to_node(move(msg));
+        }
+    }
+
+    bool WalletNetworkIO::handle_bbs_message(proto::BbsMsg&& msg)
+    {
+        postpone_close_timer();
+        uint8_t* out = 0;
+        uint32_t size = 0;
+
+        for (const auto& k : m_myPubKeys)
+        {
+            uint32_t channel = channel_from_wallet_id(k);
+
+            if (channel != msg.m_Channel) continue;
+            if (m_keystore->decrypt(out, size, msg.m_Message, k))
+            {
+                LOG_DEBUG() << "Succeeded to decrypt BBS message from channel=" << msg.m_Channel;
+                m_lastReceiver = &k;
+                return handle_decrypted_message(msg.m_TimePosted, out, size);
+            }
+            else
+            {
+                LOG_DEBUG() << "failed to decrypt BBS message from channel=" << msg.m_Channel;
+            }
+        }
+
+        return true;
+    }
+
+    void WalletNetworkIO::set_node_address(io::Address node_address)
+    {
+        reset_connection();
+
+        m_node_address = node_address;
+
+        connect_node();
+    }
+
+    void WalletNetworkIO::reset_connection()
+    {
+        get_wallet().abort_sync();
+
+        m_close_timer.reset();
+        m_is_node_connected = false;
+        m_node_connection.reset();
+    }
+
+    WalletNetworkIO::WalletNodeConnection::WalletNodeConnection(const io::Address& address, IWallet& wallet, io::Reactor::Ptr reactor, unsigned reconnectMsec, WalletNetworkIO& io)
+        : m_address{address}
+        , m_wallet {wallet}
+        , m_connecting{false}
+        , m_timer{io::Timer::create(reactor)}
+        , m_reconnectMsec{reconnectMsec}
+        , m_io{io}
+    {
+    }
+
+    void WalletNetworkIO::WalletNodeConnection::connect(NodeConnectCallback&& cb)
+    {
+        LOG_DEBUG() << "Connecting to node...";
+        m_callbacks.emplace_back(move(cb));
+        if (!m_connecting)
+        {
+            Connect(m_address);
+        }
+    }
+
+    void WalletNetworkIO::WalletNodeConnection::OnConnectedSecure()
+    {
+        LOG_INFO() << "Wallet connected to node";
+        m_connecting = false;
+        proto::Config msgCfg;
+        ZeroObject(msgCfg);
+        msgCfg.m_CfgChecksum = Rules::get().Checksum;
+        msgCfg.m_AutoSendHdr = true;
+        Send(msgCfg);
+
+        for (auto& cb : m_callbacks)
+        {
+            cb();
+        }
+        m_callbacks.clear();
+    }
+
+    void WalletNetworkIO::WalletNodeConnection::OnDisconnect(const DisconnectReason& r)
+    {
+        LOG_INFO() << "Could not connect to node, retrying...";
+        LOG_VERBOSE() << "Wallet failed to connect to node, error: " << r;
+        m_io.on_node_disconnected();
+        m_wallet.abort_sync();
+        m_timer->cancel();
+        Reset();
+        m_timer->start(m_reconnectMsec, false, [this]() {Connect(m_address); });
+    }
+
+    bool WalletNetworkIO::WalletNodeConnection::OnMsg2(proto::Boolean&& msg)
+    {
+        return m_wallet.handle_node_message(move(msg));
+    }
+
+    bool WalletNetworkIO::WalletNodeConnection::OnMsg2(proto::ProofUtxo&& msg)
+    {
+        return m_wallet.handle_node_message(move(msg));
+    }
+
+    bool WalletNetworkIO::WalletNodeConnection::OnMsg2(proto::NewTip&& msg)
+    {
+        return m_wallet.handle_node_message(move(msg));
+    }
+
+    bool WalletNetworkIO::WalletNodeConnection::OnMsg2(proto::Hdr&& msg)
+    {
+        return m_wallet.handle_node_message(move(msg));
+    }
+
+    bool WalletNetworkIO::WalletNodeConnection::OnMsg2(proto::Mined&& msg)
+    {
+        return m_wallet.handle_node_message(move(msg));
+    }
+
+    bool WalletNetworkIO::WalletNodeConnection::OnMsg2(proto::ProofState&& msg)
+    {
+        return m_wallet.handle_node_message(move(msg));
+    }
+
+    bool WalletNetworkIO::WalletNodeConnection::OnMsg2(proto::BbsMsg&& msg)
+    {
+        return m_io.handle_bbs_message(move(msg));
+    }
+
+    bool WalletNetworkIO::WalletNodeConnection::OnMsg2(proto::Authentication&& msg)
+    {
         proto::NodeConnection::OnMsg(std::move(msg));
 
         if (proto::IDType::Node == msg.m_IDType)
         {
-            ECC::Scalar::Native sk;
-            if (m_wallet.get_IdentityKeyForNode(sk, msg.m_ID))
-            {
-                ProveID(sk, proto::IDType::Owner);
-            }
+            ECC::Scalar::Native sk;
+            if (m_wallet.get_IdentityKeyForNode(sk, msg.m_ID))
+            {
+                ProveID(sk, proto::IDType::Owner);
+            }
         }
 
         return true;
-    }
-
-}
+    }
+
+}