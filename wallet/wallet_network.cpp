// Copyright 2018 The Beam Team
//
// Licensed under the Apache License, Version 2.0 (the "License");
// you may not use this file except in compliance with the License.
// You may obtain a copy of the License at
//
//    http://www.apache.org/licenses/LICENSE-2.0
//
// Unless required by applicable law or agreed to in writing, software
// distributed under the License is distributed on an "AS IS" BASIS,
// WITHOUT WARRANTIES OR CONDITIONS OF ANY KIND, either express or implied.
// See the License for the specific language governing permissions and
// limitations under the License.

#include "wallet_network.h"

using namespace std;

namespace
{
    const char* BBS_TIMESTAMPS = "BbsTimestamps";
    const unsigned AddressUpdateInterval_ms = 60 * 1000; // check addresses every minute

    beam::BbsChannel channel_from_wallet_id(const beam::wallet::WalletID& walletID)
    {
        beam::BbsChannel ret;
        walletID.m_Channel.Export(ret);
        return ret;
    }
}


namespace beam::wallet {

    ///////////////////////////

    BaseMessageEndpoint::BaseMessageEndpoint(IWalletMessageConsumer& w, const IWalletDB::Ptr& pWalletDB, IPrivateKeyKeeper::Ptr keyKeeper)
        : m_Wallet(w)
        , m_WalletDB(pWalletDB)
        , m_AddressExpirationTimer(io::Timer::create(io::Reactor::get_Current()))
        , m_keyKeeper(keyKeeper)
    {

    }

    BaseMessageEndpoint::~BaseMessageEndpoint()
    {
        
    }

    void BaseMessageEndpoint::Subscribe()
    {
        auto myAddresses = m_WalletDB->getAddresses(true);
        for (const auto& address : myAddresses)
            if (!address.isExpired())
                AddOwnAddress(address);

        m_AddressExpirationTimer->start(AddressUpdateInterval_ms, false, [this] { OnAddressTimer(); });
    }

    void BaseMessageEndpoint::Unsubscribe()
    {
        while (!m_Addresses.empty())
            DeleteAddr(m_Addresses.begin()->get_ParentObj());
    }

    void BaseMessageEndpoint::ProcessMessage(BbsChannel channel, const ByteBuffer& msg)
    {
        Addr::Channel key;
        key.m_Value = channel;

        for (ChannelSet::iterator it = m_Channels.lower_bound(key); ; it++)
        {
            if (m_Channels.end() == it)
                break;
            if (it->m_Value != channel)
                break; // as well


            if (!m_keyKeeper->get_SbbsKdf())
            {
                // public wallet
                m_WalletDB->saveIncomingWalletMessage(channel, msg);
                OnIncomingMessage();
                return;
            }

            ByteBuffer buf = msg; // duplicate
            uint8_t* pMsg = &buf.front();
            uint32_t nSize = static_cast<uint32_t>(buf.size());

            if (!proto::Bbs::Decrypt(pMsg, nSize, it->get_ParentObj().m_sk))
                continue;

            SetTxParameter msgWallet;
            bool bValid = false;

            try {
                Deserializer der;
                der.reset(pMsg, nSize);
                der& msgWallet;
                bValid = true;
            }
            catch (const std::exception&) {
                LOG_WARNING() << "BBS deserialization failed";
            }

            if (bValid)
            {
                WalletID wid;
                wid.m_Pk = it->get_ParentObj().m_Pk;
                wid.m_Channel = it->m_Value;
                m_Wallet.OnWalletMessage(wid, msgWallet);
                break;
            }
        }
    }

    void BaseMessageEndpoint::AddOwnAddress(const WalletAddress& address)
    {
        Addr::Wid key;
        key.m_OwnID = address.m_OwnID;

        Addr* pAddr = nullptr;
        auto itW = m_Addresses.find(key);

        if (m_Addresses.end() == itW)
        {
            pAddr = new Addr;
            pAddr->m_ExpirationTime = address.getExpirationTime();
            pAddr->m_Wid.m_OwnID = address.m_OwnID;

            if (m_keyKeeper->get_SbbsKdf())
            {
                m_keyKeeper->get_SbbsKdf()->DeriveKey(pAddr->m_sk, Key::ID(address.m_OwnID, Key::Type::Bbs));

                proto::Sk2Pk(pAddr->m_Pk, pAddr->m_sk); // needed to "normalize" the sk, and calculate the channel
            }

            pAddr->m_Channel.m_Value = channel_from_wallet_id(address.m_walletID);

            m_Addresses.insert(pAddr->m_Wid);
            m_Channels.insert(pAddr->m_Channel);
        }
        else
        {
            pAddr = &(itW->get_ParentObj());
            pAddr->m_ExpirationTime = address.getExpirationTime();
        }

        if (pAddr && IsSingleChannelUser(pAddr->m_Channel))
        {
            OnChannelAdded(pAddr->m_Channel.m_Value);
        }

        LOG_INFO() << "WalletID " << to_string(address.m_walletID) << " subscribes to BBS channel " << pAddr->m_Channel.m_Value;
    }

    void BaseMessageEndpoint::DeleteOwnAddress(uint64_t ownID)
    {
        Addr::Wid key;
        key.m_OwnID = ownID;

        auto it = m_Addresses.find(key);
        if (m_Addresses.end() != it)
            DeleteAddr(it->get_ParentObj());
    }

    void BaseMessageEndpoint::DeleteAddr(const Addr& v)
    {
        if (IsSingleChannelUser(v.m_Channel))
        {
            OnChannelDeleted(v.m_Channel.m_Value);
        }

        m_Addresses.erase(WidSet::s_iterator_to(v.m_Wid));
        m_Channels.erase(ChannelSet::s_iterator_to(v.m_Channel));
        delete& v;
    }

    bool BaseMessageEndpoint::IsSingleChannelUser(const Addr::Channel& c)
    {
        ChannelSet::const_iterator it = ChannelSet::s_iterator_to(c);
        ChannelSet::const_iterator it2 = it;
        if (((++it2) != m_Channels.end()) && (it2->m_Value == c.m_Value))
            return false;

        if (it != m_Channels.begin())
        {
            it2 = it;
            if ((--it2)->m_Value == it->m_Value)
                return false;
        }

        return true;
    }

    void BaseMessageEndpoint::Send(const WalletID& peerID, const SetTxParameter& msg)
    {
        Serializer ser;
        ser& msg;
        SerializeBuffer sb = ser.buffer();

        ECC::NoLeak<ECC::Hash::Value> hvRandom;
        ECC::GenRandom(hvRandom.V);

        ECC::Scalar::Native nonce;
        m_keyKeeper->get_SbbsKdf()->DeriveKey(nonce, hvRandom.V);

        ByteBuffer encryptedMessage;
        if (proto::Bbs::Encrypt(encryptedMessage, peerID.m_Pk, nonce, sb.first, static_cast<uint32_t>(sb.second)))
        {
            SendEncryptedMessage(peerID, encryptedMessage);
        }
        else
        {
            LOG_WARNING() << "BBS serialization failed (bad peerID?)";
        }
    }

    /**
     * Sign message with private key and send it without encryption
     *
     * @param msg       Message data
     * @param channel   BBS channel to send message
     * @param wid       Public key used in signature creation
     */
    void BaseMessageEndpoint::SendAndSign(const ByteBuffer& msg, const BbsChannel& channel, const WalletID& wid, uint8_t version)
    {
        SwapOfferConfirmation confirmation;

        auto waddr = m_WalletDB->getAddress(wid);

        if (waddr && waddr->m_OwnID)
        {
            ECC::Scalar::Native sk;
            
            m_keyKeeper->get_SbbsKdf()->DeriveKey(sk, ECC::Key::ID(waddr->m_OwnID, Key::Type::Bbs));
            PeerID generatedPk;
            proto::Sk2Pk(generatedPk, sk);

            confirmation.m_offerData = msg;
            confirmation.Sign(sk);

            ByteBuffer signature = toByteBuffer(confirmation.m_Signature);

            size_t bodySize = msg.size() + signature.size();
            assert(bodySize <= UINT32_MAX);
            MsgHeader header(0, 0, version, 0, static_cast<uint32_t>(bodySize));

            ByteBuffer finalMessage(header.SIZE);
            header.write(finalMessage.data());
            finalMessage.reserve(header.size + header.SIZE);
            std::copy(std::begin(msg), std::end(msg), std::back_inserter(finalMessage));
            std::copy(std::begin(signature), std::end(signature), std::back_inserter(finalMessage));
            
            WalletID dummyWId;
            dummyWId.m_Channel = channel;
            SendEncryptedMessage(dummyWId, finalMessage);
        }
    }

    void BaseMessageEndpoint::OnAddressTimer()
    {
        vector<Addr*> addressesToDelete;
        for (const auto& address : m_Addresses)
        {
            if (address.get_ParentObj().IsExpired())
            {
                addressesToDelete.push_back(&address.get_ParentObj());
            }
        }
        for (const auto& address : addressesToDelete)
        {
            DeleteAddr(*address);
        }
        m_AddressExpirationTimer->start(AddressUpdateInterval_ms, false, [this] { OnAddressTimer(); });
    }

    ///////////////////////////

    WalletNetworkViaBbs::WalletNetworkViaBbs(IWalletMessageConsumer& w, shared_ptr<proto::FlyClient::INetwork> net, const IWalletDB::Ptr& pWalletDB, IPrivateKeyKeeper::Ptr keyKeeper)
        : BaseMessageEndpoint(w, pWalletDB, keyKeeper)
        , m_NodeEndpoint(net)
		, m_WalletDB(pWalletDB)
	{
		ByteBuffer buffer;
		m_WalletDB->getBlob(BBS_TIMESTAMPS, buffer);
		if (!buffer.empty())
		{
			Deserializer d;
			d.reset(buffer.data(), buffer.size());

			d & m_BbsTimestamps;
		}

        Subscribe();
        m_WalletDB->Subscribe(this);
	}

	WalletNetworkViaBbs::~WalletNetworkViaBbs()
	{
        try 
        {
            m_WalletDB->Unsubscribe(this);
		    m_Miner.Stop();

		    while (!m_PendingBbsMsgs.empty())
			    DeleteReq(m_PendingBbsMsgs.front());

            Unsubscribe();
		
			SaveBbsTimestamps();
		} 
        catch (const std::exception& e)
        {
            LOG_UNHANDLED_EXCEPTION() << "what = " << e.what();
        }
        catch (...)
        {
            LOG_UNHANDLED_EXCEPTION();
		}
	}

	void WalletNetworkViaBbs::SaveBbsTimestamps()
	{
		Timestamp tsThreshold = getTimestamp() - 3600 * 24 * 3;

		for (auto it = m_BbsTimestamps.begin(); m_BbsTimestamps.end() != it; )
		{
			auto it2 = it++;
			if (it2->second < tsThreshold)
				m_BbsTimestamps.erase(it2);
		}

		Serializer s;
		s & m_BbsTimestamps;

		ByteBuffer buffer;
		s.swap_buf(buffer);

		m_WalletDB->setVarRaw(BBS_TIMESTAMPS, buffer.data(), static_cast<int>(buffer.size()));
	}

	void WalletNetworkViaBbs::DeleteReq(WalletRequestBbsMsg& r)
	{
		m_PendingBbsMsgs.erase(BbsMsgList::s_iterator_to(r));
		r.m_pTrg = NULL;
        m_WalletDB->deleteWalletMessage(r.m_MessageID);
		r.Release();
	}

	void WalletNetworkViaBbs::OnTimerBbsTmSave()
	{
		m_pTimerBbsTmSave.reset();
		SaveBbsTimestamps();
	}

	void WalletNetworkViaBbs::BbsSentEvt::OnComplete(proto::FlyClient::Request& r)
	{
		assert(r.get_Type() == proto::FlyClient::Request::Type::BbsMsg);
		get_ParentObj().DeleteReq(static_cast<WalletRequestBbsMsg&>(r));
	}

	void WalletNetworkViaBbs::BbsSentEvt::OnMsg(proto::BbsMsg&& msg)
	{
		get_ParentObj().OnMsg(msg);
	}

	void WalletNetworkViaBbs::OnMsg(const proto::BbsMsg& msg)
	{
		if (msg.m_Message.empty())
			return;

		auto itBbs = m_BbsTimestamps.find(msg.m_Channel);
		if (m_BbsTimestamps.end() != itBbs)
        {
			itBbs->second = std::max(itBbs->second, msg.m_TimePosted);
        }
		else
        {
			m_BbsTimestamps[msg.m_Channel] = msg.m_TimePosted;
        }

		if (!m_pTimerBbsTmSave)
		{
			m_pTimerBbsTmSave = io::Timer::create(io::Reactor::get_Current());
			m_pTimerBbsTmSave->start(60*1000, false, [this]() { OnTimerBbsTmSave(); });
		}

        ProcessMessage(msg.m_Channel, msg.m_Message);
	}

    void WalletNetworkViaBbs::SendEncryptedMessage(const WalletID& peerID, const ByteBuffer& msg)
    {
<<<<<<< HEAD
        BbsMiner::Task::Ptr pTask = std::make_shared<BbsMiner::Task>();
=======
        // first store message for accidental app close
        auto messageID = m_WalletDB->saveWalletMessage(OutgoingWalletMessage{ 0, peerID, msg });
        
        Miner::Task::Ptr pTask = std::make_shared<Miner::Task>();
>>>>>>> 15204ee4
        pTask->m_Msg.m_Message = msg;
        
        pTask->m_Done = false;
        pTask->m_Msg.m_Channel = channel_from_wallet_id(peerID);

        pTask->m_StoredMessageID = messageID; // store id to be able to remove if send succeeded

        if (m_MineOutgoing)
        {
            proto::Bbs::get_HashPartial(pTask->m_hpPartial, pTask->m_Msg);

            if (!m_Miner.m_pEvt)
            {
                m_Miner.m_pEvt = io::AsyncEvent::create(io::Reactor::get_Current(), [this]() { OnMined(); });
                m_Miner.m_Shutdown = false;

                uint32_t nThreads = std::thread::hardware_concurrency();
                nThreads = (nThreads > 1) ? (nThreads - 1) : 1; // leave at least 1 vacant core for other things
                m_Miner.m_vThreads.resize(nThreads);

                for (uint32_t i = 0; i < nThreads; i++)
                    m_Miner.m_vThreads[i] = std::thread(&BbsMiner::Thread, &m_Miner, i);
            }

            std::unique_lock<std::mutex> scope(m_Miner.m_Mutex);

            m_Miner.m_Pending.push_back(std::move(pTask));
            m_Miner.m_NewTask.notify_all();
        }
        else
        {
            pTask->m_Msg.m_TimePosted = getTimestamp();
            OnMined(pTask);
        }
    }

    void WalletNetworkViaBbs::OnChannelAdded(BbsChannel channel)
	{
        Timestamp ts = 0;
        auto it = m_BbsTimestamps.find(channel);
        if (m_BbsTimestamps.end() != it)
            ts = it->second;

        m_NodeEndpoint->BbsSubscribe(channel, ts, &m_BbsSentEvt);
	}

    void WalletNetworkViaBbs::OnChannelDeleted(BbsChannel channel)
    {
        m_NodeEndpoint->BbsSubscribe(channel, 0, nullptr);
	}

	void WalletNetworkViaBbs::OnMined()
	{
		while (true)
		{
			BbsMiner::Task::Ptr pTask;
			{
				std::unique_lock<std::mutex> scope(m_Miner.m_Mutex);

				if (!m_Miner.m_Done.empty())
				{
					pTask = std::move(m_Miner.m_Done.front());
					m_Miner.m_Done.pop_front();
				}
			}

			if (!pTask)
				break;

			OnMined(pTask);
		}
	}

	void WalletNetworkViaBbs::OnMined(Miner::Task::Ptr task)
	{
		WalletRequestBbsMsg::Ptr pReq(new WalletRequestBbsMsg);

		pReq->m_Msg = std::move(task->m_Msg);
        pReq->m_MessageID = task->m_StoredMessageID;

		m_PendingBbsMsgs.push_back(*pReq);
		pReq->AddRef();

        m_NodeEndpoint->PostRequest(*pReq, m_BbsSentEvt);
	}

    void WalletNetworkViaBbs::onAddressChanged(ChangeAction action, const vector<WalletAddress>& items)
    {
        switch (action)
        {
        case ChangeAction::Added:
        case ChangeAction::Updated:
            for (const auto& address : items)
            {
                if (!address.isExpired())
                {
                    AddOwnAddress(address);
                }
                else
                {
                    DeleteOwnAddress(address.m_OwnID);
                }
            }
            break;
        case ChangeAction::Removed:
            for (const auto& address : items)
            {
                DeleteOwnAddress(address.m_OwnID);
            }
            break;
        case ChangeAction::Reset:
            assert(false && "invalid address change action");
            break;
        }
    }

    /////////////////////////////////
    ColdWalletMessageEndpoint::ColdWalletMessageEndpoint(IWalletMessageConsumer& wallet, IWalletDB::Ptr walletDB, IPrivateKeyKeeper::Ptr keyKeeper)
        : BaseMessageEndpoint(wallet, walletDB, keyKeeper)
        , m_WalletDB(walletDB)
    {
        Subscribe();

        {
            auto messages = m_WalletDB->getIncomingWalletMessages();
            for (auto& message : messages)
            {
                ProcessMessage(message.m_Channel, message.m_Message);
                m_WalletDB->deleteIncomingWalletMessage(message.m_ID);
            }
        }
    }

    ColdWalletMessageEndpoint::~ColdWalletMessageEndpoint()
    {
        Unsubscribe();
    }

    void ColdWalletMessageEndpoint::SendEncryptedMessage(const WalletID& peerID, const ByteBuffer& msg)
    {
        m_WalletDB->saveWalletMessage(OutgoingWalletMessage{ 0, peerID, msg });
    }
}<|MERGE_RESOLUTION|>--- conflicted
+++ resolved
@@ -303,12 +303,12 @@
         try 
         {
             m_WalletDB->Unsubscribe(this);
-		    m_Miner.Stop();
-
-		    while (!m_PendingBbsMsgs.empty())
-			    DeleteReq(m_PendingBbsMsgs.front());
-
-            Unsubscribe();
+		m_Miner.Stop();
+
+		while (!m_PendingBbsMsgs.empty())
+			DeleteReq(m_PendingBbsMsgs.front());
+
+        Unsubscribe();
 		
 			SaveBbsTimestamps();
 		} 
@@ -393,14 +393,10 @@
 
     void WalletNetworkViaBbs::SendEncryptedMessage(const WalletID& peerID, const ByteBuffer& msg)
     {
-<<<<<<< HEAD
-        BbsMiner::Task::Ptr pTask = std::make_shared<BbsMiner::Task>();
-=======
         // first store message for accidental app close
         auto messageID = m_WalletDB->saveWalletMessage(OutgoingWalletMessage{ 0, peerID, msg });
-        
-        Miner::Task::Ptr pTask = std::make_shared<Miner::Task>();
->>>>>>> 15204ee4
+
+        BbsMiner::Task::Ptr pTask = std::make_shared<BbsMiner::Task>();
         pTask->m_Msg.m_Message = msg;
         
         pTask->m_Done = false;
@@ -474,12 +470,12 @@
 		}
 	}
 
-	void WalletNetworkViaBbs::OnMined(Miner::Task::Ptr task)
+	void WalletNetworkViaBbs::OnMined(BbsMiner::Task::Ptr task)
 	{
 		WalletRequestBbsMsg::Ptr pReq(new WalletRequestBbsMsg);
 
 		pReq->m_Msg = std::move(task->m_Msg);
-        pReq->m_MessageID = task->m_StoredMessageID;
+                pReq->m_MessageID = task->m_StoredMessageID;
 
 		m_PendingBbsMsgs.push_back(*pReq);
 		pReq->AddRef();
